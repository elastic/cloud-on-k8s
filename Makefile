--- conflicted
+++ resolved
@@ -85,10 +85,6 @@
 	go mod download
 
 
-<<<<<<< HEAD
-=======
-generate: tidy generate-manifests generate-config-file generate-api-docs generate-notice-file
->>>>>>> 28081053
 
 tidy:
 	go mod tidy
@@ -97,7 +93,6 @@
 	@ # generate use this in pkg/controller/common/license
 	go generate -tags='$(GO_TAGS)' ./pkg/... ./cmd/...
 
-<<<<<<< HEAD
 go-build: go-generate
 	go build \
       -mod readonly \
@@ -109,8 +104,6 @@
 # Generate code, CRDs and documentation
 ALL_V1_CRDS=config/crds/v1/all-crds.yaml
 
-=======
->>>>>>> 28081053
 generate-manifests: controller-gen
 	# -- generate  webhook manifest
 	@ $(CONTROLLER_GEN) webhook object:headerFile=./hack/boilerplate.go.txt paths=./pkg/...
@@ -166,7 +159,6 @@
 	@hack/helm/test.sh
 
 integration: GO_TAGS += integration
-<<<<<<< HEAD
 integration: clean
 	@ for pkg in $$(grep 'go:build integration' -rl | grep _test.go | xargs -n1 dirname | uniq); do \
 		KUBEBUILDER_ASSETS=/usr/local/bin ECK_TEST_LOG_LEVEL=$(LOG_VERBOSITY) \
@@ -179,16 +171,6 @@
 		KUBEBUILDER_ASSETS=/usr/local/bin ECK_TEST_LOG_LEVEL=$(LOG_VERBOSITY) \
 			gotestsum --junitfile integration-tests.xml -- $$(pwd)/$$pkg -tags='$(GO_TAGS)' -cover $(TEST_OPTS) ; \
 	done
-=======
-integration: clean generate-manifests
-	KUBEBUILDER_ASSETS=/usr/local/bin ECK_TEST_LOG_LEVEL=$(LOG_VERBOSITY) \
-		go test -tags='$(GO_TAGS)' ./pkg/... ./cmd/... -cover $(TEST_OPTS)
-
-integration-xml: GO_TAGS += integration
-integration-xml: clean generate-manifests
-	KUBEBUILDER_ASSETS=/usr/local/bin ECK_TEST_LOG_LEVEL=$(LOG_VERBOSITY) \
-		gotestsum --junitfile integration-tests.xml -- -tags='$(GO_TAGS)' -cover ./pkg/... ./cmd/... $(TEST_OPTS)
->>>>>>> 28081053
 
 lint:
 	GOGC=50 golangci-lint run --verbose
@@ -205,10 +187,7 @@
 #############################
 ##  --       Run       --  ##
 #############################
-<<<<<<< HEAD
-
-=======
->>>>>>> 28081053
+
 install-crds: generate-manifests
 	kubectl apply -f $(ALL_V1_CRDS)
 
