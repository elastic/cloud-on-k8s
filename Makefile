# Copyright Elasticsearch B.V. and/or licensed to Elasticsearch B.V. under one
# or more contributor license agreements. Licensed under the Elastic License;
# you may not use this file except in compliance with the Elastic License.

#################################
##  --      Variables      --  ##
#################################

# Read env files, ignores if they doesn't exist
-include .registry.env
-include .env

# make sure sub-commands don't use eg. fish shell
export SHELL := /bin/bash

KUBECTL_CLUSTER := $(shell kubectl config current-context 2> /dev/null)

# Default to debug logging
LOG_VERBOSITY ?= 1

# Get the currently used golang install path (in GOPATH/bin, unless GOBIN is set)
GOBIN := $(or $(shell go env GOBIN 2>/dev/null), $(shell go env GOPATH 2>/dev/null)/bin)

# find or download controller-gen
controller-gen:
ifneq ($(shell controller-gen --version 2> /dev/null), Version: v0.5.0)
	@(cd /tmp; GO111MODULE=on go get sigs.k8s.io/controller-tools/cmd/controller-gen@v0.5.0)
CONTROLLER_GEN=$(GOBIN)/controller-gen
else
CONTROLLER_GEN=$(shell which controller-gen)
endif

## -- Docker image

# for dev, suffix image name with current user name
IMG_SUFFIX ?= -$(subst _,,$(shell whoami))

REGISTRY           ?= docker.elastic.co
REGISTRY_NAMESPACE ?= eck-dev
NAME               ?= eck-operator
SNAPSHOT           ?= true
VERSION            ?= $(shell cat VERSION)
TAG                ?= $(shell git rev-parse --short=8 --verify HEAD)
IMG_NAME           ?= $(NAME)$(IMG_SUFFIX)
IMG_VERSION        ?= $(VERSION)-$(TAG)

BASE_IMG       := $(REGISTRY)/$(REGISTRY_NAMESPACE)/$(IMG_NAME)
OPERATOR_IMAGE ?= $(BASE_IMG):$(IMG_VERSION)

print-operator-image:
	@ echo $(OPERATOR_IMAGE)

GO_LDFLAGS := -X github.com/elastic/cloud-on-k8s/pkg/about.version=$(VERSION) \
	-X github.com/elastic/cloud-on-k8s/pkg/about.buildHash=$(TAG) \
	-X github.com/elastic/cloud-on-k8s/pkg/about.buildDate=$(shell date -u +'%Y-%m-%dT%H:%M:%SZ') \
	-X github.com/elastic/cloud-on-k8s/pkg/about.buildSnapshot=$(SNAPSHOT)

# options for 'go test'. for instance, set to "-race" to enable the race checker
TEST_OPTS ?=

## -- Namespaces

# namespace in which the operator is deployed
OPERATOR_NAMESPACE ?= elastic-system
# name of the operator statefulset and related resources
OPERATOR_NAME ?= elastic-operator
# comma separated list of namespaces in which the operator should watch resources
MANAGED_NAMESPACES ?=

## -- Security

# should environments be configured with PSP ?
# TODO: only relevant on GKE for e2e tests for the moment
PSP ?= 0

#####################################
##  --       Development       --  ##
#####################################

all: dependencies lint check-license-header unit integration e2e-compile elastic-operator reattach-pv

## -- build

dependencies:
	go mod tidy -v && go mod download

# Generate code, CRDs and documentation
ALL_CRDS=config/crds/all-crds.yaml
generate: tidy generate-crds generate-config-file generate-api-docs generate-notice-file

tidy:
	go mod tidy

go-generate:
	# we use this in pkg/controller/common/license
	go generate -tags='$(GO_TAGS)' ./pkg/... ./cmd/...

generate-crds: go-generate controller-gen
	# Generate webhook manifest
	# Webhook definitions exist in both pkg/apis and pkg/controller/elasticsearch/validation
	$(CONTROLLER_GEN) webhook object:headerFile=./hack/boilerplate.go.txt paths=./pkg/apis/... paths=./pkg/controller/elasticsearch/validation/...
	# Generate manifests e.g. CRD, RBAC etc.
	$(CONTROLLER_GEN) crd:crdVersions=v1beta1 paths="./pkg/apis/..." output:crd:artifacts:config=config/crds/bases
	# apply patches to work around some CRD generation issues, and merge them into a single file
	kubectl kustomize config/crds/patches > $(ALL_CRDS)
	# generate an all-in-one version including the operator manifests
	$(MAKE) --no-print-directory generate-all-in-one

generate-config-file:
	@hack/config-extractor/extract.sh

generate-api-docs:
	@hack/api-docs/build.sh

generate-notice-file:
	@hack/licence-detector/generate-notice.sh

generate-image-dependencies:
	@hack/licence-detector/generate-image-deps.sh

elastic-operator: generate
	go build -mod=readonly -ldflags "$(GO_LDFLAGS)" -tags='$(GO_TAGS)' -o bin/elastic-operator github.com/elastic/cloud-on-k8s/cmd

clean:
	rm -f pkg/controller/common/license/zz_generated.pubkey.go

reattach-pv:
	# just check that reattach-pv still compiles
	go build -o /dev/null support/reattach-pv/main.go

compile-all: 
	@ go build ./...
	@ go test -run=dryrun ./cmd/... ./pkg/... > /dev/null
	@ $(MAKE) e2e-compile

## -- tests

unit: clean
	ECK_TEST_LOG_LEVEL=$(LOG_VERBOSITY) go test ./pkg/... ./cmd/... -cover $(TEST_OPTS)

unit-xml: clean
	ECK_TEST_LOG_LEVEL=$(LOG_VERBOSITY) gotestsum --junitfile unit-tests.xml -- -cover ./pkg/... ./cmd/... $(TEST_OPTS)

integration: GO_TAGS += integration
integration: clean generate-crds
	ECK_TEST_LOG_LEVEL=$(LOG_VERBOSITY) go test -tags='$(GO_TAGS)' ./pkg/... ./cmd/... -cover $(TEST_OPTS)

integration-xml: GO_TAGS += integration
integration-xml: clean generate-crds
	ECK_TEST_LOG_LEVEL=$(LOG_VERBOSITY) gotestsum --junitfile integration-tests.xml -- -tags='$(GO_TAGS)' -cover ./pkg/... ./cmd/... $(TEST_OPTS)

lint:
	golangci-lint run
	hack/manifest-gen/test.sh

shellcheck:
	shellcheck $(shell find . -type f -name "*.sh" -not -path "./vendor/*")

upgrade-test: docker-build docker-push
	@hack/upgrade-test-harness/run.sh

#############################
##  --       Run       --  ##
#############################

install-crds: generate-crds
	kubectl apply -f $(ALL_CRDS)

# Run locally against the configured Kubernetes cluster, with port-forwarding enabled so that
# the operator can reach services running in the cluster through k8s port-forward feature
run: install-crds go-run

go-run:
	# Run the operator locally with debug logs and operator image set to latest
	AUTO_PORT_FORWARD=true \
		go run \
			-ldflags "$(GO_LDFLAGS)" \
			-tags "$(GO_TAGS)" \
			./cmd/main.go manager \
				--development \
				--enable-leader-election=false \
				--log-verbosity=$(LOG_VERBOSITY) \
				--ca-cert-validity=10h --ca-cert-rotate-before=1h \
				--operator-namespace=default \
				--namespaces=$(MANAGED_NAMESPACES) \
				--manage-webhook-certs=false \
				2>&1 | grep -v "dev-portforward" # remove dev-portforward logs from the output

go-debug:
	@(cd cmd &&	AUTO_PORT_FORWARD=true dlv debug \
		--build-flags="-ldflags '$(GO_LDFLAGS)'" \
		-- \
		manager \
		--development \
		--log-verbosity=$(LOG_VERBOSITY) \
		--ca-cert-validity=10h \
		--ca-cert-rotate-before=1h \
		--operator-namespace=default \
		--namespaces=$(MANAGED_NAMESPACES) \
		--enable-leader-election=false \
		--manage-webhook-certs=false)

build-operator-image:
	@ docker pull $(OPERATOR_IMAGE) \
	&& echo "OK: image $(OPERATOR_IMAGE) already published" \
	|| $(MAKE) docker-build docker-push

build-operator-multiarch-image:
	@ docker buildx imagetools inspect $(OPERATOR_IMAGE) | grep -q 'linux/arm64' 2>&1 >/dev/null \
	&& echo "OK: image $(OPERATOR_IMAGE) already published" \
	|| $(MAKE) docker-multiarch-build

# if the current k8s cluster is on GKE, GCLOUD_PROJECT must be set
check-gke:
ifneq ($(findstring gke_,$(KUBECTL_CLUSTER)),)
ifndef GCLOUD_PROJECT
	$(error GCLOUD_PROJECT not set while GKE detected)
endif
endif

# Deploy the operator against the current k8s cluster
deploy: check-gke install-crds build-operator-image apply-operator

apply-operator:
ifeq ($(strip $(MANAGED_NAMESPACES)),)
	@ ./hack/manifest-gen/manifest-gen.sh -g \
		--namespace=$(OPERATOR_NAMESPACE) \
		--set=image.tag=$(IMG_VERSION) \
		--set=image.repository=$(BASE_IMG) \
		--set=nameOverride=$(OPERATOR_NAME) \
		--set=fullnameOverride=$(OPERATOR_NAME) | kubectl apply -f -
else
	@ ./hack/manifest-gen/manifest-gen.sh -g \
		--profile=restricted \
		--namespace=$(OPERATOR_NAMESPACE) \
		--set=installCRDs=true \
		--set=image.tag=$(IMG_VERSION) \
		--set=image.repository=$(BASE_IMG) \
		--set=nameOverride=$(OPERATOR_NAME) \
		--set=fullnameOverride=$(OPERATOR_NAME) \
		--set=managedNamespaces="{$(MANAGED_NAMESPACES)}" | kubectl apply -f -
endif

apply-psp:
	kubectl apply -f config/dev/elastic-psp.yaml

ALL_IN_ONE_OUTPUT_FILE=config/all-in-one.yaml

# merge all-in-one crds with operator manifests
generate-all-in-one:
	@ ./hack/manifest-gen/manifest-gen.sh -g \
		--namespace=$(OPERATOR_NAMESPACE) \
		--set=telemetry.distributionChannel=all-in-one \
		--set=image.tag=$(IMG_VERSION) \
		--set=image.repository=$(BASE_IMG) \
		--set=nameOverride=$(OPERATOR_NAME) \
		--set=fullnameOverride=$(OPERATOR_NAME) > $(ALL_IN_ONE_OUTPUT_FILE)

# Deploy an all in one operator against the current k8s cluster
deploy-all-in-one: GO_TAGS ?= release
deploy-all-in-one: docker-build docker-push
	kubectl apply -f $(ALL_IN_ONE_OUTPUT_FILE)

logs-operator:
	@ kubectl --namespace=$(OPERATOR_NAMESPACE) logs -f statefulset.apps/$(OPERATOR_NAME)

samples:
	@ echo "-> Pushing samples to Kubernetes cluster..."
	@ kubectl apply -f config/samples/kibana/kibana_es.yaml

# Display elasticsearch credentials of the first stack
show-credentials:
	@ echo "elastic:$$(kubectl get secret elasticsearch-sample-es-elastic-user -o json | jq -r '.data.elastic' | base64 -D)"


##########################################
##  --    K8s clusters bootstrap    --  ##
##########################################

cluster-bootstrap: install-crds

clean-k8s-cluster:
	kubectl delete --ignore-not-found=true  ValidatingWebhookConfiguration validating-webhook-configuration
	for ns in $(OPERATOR_NAMESPACE) $(MANAGED_NAMESPACES); do \
		echo "Deleting resources in $$ns"; \
		kubectl delete statefulsets -n $$ns --all; \
		kubectl delete deployments -n $$ns --all; \
		kubectl delete svc -n $$ns --all; \
		kubectl delete rc -n $$ns --all; \
		kubectl delete po -n $$ns --all; \
	done

## -- minikube

set-context-minikube:
	kubectl config use-context "minikube"
	$(eval KUBECTL_CLUSTER="minikube")

bootstrap-minikube:
	hack/dev/minikube-cluster.sh
	$(MAKE) set-context-minikube cluster-bootstrap

## -- clouds

PROVIDER=$(shell test -f hack/deployer/config/provider && cat hack/deployer/config/provider)
DEPLOYER=./hack/deployer/deployer --plans-file=hack/deployer/config/plans.yml --config-file=hack/deployer/config/deployer-config-$(PROVIDER).yml

build-deployer:
	@ go build -mod=readonly -o ./hack/deployer/deployer ./hack/deployer/main.go

create-default-config:
ifeq ($(wildcard hack/deployer/config/deployer-config-$(PROVIDER).yml),)
	@ ./hack/deployer/deployer create defaultConfig --path=hack/deployer/config --provider=$(PROVIDER)
endif

setup-deployer: build-deployer
ifeq ($(PROVIDER),)
	$(MAKE) switch-gke
endif
	$(MAKE) create-default-config

get-deployer-config: setup-deployer
	@ $(DEPLOYER) get config

credentials: setup-deployer
	@ $(DEPLOYER) get credentials

set-context: credentials
	$(eval KUBECTL_CLUSTER=$($(DEPLOYER) get clusterName))

bootstrap-k8s: setup-deployer
	@ $(DEPLOYER) execute

bootstrap-cloud: bootstrap-k8s
	$(MAKE) cluster-bootstrap
ifeq ($(PSP), 1)
	$(MAKE) apply-psp
endif

delete-cloud: setup-deployer
	@ $(DEPLOYER) execute --operation=delete

switch-gke:
	@ echo "gke" > hack/deployer/config/provider

switch-aks:
	@ echo "aks" > hack/deployer/config/provider

switch-ocp:
	@ echo "ocp" > hack/deployer/config/provider

switch-eks:
	@ echo "eks" > hack/deployer/config/provider

#################################
##  --    Docker images    --  ##
#################################
docker-multiarch-build: go-generate generate-config-file 
	@ hack/docker.sh -l -m $(OPERATOR_IMAGE)
	docker buildx build . \
		--progress=plain \
		--build-arg GO_LDFLAGS='$(GO_LDFLAGS)' \
		--build-arg GO_TAGS='$(GO_TAGS)' \
		--build-arg VERSION='$(VERSION)' \
		--platform linux/amd64,linux/arm64 \
		--push \
		-t $(OPERATOR_IMAGE)

docker-build: go-generate generate-config-file 
	DOCKER_BUILDKIT=1 docker build . \
		--progress=plain \
		--build-arg GO_LDFLAGS='$(GO_LDFLAGS)' \
		--build-arg GO_TAGS='$(GO_TAGS)' \
		--build-arg VERSION='$(VERSION)' \
		-t $(OPERATOR_IMAGE)

docker-push:
	@ hack/docker.sh -l -p $(OPERATOR_IMAGE)

purge-gcr-images:
	@ for i in $(gcloud container images list-tags $(BASE_IMG) | tail +3 | awk '{print $$2}'); \
		do gcloud container images untag $(BASE_IMG):$$i; \
	done

switch-registry-gcr:
ifndef GCLOUD_PROJECT
	$(error GCLOUD_PROJECT not set to use GCR)
endif
	@ echo "REGISTRY = eu.gcr.io"               > .registry.env
	@ echo "REGISTRY_NAMESPACE = ${GCLOUD_PROJECT}"     >> .registry.env
	@ echo "E2E_REGISTRY_NAMESPACE = ${GCLOUD_PROJECT}" >> .registry.env

switch-registry-dev: # just use the default values of variables
	@ rm -f .registry.env

###################################
##  --   End to end tests    --  ##
###################################

E2E_REGISTRY_NAMESPACE     ?= eck-dev
E2E_IMG                    ?= $(REGISTRY)/$(E2E_REGISTRY_NAMESPACE)/eck-e2e-tests:$(TAG)
<<<<<<< HEAD
E2E_STACK_VERSION          ?= 7.11.0
export TESTS_MATCH         ?= "^Test" # can be overriden to eg. TESTS_MATCH=TestMutationMoreNodes to match a single test
export E2E_JSON            ?= false
=======
TESTS_MATCH                ?= "^Test" # can be overriden to eg. TESTS_MATCH=TestMutationMoreNodes to match a single test
E2E_STACK_VERSION          ?= 7.11.2
E2E_JSON                   ?= false
>>>>>>> 7c7bd9b8
TEST_TIMEOUT               ?= 30m
E2E_SKIP_CLEANUP           ?= false
E2E_DEPLOY_CHAOS_JOB       ?= false
E2E_TAGS                   ?= e2e  # go build constraints potentially restricting the tests to run
E2E_TEST_ENV_TAGS          ?= ""   # tags conveying information about the test environment to the test runner

# clean to remove irrelevant/build-breaking generated public keys
e2e-docker-build: clean
	DOCKER_BUILDKIT=1 docker build --progress=plain --build-arg E2E_JSON=$(E2E_JSON) --build-arg GO_TAGS=$(E2E_TAGS) \
       -t $(E2E_IMG) -f test/e2e/Dockerfile .

e2e-docker-push:
	@ hack/docker.sh -l -p $(E2E_IMG)

e2e-docker-multiarch-build: clean
	@ hack/docker.sh -l -m $(E2E_IMG)
	docker buildx build \
		--progress=plain \
		--file test/e2e/Dockerfile \
		--build-arg E2E_JSON=$(E2E_JSON) \
		--build-arg GO_TAGS=$(E2E_TAGS) \
		--platform linux/amd64,linux/arm64 \
		--push \
		-t $(E2E_IMG) .

e2e-run:
	@go run test/e2e/cmd/main.go run \
		--operator-image=$(OPERATOR_IMAGE) \
		--e2e-image=$(E2E_IMG) \
		--test-regex=$(TESTS_MATCH) \
		--test-license=$(TEST_LICENSE) \
		--test-license-pkey-path=$(TEST_LICENSE_PKEY_PATH) \
		--elastic-stack-version=$(E2E_STACK_VERSION) \
		--log-verbosity=$(LOG_VERBOSITY) \
		--log-to-file=$(E2E_JSON) \
		--test-timeout=$(TEST_TIMEOUT) \
		--pipeline=$(PIPELINE) \
		--build-number=$(BUILD_NUMBER) \
		--provider=$(E2E_PROVIDER) \
		--clusterName=$(CLUSTER_NAME) \
		--monitoring-secrets=$(MONITORING_SECRETS) \
		--skip-cleanup=$(E2E_SKIP_CLEANUP) \
		--deploy-chaos-job=$(E2E_DEPLOY_CHAOS_JOB) \
		--test-env-tags=$(E2E_TEST_ENV_TAGS)

e2e-generate-xml:
	@ hack/ci/generate-junit-xml-report.sh e2e-tests.json

# Verify e2e tests compile with no errors, don't run them
e2e-compile:
	@go test ./test/e2e/... -run=dryrun -tags=$(E2E_TAGS) $(TEST_OPTS) > /dev/null

# Run e2e tests locally (not as a k8s job), with a custom http dialer
# that can reach ES services running in the k8s cluster through port-forwarding.
e2e-local: LOCAL_E2E_CTX := /tmp/e2e-local.json
e2e-local: export GO_TAGS=$(E2E_TAGS)
e2e-local:
	@go run test/e2e/cmd/main.go run \
		--test-run-name=e2e \
		--operator-image=$(OPERATOR_IMAGE) \
		--test-context-out=$(LOCAL_E2E_CTX) \
		--test-license=$(TEST_LICENSE) \
		--test-license-pkey-path=$(TEST_LICENSE_PKEY_PATH) \
		--elastic-stack-version=$(E2E_STACK_VERSION) \
		--auto-port-forwarding \
		--local \
		--log-verbosity=$(LOG_VERBOSITY) \
		--ignore-webhook-failures \
		--test-timeout=$(TEST_TIMEOUT) \
		--test-env-tags=$(E2E_TEST_ENV_TAGS)

##########################################
##  --    Continuous integration    --  ##
##########################################

ci-check: check-license-header lint shellcheck generate check-local-changes

ci: unit-xml integration-xml docker-build reattach-pv

setup-e2e: e2e-compile run-deployer install-crds apply-psp e2e-docker-multiarch-build

ci-e2e: E2E_JSON := true
ci-e2e: setup-e2e e2e-run

ci-build-operator-e2e-run: E2E_JSON := true
ci-build-operator-e2e-run: setup-e2e build-operator-image e2e-run

run-deployer: build-deployer
	./hack/deployer/deployer execute --plans-file hack/deployer/config/plans.yml --config-file deployer-config.yml

ci-release: clean ci-check build-operator-multiarch-image
	@ echo $(OPERATOR_IMAGE) was pushed!

##########################
##  --   Helpers    --  ##
##########################

check-requisites:
	@ hack/check/check-requisites.sh

check-license-header:
	@ hack/check/check-license-header.sh

# Check if some changes exist in the workspace (eg. `make generate` added some changes)
check-local-changes:
	@ [[ "$$(git status --porcelain)" == "" ]] \
		|| ( echo -e "\nError: dirty local changes"; git status --porcelain; exit 1 )

# Runs small Go tool to validate syntax correctness of Jenkins pipelines
validate-jenkins-pipelines:
	@ go run ./hack/pipeline-validator/main.go

#########################
# Kind specific targets #
#########################
KIND_VERSION ?= 0.9.0
KIND_NODES ?= 3
KIND_NODE_IMAGE ?= kindest/node:v1.20.0
KIND_CLUSTER_NAME ?= eck

kind-node-variable-check:
ifndef KIND_NODE_IMAGE
	$(error KIND_NODE_IMAGE is mandatory when using Kind)
endif

bootstrap-kind:
	KIND_CLUSTER_NAME=${KIND_CLUSTER_NAME} \
		$(MAKE) kind-cluster-$(KIND_NODES)
	@ echo "Run the following command to update your current context:"
	@ echo "kubectl config set-context kind-${KIND_CLUSTER_NAME}"

## Start a Kind cluster with just the CRDs, e.g.:
# "make kind-cluster-0 KIND_NODE_IMAGE=kindest/node:v1.15.0" # start a 1-node cluster
# "make kind-cluster-3 KIND_NODE_IMAGE=kindest/node:v1.15.0" # start a 1-master 3-nodes cluster
kind-cluster-%: kind-node-variable-check
	go run ./hack/kind/main.go start \
		--nodes "${*}" \
		--cluster-name $(KIND_CLUSTER_NAME) \
		--kind-version $(KIND_VERSION) \
		--node-image $(KIND_NODE_IMAGE)
	make install-crds

## Same as above but build and deploy the operator image
kind-with-operator-%: kind-node-variable-check docker-build
	go run ./hack/kind/main.go start \
		--load-image $(OPERATOR_IMAGE) \
		--nodes "${*}" \
		--cluster-name $(KIND_CLUSTER_NAME) \
		--node-image $(KIND_NODE_IMAGE) \
		--kind-version $(KIND_VERSION)
	make install-crds apply-operator

## Run all e2e tests in a Kind cluster
set-kind-e2e-image:
ifneq ($(OPERATOR_IMAGE),)
	@docker pull $(OPERATOR_IMAGE)
else
	$(MAKE) go-generate docker-build
endif

kind-e2e: export E2E_JSON := true
kind-e2e: export KUBECONFIG = ${HOME}/.kube/kind-config-eck-e2e
kind-e2e: kind-node-variable-check set-kind-e2e-image e2e-docker-build
	go run ./hack/kind/main.go start \
		--load-image $(OPERATOR_IMAGE) \
		--load-image $(E2E_IMG) \
		--ip-family ${IP_FAMILY} \
		--nodes 3 \
		--cluster-name $(KIND_CLUSTER_NAME) \
		--node-image $(KIND_NODE_IMAGE) \
		--kind-version $(KIND_VERSION)
	make e2e-run OPERATOR_IMAGE=$(OPERATOR_IMAGE)

## Cleanup
delete-kind:
	go run ./hack/kind/main.go stop --cluster-name $(KIND_CLUSTER_NAME)<|MERGE_RESOLUTION|>--- conflicted
+++ resolved
@@ -399,15 +399,9 @@
 
 E2E_REGISTRY_NAMESPACE     ?= eck-dev
 E2E_IMG                    ?= $(REGISTRY)/$(E2E_REGISTRY_NAMESPACE)/eck-e2e-tests:$(TAG)
-<<<<<<< HEAD
-E2E_STACK_VERSION          ?= 7.11.0
+E2E_STACK_VERSION          ?= 7.11.2
 export TESTS_MATCH         ?= "^Test" # can be overriden to eg. TESTS_MATCH=TestMutationMoreNodes to match a single test
 export E2E_JSON            ?= false
-=======
-TESTS_MATCH                ?= "^Test" # can be overriden to eg. TESTS_MATCH=TestMutationMoreNodes to match a single test
-E2E_STACK_VERSION          ?= 7.11.2
-E2E_JSON                   ?= false
->>>>>>> 7c7bd9b8
 TEST_TIMEOUT               ?= 30m
 E2E_SKIP_CLEANUP           ?= false
 E2E_DEPLOY_CHAOS_JOB       ?= false
