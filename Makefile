--- conflicted
+++ resolved
@@ -398,19 +398,14 @@
 ###################################
 
 E2E_REGISTRY_NAMESPACE     ?= eck-dev
-<<<<<<< HEAD
-E2E_IMG                    ?= $(REGISTRY)/$(E2E_REGISTRY_NAMESPACE)/eck-e2e-tests:$(TAG)
-=======
-
-E2E_IMG_TAG                := $(TAG) 
+
+E2E_IMG_TAG                := $(TAG)
 E2E_IMG_TAG_SUFFIX         ?= $(subst /,-,$(PIPELINE)) # Derive the tag suffix from the PIPELINE environment variable
 ifneq ($(strip $(E2E_IMG_TAG_SUFFIX)),) # If the suffix is not empty, append it to the tag
 	E2E_IMG_TAG := $(TAG)-$(E2E_IMG_TAG_SUFFIX)
 endif
 
 E2E_IMG                    ?= $(REGISTRY)/$(E2E_REGISTRY_NAMESPACE)/eck-e2e-tests:$(E2E_IMG_TAG)
-TESTS_MATCH                ?= "^Test" # can be overriden to eg. TESTS_MATCH=TestMutationMoreNodes to match a single test
->>>>>>> 903ccabb
 E2E_STACK_VERSION          ?= 7.11.2
 export TESTS_MATCH         ?= "^Test" # can be overriden to eg. TESTS_MATCH=TestMutationMoreNodes to match a single test
 export E2E_JSON            ?= false
@@ -469,7 +464,6 @@
 # Run e2e tests locally (not as a k8s job), with a custom http dialer
 # that can reach ES services running in the k8s cluster through port-forwarding.
 e2e-local: LOCAL_E2E_CTX := /tmp/e2e-local.json
-e2e-local: export GO_TAGS=$(E2E_TAGS)
 e2e-local:
 	@go run test/e2e/cmd/main.go run \
 		--test-run-name=e2e \
@@ -484,6 +478,7 @@
 		--ignore-webhook-failures \
 		--test-timeout=$(TEST_TIMEOUT) \
 		--test-env-tags=$(E2E_TEST_ENV_TAGS)
+	@E2E_JSON=$(E2E_JSON) GO_TAGS=$(E2E_TAGS) test/e2e/run.sh -run $(TESTS_MATCH) -args -testContextPath $(LOCAL_E2E_CTX)
 
 ##########################################
 ##  --    Continuous integration    --  ##
