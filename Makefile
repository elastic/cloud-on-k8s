# Copyright Elasticsearch B.V. and/or licensed to Elasticsearch B.V. under one
# or more contributor license agreements. Licensed under the Elastic License;
# you may not use this file except in compliance with the Elastic License.

#################################
##  --      Variables      --  ##
#################################

# reads file '.env', ignores if it doesn't exist
-include .env

# make sure sub-commands don't use eg. fish shell
export SHELL := /bin/bash

KUBECTL_CLUSTER := $(shell kubectl config current-context 2> /dev/null)

# Default to debug logging
LOG_VERBOSITY ?= 1

# Get the currently used golang install path (in GOPATH/bin, unless GOBIN is set)
ifeq ($(shell go env GOBIN),)
GOBIN=$(shell go env GOPATH)/bin
else
GOBIN=$(shell go env GOBIN)
endif

# find or download controller-gen
# note this does not validate the version
controller-gen:
ifeq ($(shell command -v controller-gen),)
	@(cd /tmp; GO111MODULE=on go get sigs.k8s.io/controller-tools/cmd/controller-gen@v0.2.1)
CONTROLLER_GEN=$(GOBIN)/controller-gen
else
CONTROLLER_GEN=$(shell which controller-gen)
endif

## -- Docker image

# for dev, on GKE, use GCR and GCLOUD_PROJECT
ifneq ($(findstring gke_,$(KUBECTL_CLUSTER)),)
	REGISTRY ?= eu.gcr.io
else
	# default to local registry
	REGISTRY ?= localhost:5000
endif

# for dev, suffix image name with current user name
IMG_SUFFIX ?= -$(subst _,,$(shell whoami))

REPOSITORY  ?= eck
NAME        ?= eck-operator
SNAPSHOT    ?= true
VERSION     ?= $(shell cat VERSION)
TAG         ?= $(shell git rev-parse --short --verify HEAD)
IMG_NAME    ?= $(NAME)$(IMG_SUFFIX)
IMG_VERSION ?= $(VERSION)-$(TAG)

BASE_IMG       := $(REGISTRY)/$(REPOSITORY)/$(IMG_NAME)
OPERATOR_IMAGE ?= $(BASE_IMG):$(IMG_VERSION)


GO_LDFLAGS := -X github.com/elastic/cloud-on-k8s/pkg/about.version=$(VERSION) \
	-X github.com/elastic/cloud-on-k8s/pkg/about.buildHash=$(TAG) \
	-X github.com/elastic/cloud-on-k8s/pkg/about.buildDate=$(shell date -u +'%Y-%m-%dT%H:%M:%SZ') \
	-X github.com/elastic/cloud-on-k8s/pkg/about.buildSnapshot=$(SNAPSHOT)

## -- Namespaces

# namespace in which the operator is deployed (see config/operator)
OPERATOR_NAMESPACE ?= elastic-system
# name of the operator statefulset and related resources
OPERATOR_NAME ?= elastic-operator
# comma separated list of namespaces in which the operator should watch resources
MANAGED_NAMESPACES ?=

## -- Security

# should environments be configured with PSP ?
# TODO: only relevant on GKE for e2e tests for the moment
PSP ?= 0

#####################################
##  --       Development       --  ##
#####################################

all: dependencies lint check-license-header unit integration e2e-compile elastic-operator reattach-pv

## -- build

dependencies:
	go mod tidy -v && go mod download

# Generate code, CRDs and documentation
ALL_CRDS=config/crds/all-crds.yaml
generate: generate-crds generate-api-docs generate-notice-file

go-generate:
	# we use this in pkg/controller/common/license
	go generate -tags='$(GO_TAGS)' ./pkg/... ./cmd/...

generate-crds: go-generate controller-gen
	$(CONTROLLER_GEN) webhook object:headerFile=./hack/boilerplate.go.txt paths=./pkg/apis/...
	# Generate manifests e.g. CRD, RBAC etc.
	$(CONTROLLER_GEN) crd paths="./pkg/apis/..." output:crd:artifacts:config=config/crds/bases
	# apply patches to work around some CRD generation issues, and merge them into a single file
	kubectl kustomize config/crds/patches > $(ALL_CRDS)
	# generate an all-in-one version including the operator manifests
	$(MAKE) --no-print-directory generate-all-in-one

generate-api-docs:
	@hack/api-docs/build.sh

generate-notice-file:
	@hack/licence-detector/generate-notice.sh

elastic-operator: generate
	go build -mod=readonly -ldflags "$(GO_LDFLAGS)" -tags='$(GO_TAGS)' -o bin/elastic-operator github.com/elastic/cloud-on-k8s/cmd

clean:
	rm -f pkg/controller/common/license/zz_generated.pubkey.go

reattach-pv:
	# just check that reattach-pv still compiles
	go build -o /dev/null hack/reattach-pv/main.go

## -- tests

unit: clean
	go test ./pkg/... ./cmd/... -cover

unit-xml: clean
	gotestsum --junitfile unit-tests.xml -- -cover ./pkg/... ./cmd/...

integration: GO_TAGS += integration
integration: clean generate-crds
	go test -tags='$(GO_TAGS)' ./pkg/... ./cmd/... -cover

integration-xml: GO_TAGS += integration
integration-xml: clean generate-crds
	gotestsum --junitfile integration-tests.xml -- -tags='$(GO_TAGS)' -cover ./pkg/... ./cmd/...

lint:
	golangci-lint run

#############################
##  --       Run       --  ##
#############################

install-crds: generate-crds
	kubectl apply -f $(ALL_CRDS)

# Run locally against the configured Kubernetes cluster, with port-forwarding enabled so that
# the operator can reach services running in the cluster through k8s port-forward feature
run: install-crds go-run

go-run:
	# Run the operator locally with debug logs and operator image set to latest
	AUTO_PORT_FORWARD=true \
		go run \
			-ldflags "$(GO_LDFLAGS)" \
			-tags "$(GO_TAGS)" \
			./cmd/main.go manager \
				--development \
				--log-verbosity=$(LOG_VERBOSITY) \
				--ca-cert-validity=10h --ca-cert-rotate-before=1h \
				--operator-namespace=default \
				--namespaces=$(MANAGED_NAMESPACES) \
				--manage-webhook-certs=false

go-debug:
	@(cd cmd &&	AUTO_PORT_FORWARD=true dlv debug \
		--build-flags="-ldflags '$(GO_LDFLAGS)'" \
		-- \
		manager \
		--development \
		--log-verbosity=$(LOG_VERBOSITY) \
		--ca-cert-validity=10h \
		--ca-cert-rotate-before=1h \
		--operator-namespace=default \
		--namespaces=$(MANAGED_NAMESPACES) \
		--manage-webhook-certs=false)

build-operator-image:
	@ docker pull $(OPERATOR_IMAGE) \
	&& echo "OK: image $(OPERATOR_IMAGE) already published" \
	|| $(MAKE) docker-build docker-push

# if the current k8s cluster is on GKE, GCLOUD_PROJECT must be set
check-gke:
ifneq ($(findstring gke_,$(KUBECTL_CLUSTER)),)
ifndef GCLOUD_PROJECT
	$(error GCLOUD_PROJECT not set while GKE detected)
endif
endif

# Deploy the operator against the current k8s cluster
deploy: check-gke install-crds build-operator-image apply-operator

apply-operator:
	OPERATOR_IMAGE=$(OPERATOR_IMAGE) \
	OPERATOR_NAME=$(OPERATOR_NAME) \
	NAMESPACE=$(OPERATOR_NAMESPACE) \
	MANAGED_NAMESPACES=$(MANAGED_NAMESPACES) \
		$(MAKE) --no-print-directory -sC config/operator generate-namespace | kubectl apply -f -

apply-psp:
	kubectl apply -f config/dev/elastic-psp.yaml

ALL_IN_ONE_OUTPUT_FILE=config/all-in-one.yaml

# merge all-in-one crds with operator manifests
generate-all-in-one:
	cp -f $(ALL_CRDS) $(ALL_IN_ONE_OUTPUT_FILE)
	OPERATOR_IMAGE=$(OPERATOR_IMAGE) \
		OPERATOR_NAME=$(OPERATOR_NAME) \
		NAMESPACE=$(OPERATOR_NAMESPACE) \
		$(MAKE) --no-print-directory -sC config/operator generate-all-in-one >> $(ALL_IN_ONE_OUTPUT_FILE)

# Deploy an all in one operator against the current k8s cluster
deploy-all-in-one: GO_TAGS ?= release
deploy-all-in-one: docker-build docker-push
	kubectl apply -f $(ALL_IN_ONE_OUTPUT_FILE)

logs-operator:
	@ kubectl --namespace=$(OPERATOR_NAMESPACE) logs -f statefulset.apps/$(OPERATOR_NAME)

samples:
	@ echo "-> Pushing samples to Kubernetes cluster..."
	@ kubectl apply -f config/samples/kibana/kibana_es.yaml

# Display elasticsearch credentials of the first stack
show-credentials:
	@ echo "elastic:$$(kubectl get secret elasticsearch-sample-es-elastic-user -o json | jq -r '.data.elastic' | base64 -D)"


##########################################
##  --    K8s clusters bootstrap    --  ##
##########################################

cluster-bootstrap: install-crds

clean-k8s-cluster:
	kubectl delete --ignore-not-found=true  ValidatingWebhookConfiguration validating-webhook-configuration
	for ns in $(OPERATOR_NAMESPACE) $(MANAGED_NAMESPACES); do \
		echo "Deleting resources in $$ns"; \
		kubectl delete statefulsets -n $$ns --all; \
		kubectl delete deployments -n $$ns --all; \
		kubectl delete svc -n $$ns --all; \
		kubectl delete rc -n $$ns --all; \
		kubectl delete po -n $$ns --all; \
	done

## -- minikube

set-context-minikube:
	kubectl config use-context "minikube"
	$(eval KUBECTL_CLUSTER="minikube")

bootstrap-minikube:
	hack/dev/minikube-cluster.sh
	$(MAKE) set-context-minikube cluster-bootstrap

## -- clouds

PROVIDER=$(shell test -f hack/deployer/config/provider && cat hack/deployer/config/provider)
DEPLOYER=./hack/deployer/deployer --plans-file=hack/deployer/config/plans.yml --config-file=hack/deployer/config/deployer-config-$(PROVIDER).yml

build-deployer:
	@ go build -mod=readonly -o ./hack/deployer/deployer ./hack/deployer/main.go

create-default-config:
ifeq ($(wildcard hack/deployer/config/deployer-config-$(PROVIDER).yml),)
	@ ./hack/deployer/deployer create defaultConfig --path=hack/deployer/config --provider=$(PROVIDER)
endif

setup-deployer: build-deployer
ifeq ($(PROVIDER),)
	$(MAKE) switch-gke
endif
	$(MAKE) create-default-config

get-deployer-config: setup-deployer
	@ $(DEPLOYER) get config

credentials: setup-deployer
	@ $(DEPLOYER) get credentials

set-context: credentials
	$(eval KUBECTL_CLUSTER=$($(DEPLOYER) get clusterName))

bootstrap-k8s: setup-deployer
	@ $(DEPLOYER) execute

bootstrap-cloud: bootstrap-k8s
	$(MAKE) cluster-bootstrap
ifeq ($(PSP), 1)
	$(MAKE) apply-psp
endif

delete-cloud: setup-deployer
	@ $(DEPLOYER) execute --operation=delete

switch-gke:
	@ echo "gke" > hack/deployer/config/provider

switch-aks:
	@ echo "aks" > hack/deployer/config/provider

switch-ocp:
	@ echo "ocp" > hack/deployer/config/provider

#################################
##  --    Docker images    --  ##
#################################

docker-build: go-generate
	docker build . \
		--build-arg GO_LDFLAGS='$(GO_LDFLAGS)' \
		--build-arg GO_TAGS='$(GO_TAGS)' \
		-t $(OPERATOR_IMAGE)

docker-push:
ifeq ($(REGISTRY), docker.elastic.co)
	@ docker login -u $(ELASTIC_DOCKER_LOGIN) -p $(ELASTIC_DOCKER_PASSWORD) push.docker.elastic.co
endif
ifeq ($(REGISTRY), eu.gcr.io)
	@ gcloud auth configure-docker --quiet
endif
ifeq ($(KUBECTL_CLUSTER), minikube)
	# use the minikube registry
	@ hack/dev/registry.sh port-forward start
	docker push $(OPERATOR_IMAGE)
	@ hack/dev/registry.sh port-forward stop
else
ifeq ($(REGISTRY), docker.elastic.co)
	@ docker tag $(OPERATOR_IMAGE) push.$(OPERATOR_IMAGE)
	@ docker push push.$(OPERATOR_IMAGE)
else
	@ docker push $(OPERATOR_IMAGE)
endif
endif

purge-gcr-images:
	@ for i in $(gcloud container images list-tags $(BASE_IMG) | tail +3 | awk '{print $$2}'); \
		do gcloud container images untag $(BASE_IMG):$$i; \
	done


###################################
##  --   End to end tests    --  ##
###################################

# can be overriden to eg. TESTS_MATCH=TestMutationMoreNodes to match a single test
TESTS_MATCH ?= "^Test"
<<<<<<< HEAD
E2E_IMG ?= $(BASE_IMG)-e2e-tests:$(TAG)
STACK_VERSION ?= 7.5.0
=======
E2E_IMG ?= $(IMG)-e2e-tests:$(TAG)
STACK_VERSION ?= 7.6.0
>>>>>>> 71c367d9
E2E_JSON ?= false
TEST_TIMEOUT ?= 5m

# clean to remove irrelevant/build-breaking generated public keys
e2e-docker-build: clean
	docker build --build-arg E2E_JSON=$(E2E_JSON) -t $(E2E_IMG) -f test/e2e/Dockerfile .

e2e-docker-push:
	docker push $(E2E_IMG)

e2e-run:
	@go run test/e2e/cmd/main.go run \
		--operator-image=$(OPERATOR_IMAGE) \
		--e2e-image=$(E2E_IMG) \
		--test-regex=$(TESTS_MATCH) \
		--test-license=$(TEST_LICENSE) \
		--elastic-stack-version=$(STACK_VERSION) \
		--log-verbosity=$(LOG_VERBOSITY) \
		--log-to-file=$(E2E_JSON) \
		--test-timeout=$(TEST_TIMEOUT) \
		--monitoring-secrets=$(MONITORING_SECRETS)

e2e-generate-xml:
	@ gotestsum --junitfile e2e-tests.xml --raw-command cat e2e-tests.json

# Verify e2e tests compile with no errors, don't run them
e2e-compile:
	go test ./test/e2e/... -run=dryrun > /dev/null

# Run e2e tests locally (not as a k8s job), with a custom http dialer
# that can reach ES services running in the k8s cluster through port-forwarding.
e2e-local: LOCAL_E2E_CTX := /tmp/e2e-local.json
e2e-local:
	@go run test/e2e/cmd/main.go run \
		--test-run-name=e2e \
		--test-context-out=$(LOCAL_E2E_CTX) \
		--test-license=$(TEST_LICENSE) \
		--elastic-stack-version=$(STACK_VERSION) \
		--auto-port-forwarding \
		--local \
		--log-verbosity=$(LOG_VERBOSITY) \
		--ignore-webhook-failures \
		--test-timeout=$(TEST_TIMEOUT)
	@E2E_JSON=$(E2E_JSON) test/e2e/run.sh -run "$(TESTS_MATCH)" -args -testContextPath $(LOCAL_E2E_CTX)

##########################################
##  --    Continuous integration    --  ##
##########################################

ci-check: check-license-header lint generate check-local-changes

<<<<<<< HEAD
ci: unit-xml integration-xml docker-build

# Note: e2e-docker-push gets access to the gcr docker registry through run-deployer
setup-e2e: e2e-compile run-deployer install-crds apply-psp e2e-docker-build e2e-docker-push

ci-e2e: E2E_JSON := true
ci-e2e: setup-e2e e2e-run
=======
ci: unit_xml integration_xml docker-build reattach-pv
>>>>>>> 71c367d9

ci-build-operator-e2e-run: E2E_JSON := true
ci-build-operator-e2e-run: setup-e2e build-operator-image e2e-run

run-deployer: build-deployer
	./hack/deployer/deployer execute --plans-file hack/deployer/config/plans.yml --config-file deployer-config.yml

ci-release: clean ci-check build-operator-image
	@ echo $(OPERATOR_IMAGE) was pushed!

##########################
##  --   Helpers    --  ##
##########################

check-requisites:
	@ hack/check/check-requisites.sh

check-license-header:
	@ hack/check/check-license-header.sh

# Check if some changes exist in the workspace (eg. `make generate` added some changes)
check-local-changes:
	@ [[ "$$(git status --porcelain)" == "" ]] \
		|| ( echo -e "\nError: dirty local changes"; git status --porcelain; exit 1 )

# Runs small Go tool to validate syntax correctness of Jenkins pipelines
validate-jenkins-pipelines:
	@ go run ./hack/pipeline-validator/main.go

#########################
# Kind specific targets #
#########################
KIND_NODES ?= 3
KIND_NODE_IMAGE ?= kindest/node:v1.15.3
KIND_CLUSTER_NAME ?= eck

kind-node-variable-check:
ifndef KIND_NODE_IMAGE
	$(error KIND_NODE_IMAGE is mandatory when using Kind)
endif

bootstrap-kind:
	KIND_CLUSTER_NAME=${KIND_CLUSTER_NAME} \
		$(MAKE) kind-cluster-$(KIND_NODES)
	@ echo "Run the following command to update your current context:"
	@ echo "kubectl config set-context kind-${KIND_CLUSTER_NAME}"

## Start a Kind cluster with just the CRDs, e.g.:
# "make kind-cluster-0 KIND_NODE_IMAGE=kindest/node:v1.15.0" # start a 1-node cluster
# "make kind-cluster-3 KIND_NODE_IMAGE=kindest/node:v1.15.0" # start a 1-master 3-nodes cluster
kind-cluster-%: export NODE_IMAGE = ${KIND_NODE_IMAGE}
kind-cluster-%: export CLUSTER_NAME = ${KIND_CLUSTER_NAME}
kind-cluster-%: kind-node-variable-check
	./hack/kind/kind.sh \
		--nodes "${*}" \
		make install-crds

## Same as above but build and deploy the operator image
kind-with-operator-%: export NODE_IMAGE = ${KIND_NODE_IMAGE}
kind-with-operator-%: export CLUSTER_NAME = ${KIND_CLUSTER_NAME}
kind-with-operator-%: kind-node-variable-check docker-build
	./hack/kind/kind.sh \
		--load-images $(OPERATOR_IMAGE) \
		--nodes "${*}" \
		make install-crds apply-operator

## Run all e2e tests in a Kind cluster
set-kind-e2e-image:
ifneq ($(OPERATOR_IMAGE),)
	@docker pull $(OPERATOR_IMAGE)
else
	$(MAKE) go-generate docker-build
endif

kind-e2e: export KUBECONFIG = ${HOME}/.kube/kind-config-eck-e2e
kind-e2e: export NODE_IMAGE = ${KIND_NODE_IMAGE}
kind-e2e: kind-node-variable-check set-kind-e2e-image e2e-docker-build
	./hack/kind/kind.sh \
		--load-images $(OPERATOR_IMAGE),$(E2E_IMG) \
		--nodes 3 \
		make e2e-run OPERATOR_IMAGE=$(OPERATOR_IMAGE)

## Cleanup
delete-kind:
	./hack/kind/kind.sh --stop<|MERGE_RESOLUTION|>--- conflicted
+++ resolved
@@ -352,13 +352,8 @@
 
 # can be overriden to eg. TESTS_MATCH=TestMutationMoreNodes to match a single test
 TESTS_MATCH ?= "^Test"
-<<<<<<< HEAD
 E2E_IMG ?= $(BASE_IMG)-e2e-tests:$(TAG)
-STACK_VERSION ?= 7.5.0
-=======
-E2E_IMG ?= $(IMG)-e2e-tests:$(TAG)
 STACK_VERSION ?= 7.6.0
->>>>>>> 71c367d9
 E2E_JSON ?= false
 TEST_TIMEOUT ?= 5m
 
@@ -410,17 +405,13 @@
 
 ci-check: check-license-header lint generate check-local-changes
 
-<<<<<<< HEAD
-ci: unit-xml integration-xml docker-build
+ci: unit-xml integration-xml docker-build reattach-pv
 
 # Note: e2e-docker-push gets access to the gcr docker registry through run-deployer
 setup-e2e: e2e-compile run-deployer install-crds apply-psp e2e-docker-build e2e-docker-push
 
 ci-e2e: E2E_JSON := true
 ci-e2e: setup-e2e e2e-run
-=======
-ci: unit_xml integration_xml docker-build reattach-pv
->>>>>>> 71c367d9
 
 ci-build-operator-e2e-run: E2E_JSON := true
 ci-build-operator-e2e-run: setup-e2e build-operator-image e2e-run
