--- conflicted
+++ resolved
@@ -429,17 +429,11 @@
 else
 	$(MAKE) docker-build
 endif
-<<<<<<< HEAD
 
 kind-e2e: kind-e2e-cluster kind-e2e-run
 
 kind-e2e-cluster: export NODE_IMAGE = ${KIND_NODE_IMAGE}
 kind-e2e-cluster: kind-node-variable-check set-kind-e2e-image e2e-docker-build
-=======
-kind-e2e: export KUBECONFIG = ${HOME}/.kube/kind-config-eck-e2e
-kind-e2e: export NODE_IMAGE = ${KIND_NODE_IMAGE}
-kind-e2e: kind-node-variable-check set-kind-e2e-image e2e-docker-build
->>>>>>> 13cc7763
 	./hack/kind/kind.sh \
     	--load-images $(OPERATOR_IMAGE),$(E2E_IMG) \
     	--nodes 3
