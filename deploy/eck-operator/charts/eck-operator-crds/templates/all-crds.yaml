{{- $kubeVersion := (include "eck-operator-crds.effectiveKubeVersion" .) -}}
{{- $kubeVersionSupported := semverCompare ">=1.16.0-0" $kubeVersion -}}
{{- if $kubeVersionSupported -}}
apiVersion: apiextensions.k8s.io/v1
kind: CustomResourceDefinition
metadata:
  annotations:
    controller-gen.kubebuilder.io/version: v0.6.1
  creationTimestamp: null
  labels:
    app.kubernetes.io/instance: '{{ .Release.Name }}'
    app.kubernetes.io/managed-by: '{{ .Release.Service }}'
    app.kubernetes.io/name: '{{ include "eck-operator-crds.name" . }}'
    app.kubernetes.io/version: '{{ .Chart.AppVersion }}'
    helm.sh/chart: '{{ include "eck-operator-crds.chart" . }}'
  name: agents.agent.k8s.elastic.co
spec:
  group: agent.k8s.elastic.co
  names:
    categories:
    - elastic
    kind: Agent
    listKind: AgentList
    plural: agents
    shortNames:
    - agent
    singular: agent
  scope: Namespaced
  versions:
  - additionalPrinterColumns:
    - jsonPath: .status.health
      name: health
      type: string
    - description: Available nodes
      jsonPath: .status.availableNodes
      name: available
      type: integer
    - description: Expected nodes
      jsonPath: .status.expectedNodes
      name: expected
      type: integer
    - description: Agent version
      jsonPath: .status.version
      name: version
      type: string
    - jsonPath: .metadata.creationTimestamp
      name: age
      type: date
    name: v1alpha1
    schema:
      openAPIV3Schema:
        description: Agent is the Schema for the Agents API.
        properties:
          apiVersion:
            description: 'APIVersion defines the versioned schema of this representation
              of an object. Servers should convert recognized schemas to the latest
              internal value, and may reject unrecognized values. More info: https://git.k8s.io/community/contributors/devel/sig-architecture/api-conventions.md#resources'
            type: string
          kind:
            description: 'Kind is a string value representing the REST resource this
              object represents. Servers may infer this from the endpoint the client
              submits requests to. Cannot be updated. In CamelCase. More info: https://git.k8s.io/community/contributors/devel/sig-architecture/api-conventions.md#types-kinds'
            type: string
          metadata:
            type: object
          spec:
            description: AgentSpec defines the desired state of the Agent
            properties:
              config:
                description: Config holds the Agent configuration. At most one of
                  [`Config`, `ConfigRef`] can be specified.
                type: object
                x-kubernetes-preserve-unknown-fields: true
              configRef:
                description: ConfigRef contains a reference to an existing Kubernetes
                  Secret holding the Agent configuration. Agent settings must be specified
                  as yaml, under a single "agent.yml" entry. At most one of [`Config`,
                  `ConfigRef`] can be specified.
                properties:
                  secretName:
                    description: SecretName is the name of the secret.
                    type: string
                type: object
              daemonSet:
                description: DaemonSet specifies the Agent should be deployed as a
                  DaemonSet, and allows providing its spec. Cannot be used along with
                  `deployment`.
                properties:
                  podTemplate:
                    description: PodTemplateSpec describes the data a pod should have
                      when created from a template
                    type: object
                    x-kubernetes-preserve-unknown-fields: true
                  updateStrategy:
                    description: DaemonSetUpdateStrategy is a struct used to control
                      the update strategy for a DaemonSet.
                    properties:
                      rollingUpdate:
                        description: 'Rolling update config params. Present only if
                          type = "RollingUpdate". --- TODO: Update this to follow
                          our convention for oneOf, whatever we decide it to be. Same
                          as Deployment `strategy.rollingUpdate`. See https://github.com/kubernetes/kubernetes/issues/35345'
                        properties:
                          maxSurge:
                            anyOf:
                            - type: integer
                            - type: string
                            description: 'The maximum number of nodes with an existing
                              available DaemonSet pod that can have an updated DaemonSet
                              pod during during an update. Value can be an absolute
                              number (ex: 5) or a percentage of desired pods (ex:
                              10%). This can not be 0 if MaxUnavailable is 0. Absolute
                              number is calculated from percentage by rounding up
                              to a minimum of 1. Default value is 0. Example: when
                              this is set to 30%, at most 30% of the total number
                              of nodes that should be running the daemon pod (i.e.
                              status.desiredNumberScheduled) can have their a new
                              pod created before the old pod is marked as deleted.
                              The update starts by launching new pods on 30% of nodes.
                              Once an updated pod is available (Ready for at least
                              minReadySeconds) the old DaemonSet pod on that node
                              is marked deleted. If the old pod becomes unavailable
                              for any reason (Ready transitions to false, is evicted,
                              or is drained) an updated pod is immediatedly created
                              on that node without considering surge limits. Allowing
                              surge implies the possibility that the resources consumed
                              by the daemonset on any given node can double if the
                              readiness check fails, and so resource intensive daemonsets
                              should take into account that they may cause evictions
                              during disruption. This is an alpha field and requires
                              enabling DaemonSetUpdateSurge feature gate.'
                            x-kubernetes-int-or-string: true
                          maxUnavailable:
                            anyOf:
                            - type: integer
                            - type: string
                            description: 'The maximum number of DaemonSet pods that
                              can be unavailable during the update. Value can be an
                              absolute number (ex: 5) or a percentage of total number
                              of DaemonSet pods at the start of the update (ex: 10%).
                              Absolute number is calculated from percentage by rounding
                              down to a minimum of one. This cannot be 0 if MaxSurge
                              is 0 Default value is 1. Example: when this is set to
                              30%, at most 30% of the total number of nodes that should
                              be running the daemon pod (i.e. status.desiredNumberScheduled)
                              can have their pods stopped for an update at any given
                              time. The update starts by stopping at most 30% of those
                              DaemonSet pods and then brings up new DaemonSet pods
                              in their place. Once the new pods are available, it
                              then proceeds onto other DaemonSet pods, thus ensuring
                              that at least 70% of original number of DaemonSet pods
                              are available at all times during the update.'
                            x-kubernetes-int-or-string: true
                        type: object
                      type:
                        description: Type of daemon set update. Can be "RollingUpdate"
                          or "OnDelete". Default is RollingUpdate.
                        type: string
                    type: object
                type: object
              deployment:
                description: Deployment specifies the Agent should be deployed as
                  a Deployment, and allows providing its spec. Cannot be used along
                  with `daemonSet`.
                properties:
                  podTemplate:
                    description: PodTemplateSpec describes the data a pod should have
                      when created from a template
                    type: object
                    x-kubernetes-preserve-unknown-fields: true
                  replicas:
                    format: int32
                    type: integer
                  strategy:
                    description: DeploymentStrategy describes how to replace existing
                      pods with new ones.
                    properties:
                      rollingUpdate:
                        description: 'Rolling update config params. Present only if
                          DeploymentStrategyType = RollingUpdate. --- TODO: Update
                          this to follow our convention for oneOf, whatever we decide
                          it to be.'
                        properties:
                          maxSurge:
                            anyOf:
                            - type: integer
                            - type: string
                            description: 'The maximum number of pods that can be scheduled
                              above the desired number of pods. Value can be an absolute
                              number (ex: 5) or a percentage of desired pods (ex:
                              10%). This can not be 0 if MaxUnavailable is 0. Absolute
                              number is calculated from percentage by rounding up.
                              Defaults to 25%. Example: when this is set to 30%, the
                              new ReplicaSet can be scaled up immediately when the
                              rolling update starts, such that the total number of
                              old and new pods do not exceed 130% of desired pods.
                              Once old pods have been killed, new ReplicaSet can be
                              scaled up further, ensuring that total number of pods
                              running at any time during the update is at most 130%
                              of desired pods.'
                            x-kubernetes-int-or-string: true
                          maxUnavailable:
                            anyOf:
                            - type: integer
                            - type: string
                            description: 'The maximum number of pods that can be unavailable
                              during the update. Value can be an absolute number (ex:
                              5) or a percentage of desired pods (ex: 10%). Absolute
                              number is calculated from percentage by rounding down.
                              This can not be 0 if MaxSurge is 0. Defaults to 25%.
                              Example: when this is set to 30%, the old ReplicaSet
                              can be scaled down to 70% of desired pods immediately
                              when the rolling update starts. Once new pods are ready,
                              old ReplicaSet can be scaled down further, followed
                              by scaling up the new ReplicaSet, ensuring that the
                              total number of pods available at all times during the
                              update is at least 70% of desired pods.'
                            x-kubernetes-int-or-string: true
                        type: object
                      type:
                        description: Type of deployment. Can be "Recreate" or "RollingUpdate".
                          Default is RollingUpdate.
                        type: string
                    type: object
                type: object
              elasticsearchRefs:
                description: ElasticsearchRefs is a reference to a list of Elasticsearch
                  clusters running in the same Kubernetes cluster. Due to existing
                  limitations, only a single ES cluster is currently supported.
                items:
                  properties:
                    name:
                      description: Name of the Kubernetes object.
                      type: string
                    namespace:
                      description: Namespace of the Kubernetes object. If empty, defaults
                        to the current namespace.
                      type: string
                    outputName:
                      type: string
                    serviceName:
                      description: ServiceName is the name of an existing Kubernetes
                        service which is used to make requests to the referenced object.
                        It has to be in the same namespace as the referenced resource.
                        If left empty, the default HTTP service of the referenced
                        resource is used.
                      type: string
                  required:
                  - name
                  type: object
                type: array
              image:
                description: Image is the Agent Docker image to deploy. Version has
                  to match the Agent in the image.
                type: string
              secureSettings:
                description: SecureSettings is a list of references to Kubernetes
                  Secrets containing sensitive configuration options for the Agent.
                  Secrets data can be then referenced in the Agent config using the
                  Secret's keys or as specified in `Entries` field of each SecureSetting.
                items:
                  description: SecretSource defines a data source based on a Kubernetes
                    Secret.
                  properties:
                    entries:
                      description: Entries define how to project each key-value pair
                        in the secret to filesystem paths. If not defined, all keys
                        will be projected to similarly named paths in the filesystem.
                        If defined, only the specified keys will be projected to the
                        corresponding paths.
                      items:
                        description: KeyToPath defines how to map a key in a Secret
                          object to a filesystem path.
                        properties:
                          key:
                            description: Key is the key contained in the secret.
                            type: string
                          path:
                            description: Path is the relative file path to map the
                              key to. Path must not be an absolute file path and must
                              not contain any ".." components.
                            type: string
                        required:
                        - key
                        type: object
                      type: array
                    secretName:
                      description: SecretName is the name of the secret.
                      type: string
                  required:
                  - secretName
                  type: object
                type: array
              serviceAccountName:
                description: ServiceAccountName is used to check access from the current
                  resource to an Elasticsearch resource in a different namespace.
                  Can only be used if ECK is enforcing RBAC on references.
                type: string
              version:
                description: Version of the Agent.
                type: string
            required:
            - version
            type: object
          status:
            description: AgentStatus defines the observed state of the Agent
            properties:
              availableNodes:
                format: int32
                type: integer
              elasticsearchAssociationsStatus:
                additionalProperties:
                  description: AssociationStatus is the status of an association resource.
                  type: string
                description: AssociationStatusMap is the map of association's namespaced
                  name string to its AssociationStatus. For resources that have a
                  single Association of a given type (for ex. single ES reference),
                  this map contains a single entry.
                type: object
              expectedNodes:
                format: int32
                type: integer
              health:
                type: string
              version:
                description: 'Version of the stack resource currently running. During
                  version upgrades, multiple versions may run in parallel: this value
                  specifies the lowest version currently running.'
                type: string
            type: object
        type: object
    served: true
    storage: true
    subresources:
      status: {}
status:
  acceptedNames:
    kind: ""
    plural: ""
  conditions: []
  storedVersions: []
---
apiVersion: apiextensions.k8s.io/v1
kind: CustomResourceDefinition
metadata:
  annotations:
    controller-gen.kubebuilder.io/version: v0.6.1
  creationTimestamp: null
  labels:
    app.kubernetes.io/instance: '{{ .Release.Name }}'
    app.kubernetes.io/managed-by: '{{ .Release.Service }}'
    app.kubernetes.io/name: '{{ include "eck-operator-crds.name" . }}'
    app.kubernetes.io/version: '{{ .Chart.AppVersion }}'
    helm.sh/chart: '{{ include "eck-operator-crds.chart" . }}'
  name: apmservers.apm.k8s.elastic.co
spec:
  group: apm.k8s.elastic.co
  names:
    categories:
    - elastic
    kind: ApmServer
    listKind: ApmServerList
    plural: apmservers
    shortNames:
    - apm
    singular: apmserver
  scope: Namespaced
  versions:
  - additionalPrinterColumns:
    - jsonPath: .status.health
      name: health
      type: string
    - description: Available nodes
      jsonPath: .status.availableNodes
      name: nodes
      type: integer
    - description: APM version
      jsonPath: .status.version
      name: version
      type: string
    - jsonPath: .metadata.creationTimestamp
      name: age
      type: date
    name: v1
    schema:
      openAPIV3Schema:
        description: ApmServer represents an APM Server resource in a Kubernetes cluster.
        properties:
          apiVersion:
            description: 'APIVersion defines the versioned schema of this representation
              of an object. Servers should convert recognized schemas to the latest
              internal value, and may reject unrecognized values. More info: https://git.k8s.io/community/contributors/devel/sig-architecture/api-conventions.md#resources'
            type: string
          kind:
            description: 'Kind is a string value representing the REST resource this
              object represents. Servers may infer this from the endpoint the client
              submits requests to. Cannot be updated. In CamelCase. More info: https://git.k8s.io/community/contributors/devel/sig-architecture/api-conventions.md#types-kinds'
            type: string
          metadata:
            type: object
          spec:
            description: ApmServerSpec holds the specification of an APM Server.
            properties:
              config:
                description: 'Config holds the APM Server configuration. See: https://www.elastic.co/guide/en/apm/server/current/configuring-howto-apm-server.html'
                type: object
                x-kubernetes-preserve-unknown-fields: true
              count:
                description: Count of APM Server instances to deploy.
                format: int32
                type: integer
              elasticsearchRef:
                description: ElasticsearchRef is a reference to the output Elasticsearch
                  cluster running in the same Kubernetes cluster.
                properties:
                  name:
                    description: Name of the Kubernetes object.
                    type: string
                  namespace:
                    description: Namespace of the Kubernetes object. If empty, defaults
                      to the current namespace.
                    type: string
                  serviceName:
                    description: ServiceName is the name of an existing Kubernetes
                      service which is used to make requests to the referenced object.
                      It has to be in the same namespace as the referenced resource.
                      If left empty, the default HTTP service of the referenced resource
                      is used.
                    type: string
                required:
                - name
                type: object
              http:
                description: HTTP holds the HTTP layer configuration for the APM Server
                  resource.
                properties:
                  service:
                    description: Service defines the template for the associated Kubernetes
                      Service object.
                    properties:
                      metadata:
                        description: ObjectMeta is the metadata of the service. The
                          name and namespace provided here are managed by ECK and
                          will be ignored.
                        properties:
                          annotations:
                            additionalProperties:
                              type: string
                            type: object
                          finalizers:
                            items:
                              type: string
                            type: array
                          labels:
                            additionalProperties:
                              type: string
                            type: object
                          name:
                            type: string
                          namespace:
                            type: string
                        type: object
                      spec:
                        description: Spec is the specification of the service.
                        properties:
                          allocateLoadBalancerNodePorts:
                            description: allocateLoadBalancerNodePorts defines if
                              NodePorts will be automatically allocated for services
                              with type LoadBalancer.  Default is "true". It may be
                              set to "false" if the cluster load-balancer does not
                              rely on NodePorts. allocateLoadBalancerNodePorts may
                              only be set for services with type LoadBalancer and
                              will be cleared if the type is changed to any other
                              type. This field is alpha-level and is only honored
                              by servers that enable the ServiceLBNodePortControl
                              feature.
                            type: boolean
                          clusterIP:
                            description: 'clusterIP is the IP address of the service
                              and is usually assigned randomly. If an address is specified
                              manually, is in-range (as per system configuration),
                              and is not in use, it will be allocated to the service;
                              otherwise creation of the service will fail. This field
                              may not be changed through updates unless the type field
                              is also being changed to ExternalName (which requires
                              this field to be blank) or the type field is being changed
                              from ExternalName (in which case this field may optionally
                              be specified, as describe above).  Valid values are
                              "None", empty string (""), or a valid IP address. Setting
                              this to "None" makes a "headless service" (no virtual
                              IP), which is useful when direct endpoint connections
                              are preferred and proxying is not required.  Only applies
                              to types ClusterIP, NodePort, and LoadBalancer. If this
                              field is specified when creating a Service of type ExternalName,
                              creation will fail. This field will be wiped when updating
                              a Service to type ExternalName. More info: https://kubernetes.io/docs/concepts/services-networking/service/#virtual-ips-and-service-proxies'
                            type: string
                          clusterIPs:
                            description: "ClusterIPs is a list of IP addresses assigned
                              to this service, and are usually assigned randomly.
                              \ If an address is specified manually, is in-range (as
                              per system configuration), and is not in use, it will
                              be allocated to the service; otherwise creation of the
                              service will fail. This field may not be changed through
                              updates unless the type field is also being changed
                              to ExternalName (which requires this field to be empty)
                              or the type field is being changed from ExternalName
                              (in which case this field may optionally be specified,
                              as describe above).  Valid values are \"None\", empty
                              string (\"\"), or a valid IP address.  Setting this
                              to \"None\" makes a \"headless service\" (no virtual
                              IP), which is useful when direct endpoint connections
                              are preferred and proxying is not required.  Only applies
                              to types ClusterIP, NodePort, and LoadBalancer. If this
                              field is specified when creating a Service of type ExternalName,
                              creation will fail. This field will be wiped when updating
                              a Service to type ExternalName.  If this field is not
                              specified, it will be initialized from the clusterIP
                              field.  If this field is specified, clients must ensure
                              that clusterIPs[0] and clusterIP have the same value.
                              \n Unless the \"IPv6DualStack\" feature gate is enabled,
                              this field is limited to one value, which must be the
                              same as the clusterIP field.  If the feature gate is
                              enabled, this field may hold a maximum of two entries
                              (dual-stack IPs, in either order).  These IPs must correspond
                              to the values of the ipFamilies field. Both clusterIPs
                              and ipFamilies are governed by the ipFamilyPolicy field.
                              More info: https://kubernetes.io/docs/concepts/services-networking/service/#virtual-ips-and-service-proxies"
                            items:
                              type: string
                            type: array
                            x-kubernetes-list-type: atomic
                          externalIPs:
                            description: externalIPs is a list of IP addresses for
                              which nodes in the cluster will also accept traffic
                              for this service.  These IPs are not managed by Kubernetes.  The
                              user is responsible for ensuring that traffic arrives
                              at a node with this IP.  A common example is external
                              load-balancers that are not part of the Kubernetes system.
                            items:
                              type: string
                            type: array
                          externalName:
                            description: externalName is the external reference that
                              discovery mechanisms will return as an alias for this
                              service (e.g. a DNS CNAME record). No proxying will
                              be involved.  Must be a lowercase RFC-1123 hostname
                              (https://tools.ietf.org/html/rfc1123) and requires `type`
                              to be "ExternalName".
                            type: string
                          externalTrafficPolicy:
                            description: externalTrafficPolicy denotes if this Service
                              desires to route external traffic to node-local or cluster-wide
                              endpoints. "Local" preserves the client source IP and
                              avoids a second hop for LoadBalancer and Nodeport type
                              services, but risks potentially imbalanced traffic spreading.
                              "Cluster" obscures the client source IP and may cause
                              a second hop to another node, but should have good overall
                              load-spreading.
                            type: string
                          healthCheckNodePort:
                            description: healthCheckNodePort specifies the healthcheck
                              nodePort for the service. This only applies when type
                              is set to LoadBalancer and externalTrafficPolicy is
                              set to Local. If a value is specified, is in-range,
                              and is not in use, it will be used.  If not specified,
                              a value will be automatically allocated.  External systems
                              (e.g. load-balancers) can use this port to determine
                              if a given node holds endpoints for this service or
                              not.  If this field is specified when creating a Service
                              which does not need it, creation will fail. This field
                              will be wiped when updating a Service to no longer need
                              it (e.g. changing type).
                            format: int32
                            type: integer
                          internalTrafficPolicy:
                            description: InternalTrafficPolicy specifies if the cluster
                              internal traffic should be routed to all endpoints or
                              node-local endpoints only. "Cluster" routes internal
                              traffic to a Service to all endpoints. "Local" routes
                              traffic to node-local endpoints only, traffic is dropped
                              if no node-local endpoints are ready. The default value
                              is "Cluster".
                            type: string
                          ipFamilies:
                            description: "IPFamilies is a list of IP families (e.g.
                              IPv4, IPv6) assigned to this service, and is gated by
                              the \"IPv6DualStack\" feature gate.  This field is usually
                              assigned automatically based on cluster configuration
                              and the ipFamilyPolicy field. If this field is specified
                              manually, the requested family is available in the cluster,
                              and ipFamilyPolicy allows it, it will be used; otherwise
                              creation of the service will fail.  This field is conditionally
                              mutable: it allows for adding or removing a secondary
                              IP family, but it does not allow changing the primary
                              IP family of the Service.  Valid values are \"IPv4\"
                              and \"IPv6\".  This field only applies to Services of
                              types ClusterIP, NodePort, and LoadBalancer, and does
                              apply to \"headless\" services.  This field will be
                              wiped when updating a Service to type ExternalName.
                              \n This field may hold a maximum of two entries (dual-stack
                              families, in either order).  These families must correspond
                              to the values of the clusterIPs field, if specified.
                              Both clusterIPs and ipFamilies are governed by the ipFamilyPolicy
                              field."
                            items:
                              description: IPFamily represents the IP Family (IPv4
                                or IPv6). This type is used to express the family
                                of an IP expressed by a type (e.g. service.spec.ipFamilies).
                              type: string
                            type: array
                            x-kubernetes-list-type: atomic
                          ipFamilyPolicy:
                            description: IPFamilyPolicy represents the dual-stack-ness
                              requested or required by this Service, and is gated
                              by the "IPv6DualStack" feature gate.  If there is no
                              value provided, then this field will be set to SingleStack.
                              Services can be "SingleStack" (a single IP family),
                              "PreferDualStack" (two IP families on dual-stack configured
                              clusters or a single IP family on single-stack clusters),
                              or "RequireDualStack" (two IP families on dual-stack
                              configured clusters, otherwise fail). The ipFamilies
                              and clusterIPs fields depend on the value of this field.  This
                              field will be wiped when updating a service to type
                              ExternalName.
                            type: string
                          loadBalancerClass:
                            description: loadBalancerClass is the class of the load
                              balancer implementation this Service belongs to. If
                              specified, the value of this field must be a label-style
                              identifier, with an optional prefix, e.g. "internal-vip"
                              or "example.com/internal-vip". Unprefixed names are
                              reserved for end-users. This field can only be set when
                              the Service type is 'LoadBalancer'. If not set, the
                              default load balancer implementation is used, today
                              this is typically done through the cloud provider integration,
                              but should apply for any default implementation. If
                              set, it is assumed that a load balancer implementation
                              is watching for Services with a matching class. Any
                              default load balancer implementation (e.g. cloud providers)
                              should ignore Services that set this field. This field
                              can only be set when creating or updating a Service
                              to type 'LoadBalancer'. Once set, it can not be changed.
                              This field will be wiped when a service is updated to
                              a non 'LoadBalancer' type.
                            type: string
                          loadBalancerIP:
                            description: 'Only applies to Service Type: LoadBalancer
                              LoadBalancer will get created with the IP specified
                              in this field. This feature depends on whether the underlying
                              cloud-provider supports specifying the loadBalancerIP
                              when a load balancer is created. This field will be
                              ignored if the cloud-provider does not support the feature.'
                            type: string
                          loadBalancerSourceRanges:
                            description: 'If specified and supported by the platform,
                              this will restrict traffic through the cloud-provider
                              load-balancer will be restricted to the specified client
                              IPs. This field will be ignored if the cloud-provider
                              does not support the feature." More info: https://kubernetes.io/docs/tasks/access-application-cluster/configure-cloud-provider-firewall/'
                            items:
                              type: string
                            type: array
                          ports:
                            description: 'The list of ports that are exposed by this
                              service. More info: https://kubernetes.io/docs/concepts/services-networking/service/#virtual-ips-and-service-proxies'
                            items:
                              description: ServicePort contains information on service's
                                port.
                              properties:
                                appProtocol:
                                  description: The application protocol for this port.
                                    This field follows standard Kubernetes label syntax.
                                    Un-prefixed names are reserved for IANA standard
                                    service names (as per RFC-6335 and http://www.iana.org/assignments/service-names).
                                    Non-standard protocols should use prefixed names
                                    such as mycompany.com/my-custom-protocol. This
                                    is a beta field that is guarded by the ServiceAppProtocol
                                    feature gate and enabled by default.
                                  type: string
                                name:
                                  description: The name of this port within the service.
                                    This must be a DNS_LABEL. All ports within a ServiceSpec
                                    must have unique names. When considering the endpoints
                                    for a Service, this must match the 'name' field
                                    in the EndpointPort. Optional if only one ServicePort
                                    is defined on this service.
                                  type: string
                                nodePort:
                                  description: 'The port on each node on which this
                                    service is exposed when type is NodePort or LoadBalancer.  Usually
                                    assigned by the system. If a value is specified,
                                    in-range, and not in use it will be used, otherwise
                                    the operation will fail.  If not specified, a
                                    port will be allocated if this Service requires
                                    one.  If this field is specified when creating
                                    a Service which does not need it, creation will
                                    fail. This field will be wiped when updating a
                                    Service to no longer need it (e.g. changing type
                                    from NodePort to ClusterIP). More info: https://kubernetes.io/docs/concepts/services-networking/service/#type-nodeport'
                                  format: int32
                                  type: integer
                                port:
                                  description: The port that will be exposed by this
                                    service.
                                  format: int32
                                  type: integer
                                protocol:
                                  default: TCP
                                  description: The IP protocol for this port. Supports
                                    "TCP", "UDP", and "SCTP". Default is TCP.
                                  type: string
                                targetPort:
                                  anyOf:
                                  - type: integer
                                  - type: string
                                  description: 'Number or name of the port to access
                                    on the pods targeted by the service. Number must
                                    be in the range 1 to 65535. Name must be an IANA_SVC_NAME.
                                    If this is a string, it will be looked up as a
                                    named port in the target Pod''s container ports.
                                    If this is not specified, the value of the ''port''
                                    field is used (an identity map). This field is
                                    ignored for services with clusterIP=None, and
                                    should be omitted or set equal to the ''port''
                                    field. More info: https://kubernetes.io/docs/concepts/services-networking/service/#defining-a-service'
                                  x-kubernetes-int-or-string: true
                              required:
                              - port
                              type: object
                            type: array
                            x-kubernetes-list-map-keys:
                            - port
                            - protocol
                            x-kubernetes-list-type: map
                          publishNotReadyAddresses:
                            description: publishNotReadyAddresses indicates that any
                              agent which deals with endpoints for this Service should
                              disregard any indications of ready/not-ready. The primary
                              use case for setting this field is for a StatefulSet's
                              Headless Service to propagate SRV DNS records for its
                              Pods for the purpose of peer discovery. The Kubernetes
                              controllers that generate Endpoints and EndpointSlice
                              resources for Services interpret this to mean that all
                              endpoints are considered "ready" even if the Pods themselves
                              are not. Agents which consume only Kubernetes generated
                              endpoints through the Endpoints or EndpointSlice resources
                              can safely assume this behavior.
                            type: boolean
                          selector:
                            additionalProperties:
                              type: string
                            description: 'Route service traffic to pods with label
                              keys and values matching this selector. If empty or
                              not present, the service is assumed to have an external
                              process managing its endpoints, which Kubernetes will
                              not modify. Only applies to types ClusterIP, NodePort,
                              and LoadBalancer. Ignored if type is ExternalName. More
                              info: https://kubernetes.io/docs/concepts/services-networking/service/'
                            type: object
                          sessionAffinity:
                            description: 'Supports "ClientIP" and "None". Used to
                              maintain session affinity. Enable client IP based session
                              affinity. Must be ClientIP or None. Defaults to None.
                              More info: https://kubernetes.io/docs/concepts/services-networking/service/#virtual-ips-and-service-proxies'
                            type: string
                          sessionAffinityConfig:
                            description: sessionAffinityConfig contains the configurations
                              of session affinity.
                            properties:
                              clientIP:
                                description: clientIP contains the configurations
                                  of Client IP based session affinity.
                                properties:
                                  timeoutSeconds:
                                    description: timeoutSeconds specifies the seconds
                                      of ClientIP type session sticky time. The value
                                      must be >0 && <=86400(for 1 day) if ServiceAffinity
                                      == "ClientIP". Default value is 10800(for 3
                                      hours).
                                    format: int32
                                    type: integer
                                type: object
                            type: object
                          topologyKeys:
                            description: topologyKeys is a preference-order list of
                              topology keys which implementations of services should
                              use to preferentially sort endpoints when accessing
                              this Service, it can not be used at the same time as
                              externalTrafficPolicy=Local. Topology keys must be valid
                              label keys and at most 16 keys may be specified. Endpoints
                              are chosen based on the first topology key with available
                              backends. If this field is specified and all entries
                              have no backends that match the topology of the client,
                              the service has no backends for that client and connections
                              should fail. The special value "*" may be used to mean
                              "any topology". This catch-all value, if used, only
                              makes sense as the last value in the list. If this is
                              not specified or empty, no topology constraints will
                              be applied. This field is alpha-level and is only honored
                              by servers that enable the ServiceTopology feature.
                              This field is deprecated and will be removed in a future
                              version.
                            items:
                              type: string
                            type: array
                          type:
                            description: 'type determines how the Service is exposed.
                              Defaults to ClusterIP. Valid options are ExternalName,
                              ClusterIP, NodePort, and LoadBalancer. "ClusterIP" allocates
                              a cluster-internal IP address for load-balancing to
                              endpoints. Endpoints are determined by the selector
                              or if that is not specified, by manual construction
                              of an Endpoints object or EndpointSlice objects. If
                              clusterIP is "None", no virtual IP is allocated and
                              the endpoints are published as a set of endpoints rather
                              than a virtual IP. "NodePort" builds on ClusterIP and
                              allocates a port on every node which routes to the same
                              endpoints as the clusterIP. "LoadBalancer" builds on
                              NodePort and creates an external load-balancer (if supported
                              in the current cloud) which routes to the same endpoints
                              as the clusterIP. "ExternalName" aliases this service
                              to the specified externalName. Several other fields
                              do not apply to ExternalName services. More info: https://kubernetes.io/docs/concepts/services-networking/service/#publishing-services-service-types'
                            type: string
                        type: object
                    type: object
                  tls:
                    description: TLS defines options for configuring TLS for HTTP.
                    properties:
                      certificate:
                        description: "Certificate is a reference to a Kubernetes secret
                          that contains the certificate and private key for enabling
                          TLS. The referenced secret should contain the following:
                          \n - `ca.crt`: The certificate authority (optional). - `tls.crt`:
                          The certificate (or a chain). - `tls.key`: The private key
                          to the first certificate in the certificate chain."
                        properties:
                          secretName:
                            description: SecretName is the name of the secret.
                            type: string
                        type: object
                      selfSignedCertificate:
                        description: SelfSignedCertificate allows configuring the
                          self-signed certificate generated by the operator.
                        properties:
                          disabled:
                            description: Disabled indicates that the provisioning
                              of the self-signed certifcate should be disabled.
                            type: boolean
                          subjectAltNames:
                            description: SubjectAlternativeNames is a list of SANs
                              to include in the generated HTTP TLS certificate.
                            items:
                              description: SubjectAlternativeName represents a SAN
                                entry in a x509 certificate.
                              properties:
                                dns:
                                  description: DNS is the DNS name of the subject.
                                  type: string
                                ip:
                                  description: IP is the IP address of the subject.
                                  type: string
                              type: object
                            type: array
                        type: object
                    type: object
                type: object
              image:
                description: Image is the APM Server Docker image to deploy.
                type: string
              kibanaRef:
                description: KibanaRef is a reference to a Kibana instance running
                  in the same Kubernetes cluster. It allows APM agent central configuration
                  management in Kibana.
                properties:
                  name:
                    description: Name of the Kubernetes object.
                    type: string
                  namespace:
                    description: Namespace of the Kubernetes object. If empty, defaults
                      to the current namespace.
                    type: string
                  serviceName:
                    description: ServiceName is the name of an existing Kubernetes
                      service which is used to make requests to the referenced object.
                      It has to be in the same namespace as the referenced resource.
                      If left empty, the default HTTP service of the referenced resource
                      is used.
                    type: string
                required:
                - name
                type: object
              podTemplate:
                description: PodTemplate provides customisation options (labels, annotations,
                  affinity rules, resource requests, and so on) for the APM Server
                  pods.
                type: object
                x-kubernetes-preserve-unknown-fields: true
              secureSettings:
                description: SecureSettings is a list of references to Kubernetes
                  secrets containing sensitive configuration options for APM Server.
                items:
                  description: SecretSource defines a data source based on a Kubernetes
                    Secret.
                  properties:
                    entries:
                      description: Entries define how to project each key-value pair
                        in the secret to filesystem paths. If not defined, all keys
                        will be projected to similarly named paths in the filesystem.
                        If defined, only the specified keys will be projected to the
                        corresponding paths.
                      items:
                        description: KeyToPath defines how to map a key in a Secret
                          object to a filesystem path.
                        properties:
                          key:
                            description: Key is the key contained in the secret.
                            type: string
                          path:
                            description: Path is the relative file path to map the
                              key to. Path must not be an absolute file path and must
                              not contain any ".." components.
                            type: string
                        required:
                        - key
                        type: object
                      type: array
                    secretName:
                      description: SecretName is the name of the secret.
                      type: string
                  required:
                  - secretName
                  type: object
                type: array
              serviceAccountName:
                description: ServiceAccountName is used to check access from the current
                  resource to a resource (eg. Elasticsearch) in a different namespace.
                  Can only be used if ECK is enforcing RBAC on references.
                type: string
              version:
                description: Version of the APM Server.
                type: string
            required:
            - version
            type: object
          status:
            description: ApmServerStatus defines the observed state of ApmServer
            properties:
              availableNodes:
                description: AvailableNodes is the number of available replicas in
                  the deployment.
                format: int32
                type: integer
              count:
                description: Count corresponds to Scale.Status.Replicas, which is
                  the actual number of observed instances of the scaled object.
                format: int32
                type: integer
              elasticsearchAssociationStatus:
                description: ElasticsearchAssociationStatus is the status of any auto-linking
                  to Elasticsearch clusters.
                type: string
              health:
                description: Health of the deployment.
                type: string
              kibanaAssociationStatus:
                description: KibanaAssociationStatus is the status of any auto-linking
                  to Kibana.
                type: string
              secretTokenSecret:
                description: SecretTokenSecretName is the name of the Secret that
                  contains the secret token
                type: string
              selector:
                description: Selector is the label selector used to find all pods.
                type: string
              service:
                description: ExternalService is the name of the service the agents
                  should connect to.
                type: string
              version:
                description: 'Version of the stack resource currently running. During
                  version upgrades, multiple versions may run in parallel: this value
                  specifies the lowest version currently running.'
                type: string
            type: object
        type: object
    served: true
    storage: true
    subresources:
      scale:
        labelSelectorPath: .status.selector
        specReplicasPath: .spec.count
        statusReplicasPath: .status.count
      status: {}
  - additionalPrinterColumns:
    - jsonPath: .status.health
      name: health
      type: string
    - description: Available nodes
      jsonPath: .status.availableNodes
      name: nodes
      type: integer
    - description: APM version
      jsonPath: .spec.version
      name: version
      type: string
    - jsonPath: .metadata.creationTimestamp
      name: age
      type: date
    name: v1beta1
    schema:
      openAPIV3Schema:
        description: ApmServer represents an APM Server resource in a Kubernetes cluster.
        properties:
          apiVersion:
            description: 'APIVersion defines the versioned schema of this representation
              of an object. Servers should convert recognized schemas to the latest
              internal value, and may reject unrecognized values. More info: https://git.k8s.io/community/contributors/devel/sig-architecture/api-conventions.md#resources'
            type: string
          kind:
            description: 'Kind is a string value representing the REST resource this
              object represents. Servers may infer this from the endpoint the client
              submits requests to. Cannot be updated. In CamelCase. More info: https://git.k8s.io/community/contributors/devel/sig-architecture/api-conventions.md#types-kinds'
            type: string
          metadata:
            type: object
          spec:
            description: ApmServerSpec holds the specification of an APM Server.
            properties:
              config:
                description: 'Config holds the APM Server configuration. See: https://www.elastic.co/guide/en/apm/server/current/configuring-howto-apm-server.html'
                type: object
                x-kubernetes-preserve-unknown-fields: true
              count:
                description: Count of APM Server instances to deploy.
                format: int32
                type: integer
              elasticsearchRef:
                description: ElasticsearchRef is a reference to the output Elasticsearch
                  cluster running in the same Kubernetes cluster.
                properties:
                  name:
                    description: Name of the Kubernetes object.
                    type: string
                  namespace:
                    description: Namespace of the Kubernetes object. If empty, defaults
                      to the current namespace.
                    type: string
                required:
                - name
                type: object
              http:
                description: HTTP holds the HTTP layer configuration for the APM Server
                  resource.
                properties:
                  service:
                    description: Service defines the template for the associated Kubernetes
                      Service object.
                    properties:
                      metadata:
                        description: ObjectMeta is the metadata of the service. The
                          name and namespace provided here are managed by ECK and
                          will be ignored.
                        properties:
                          annotations:
                            additionalProperties:
                              type: string
                            type: object
                          finalizers:
                            items:
                              type: string
                            type: array
                          labels:
                            additionalProperties:
                              type: string
                            type: object
                          name:
                            type: string
                          namespace:
                            type: string
                        type: object
                      spec:
                        description: Spec is the specification of the service.
                        properties:
                          allocateLoadBalancerNodePorts:
                            description: allocateLoadBalancerNodePorts defines if
                              NodePorts will be automatically allocated for services
                              with type LoadBalancer.  Default is "true". It may be
                              set to "false" if the cluster load-balancer does not
                              rely on NodePorts. allocateLoadBalancerNodePorts may
                              only be set for services with type LoadBalancer and
                              will be cleared if the type is changed to any other
                              type. This field is alpha-level and is only honored
                              by servers that enable the ServiceLBNodePortControl
                              feature.
                            type: boolean
                          clusterIP:
                            description: 'clusterIP is the IP address of the service
                              and is usually assigned randomly. If an address is specified
                              manually, is in-range (as per system configuration),
                              and is not in use, it will be allocated to the service;
                              otherwise creation of the service will fail. This field
                              may not be changed through updates unless the type field
                              is also being changed to ExternalName (which requires
                              this field to be blank) or the type field is being changed
                              from ExternalName (in which case this field may optionally
                              be specified, as describe above).  Valid values are
                              "None", empty string (""), or a valid IP address. Setting
                              this to "None" makes a "headless service" (no virtual
                              IP), which is useful when direct endpoint connections
                              are preferred and proxying is not required.  Only applies
                              to types ClusterIP, NodePort, and LoadBalancer. If this
                              field is specified when creating a Service of type ExternalName,
                              creation will fail. This field will be wiped when updating
                              a Service to type ExternalName. More info: https://kubernetes.io/docs/concepts/services-networking/service/#virtual-ips-and-service-proxies'
                            type: string
                          clusterIPs:
                            description: "ClusterIPs is a list of IP addresses assigned
                              to this service, and are usually assigned randomly.
                              \ If an address is specified manually, is in-range (as
                              per system configuration), and is not in use, it will
                              be allocated to the service; otherwise creation of the
                              service will fail. This field may not be changed through
                              updates unless the type field is also being changed
                              to ExternalName (which requires this field to be empty)
                              or the type field is being changed from ExternalName
                              (in which case this field may optionally be specified,
                              as describe above).  Valid values are \"None\", empty
                              string (\"\"), or a valid IP address.  Setting this
                              to \"None\" makes a \"headless service\" (no virtual
                              IP), which is useful when direct endpoint connections
                              are preferred and proxying is not required.  Only applies
                              to types ClusterIP, NodePort, and LoadBalancer. If this
                              field is specified when creating a Service of type ExternalName,
                              creation will fail. This field will be wiped when updating
                              a Service to type ExternalName.  If this field is not
                              specified, it will be initialized from the clusterIP
                              field.  If this field is specified, clients must ensure
                              that clusterIPs[0] and clusterIP have the same value.
                              \n Unless the \"IPv6DualStack\" feature gate is enabled,
                              this field is limited to one value, which must be the
                              same as the clusterIP field.  If the feature gate is
                              enabled, this field may hold a maximum of two entries
                              (dual-stack IPs, in either order).  These IPs must correspond
                              to the values of the ipFamilies field. Both clusterIPs
                              and ipFamilies are governed by the ipFamilyPolicy field.
                              More info: https://kubernetes.io/docs/concepts/services-networking/service/#virtual-ips-and-service-proxies"
                            items:
                              type: string
                            type: array
                            x-kubernetes-list-type: atomic
                          externalIPs:
                            description: externalIPs is a list of IP addresses for
                              which nodes in the cluster will also accept traffic
                              for this service.  These IPs are not managed by Kubernetes.  The
                              user is responsible for ensuring that traffic arrives
                              at a node with this IP.  A common example is external
                              load-balancers that are not part of the Kubernetes system.
                            items:
                              type: string
                            type: array
                          externalName:
                            description: externalName is the external reference that
                              discovery mechanisms will return as an alias for this
                              service (e.g. a DNS CNAME record). No proxying will
                              be involved.  Must be a lowercase RFC-1123 hostname
                              (https://tools.ietf.org/html/rfc1123) and requires `type`
                              to be "ExternalName".
                            type: string
                          externalTrafficPolicy:
                            description: externalTrafficPolicy denotes if this Service
                              desires to route external traffic to node-local or cluster-wide
                              endpoints. "Local" preserves the client source IP and
                              avoids a second hop for LoadBalancer and Nodeport type
                              services, but risks potentially imbalanced traffic spreading.
                              "Cluster" obscures the client source IP and may cause
                              a second hop to another node, but should have good overall
                              load-spreading.
                            type: string
                          healthCheckNodePort:
                            description: healthCheckNodePort specifies the healthcheck
                              nodePort for the service. This only applies when type
                              is set to LoadBalancer and externalTrafficPolicy is
                              set to Local. If a value is specified, is in-range,
                              and is not in use, it will be used.  If not specified,
                              a value will be automatically allocated.  External systems
                              (e.g. load-balancers) can use this port to determine
                              if a given node holds endpoints for this service or
                              not.  If this field is specified when creating a Service
                              which does not need it, creation will fail. This field
                              will be wiped when updating a Service to no longer need
                              it (e.g. changing type).
                            format: int32
                            type: integer
                          internalTrafficPolicy:
                            description: InternalTrafficPolicy specifies if the cluster
                              internal traffic should be routed to all endpoints or
                              node-local endpoints only. "Cluster" routes internal
                              traffic to a Service to all endpoints. "Local" routes
                              traffic to node-local endpoints only, traffic is dropped
                              if no node-local endpoints are ready. The default value
                              is "Cluster".
                            type: string
                          ipFamilies:
                            description: "IPFamilies is a list of IP families (e.g.
                              IPv4, IPv6) assigned to this service, and is gated by
                              the \"IPv6DualStack\" feature gate.  This field is usually
                              assigned automatically based on cluster configuration
                              and the ipFamilyPolicy field. If this field is specified
                              manually, the requested family is available in the cluster,
                              and ipFamilyPolicy allows it, it will be used; otherwise
                              creation of the service will fail.  This field is conditionally
                              mutable: it allows for adding or removing a secondary
                              IP family, but it does not allow changing the primary
                              IP family of the Service.  Valid values are \"IPv4\"
                              and \"IPv6\".  This field only applies to Services of
                              types ClusterIP, NodePort, and LoadBalancer, and does
                              apply to \"headless\" services.  This field will be
                              wiped when updating a Service to type ExternalName.
                              \n This field may hold a maximum of two entries (dual-stack
                              families, in either order).  These families must correspond
                              to the values of the clusterIPs field, if specified.
                              Both clusterIPs and ipFamilies are governed by the ipFamilyPolicy
                              field."
                            items:
                              description: IPFamily represents the IP Family (IPv4
                                or IPv6). This type is used to express the family
                                of an IP expressed by a type (e.g. service.spec.ipFamilies).
                              type: string
                            type: array
                            x-kubernetes-list-type: atomic
                          ipFamilyPolicy:
                            description: IPFamilyPolicy represents the dual-stack-ness
                              requested or required by this Service, and is gated
                              by the "IPv6DualStack" feature gate.  If there is no
                              value provided, then this field will be set to SingleStack.
                              Services can be "SingleStack" (a single IP family),
                              "PreferDualStack" (two IP families on dual-stack configured
                              clusters or a single IP family on single-stack clusters),
                              or "RequireDualStack" (two IP families on dual-stack
                              configured clusters, otherwise fail). The ipFamilies
                              and clusterIPs fields depend on the value of this field.  This
                              field will be wiped when updating a service to type
                              ExternalName.
                            type: string
                          loadBalancerClass:
                            description: loadBalancerClass is the class of the load
                              balancer implementation this Service belongs to. If
                              specified, the value of this field must be a label-style
                              identifier, with an optional prefix, e.g. "internal-vip"
                              or "example.com/internal-vip". Unprefixed names are
                              reserved for end-users. This field can only be set when
                              the Service type is 'LoadBalancer'. If not set, the
                              default load balancer implementation is used, today
                              this is typically done through the cloud provider integration,
                              but should apply for any default implementation. If
                              set, it is assumed that a load balancer implementation
                              is watching for Services with a matching class. Any
                              default load balancer implementation (e.g. cloud providers)
                              should ignore Services that set this field. This field
                              can only be set when creating or updating a Service
                              to type 'LoadBalancer'. Once set, it can not be changed.
                              This field will be wiped when a service is updated to
                              a non 'LoadBalancer' type.
                            type: string
                          loadBalancerIP:
                            description: 'Only applies to Service Type: LoadBalancer
                              LoadBalancer will get created with the IP specified
                              in this field. This feature depends on whether the underlying
                              cloud-provider supports specifying the loadBalancerIP
                              when a load balancer is created. This field will be
                              ignored if the cloud-provider does not support the feature.'
                            type: string
                          loadBalancerSourceRanges:
                            description: 'If specified and supported by the platform,
                              this will restrict traffic through the cloud-provider
                              load-balancer will be restricted to the specified client
                              IPs. This field will be ignored if the cloud-provider
                              does not support the feature." More info: https://kubernetes.io/docs/tasks/access-application-cluster/configure-cloud-provider-firewall/'
                            items:
                              type: string
                            type: array
                          ports:
                            description: 'The list of ports that are exposed by this
                              service. More info: https://kubernetes.io/docs/concepts/services-networking/service/#virtual-ips-and-service-proxies'
                            items:
                              description: ServicePort contains information on service's
                                port.
                              properties:
                                appProtocol:
                                  description: The application protocol for this port.
                                    This field follows standard Kubernetes label syntax.
                                    Un-prefixed names are reserved for IANA standard
                                    service names (as per RFC-6335 and http://www.iana.org/assignments/service-names).
                                    Non-standard protocols should use prefixed names
                                    such as mycompany.com/my-custom-protocol. This
                                    is a beta field that is guarded by the ServiceAppProtocol
                                    feature gate and enabled by default.
                                  type: string
                                name:
                                  description: The name of this port within the service.
                                    This must be a DNS_LABEL. All ports within a ServiceSpec
                                    must have unique names. When considering the endpoints
                                    for a Service, this must match the 'name' field
                                    in the EndpointPort. Optional if only one ServicePort
                                    is defined on this service.
                                  type: string
                                nodePort:
                                  description: 'The port on each node on which this
                                    service is exposed when type is NodePort or LoadBalancer.  Usually
                                    assigned by the system. If a value is specified,
                                    in-range, and not in use it will be used, otherwise
                                    the operation will fail.  If not specified, a
                                    port will be allocated if this Service requires
                                    one.  If this field is specified when creating
                                    a Service which does not need it, creation will
                                    fail. This field will be wiped when updating a
                                    Service to no longer need it (e.g. changing type
                                    from NodePort to ClusterIP). More info: https://kubernetes.io/docs/concepts/services-networking/service/#type-nodeport'
                                  format: int32
                                  type: integer
                                port:
                                  description: The port that will be exposed by this
                                    service.
                                  format: int32
                                  type: integer
                                protocol:
                                  default: TCP
                                  description: The IP protocol for this port. Supports
                                    "TCP", "UDP", and "SCTP". Default is TCP.
                                  type: string
                                targetPort:
                                  anyOf:
                                  - type: integer
                                  - type: string
                                  description: 'Number or name of the port to access
                                    on the pods targeted by the service. Number must
                                    be in the range 1 to 65535. Name must be an IANA_SVC_NAME.
                                    If this is a string, it will be looked up as a
                                    named port in the target Pod''s container ports.
                                    If this is not specified, the value of the ''port''
                                    field is used (an identity map). This field is
                                    ignored for services with clusterIP=None, and
                                    should be omitted or set equal to the ''port''
                                    field. More info: https://kubernetes.io/docs/concepts/services-networking/service/#defining-a-service'
                                  x-kubernetes-int-or-string: true
                              required:
                              - port
                              type: object
                            type: array
                            x-kubernetes-list-map-keys:
                            - port
                            - protocol
                            x-kubernetes-list-type: map
                          publishNotReadyAddresses:
                            description: publishNotReadyAddresses indicates that any
                              agent which deals with endpoints for this Service should
                              disregard any indications of ready/not-ready. The primary
                              use case for setting this field is for a StatefulSet's
                              Headless Service to propagate SRV DNS records for its
                              Pods for the purpose of peer discovery. The Kubernetes
                              controllers that generate Endpoints and EndpointSlice
                              resources for Services interpret this to mean that all
                              endpoints are considered "ready" even if the Pods themselves
                              are not. Agents which consume only Kubernetes generated
                              endpoints through the Endpoints or EndpointSlice resources
                              can safely assume this behavior.
                            type: boolean
                          selector:
                            additionalProperties:
                              type: string
                            description: 'Route service traffic to pods with label
                              keys and values matching this selector. If empty or
                              not present, the service is assumed to have an external
                              process managing its endpoints, which Kubernetes will
                              not modify. Only applies to types ClusterIP, NodePort,
                              and LoadBalancer. Ignored if type is ExternalName. More
                              info: https://kubernetes.io/docs/concepts/services-networking/service/'
                            type: object
                          sessionAffinity:
                            description: 'Supports "ClientIP" and "None". Used to
                              maintain session affinity. Enable client IP based session
                              affinity. Must be ClientIP or None. Defaults to None.
                              More info: https://kubernetes.io/docs/concepts/services-networking/service/#virtual-ips-and-service-proxies'
                            type: string
                          sessionAffinityConfig:
                            description: sessionAffinityConfig contains the configurations
                              of session affinity.
                            properties:
                              clientIP:
                                description: clientIP contains the configurations
                                  of Client IP based session affinity.
                                properties:
                                  timeoutSeconds:
                                    description: timeoutSeconds specifies the seconds
                                      of ClientIP type session sticky time. The value
                                      must be >0 && <=86400(for 1 day) if ServiceAffinity
                                      == "ClientIP". Default value is 10800(for 3
                                      hours).
                                    format: int32
                                    type: integer
                                type: object
                            type: object
                          topologyKeys:
                            description: topologyKeys is a preference-order list of
                              topology keys which implementations of services should
                              use to preferentially sort endpoints when accessing
                              this Service, it can not be used at the same time as
                              externalTrafficPolicy=Local. Topology keys must be valid
                              label keys and at most 16 keys may be specified. Endpoints
                              are chosen based on the first topology key with available
                              backends. If this field is specified and all entries
                              have no backends that match the topology of the client,
                              the service has no backends for that client and connections
                              should fail. The special value "*" may be used to mean
                              "any topology". This catch-all value, if used, only
                              makes sense as the last value in the list. If this is
                              not specified or empty, no topology constraints will
                              be applied. This field is alpha-level and is only honored
                              by servers that enable the ServiceTopology feature.
                              This field is deprecated and will be removed in a future
                              version.
                            items:
                              type: string
                            type: array
                          type:
                            description: 'type determines how the Service is exposed.
                              Defaults to ClusterIP. Valid options are ExternalName,
                              ClusterIP, NodePort, and LoadBalancer. "ClusterIP" allocates
                              a cluster-internal IP address for load-balancing to
                              endpoints. Endpoints are determined by the selector
                              or if that is not specified, by manual construction
                              of an Endpoints object or EndpointSlice objects. If
                              clusterIP is "None", no virtual IP is allocated and
                              the endpoints are published as a set of endpoints rather
                              than a virtual IP. "NodePort" builds on ClusterIP and
                              allocates a port on every node which routes to the same
                              endpoints as the clusterIP. "LoadBalancer" builds on
                              NodePort and creates an external load-balancer (if supported
                              in the current cloud) which routes to the same endpoints
                              as the clusterIP. "ExternalName" aliases this service
                              to the specified externalName. Several other fields
                              do not apply to ExternalName services. More info: https://kubernetes.io/docs/concepts/services-networking/service/#publishing-services-service-types'
                            type: string
                        type: object
                    type: object
                  tls:
                    description: TLS defines options for configuring TLS for HTTP.
                    properties:
                      certificate:
                        description: "Certificate is a reference to a Kubernetes secret
                          that contains the certificate and private key for enabling
                          TLS. The referenced secret should contain the following:
                          \n - `ca.crt`: The certificate authority (optional). - `tls.crt`:
                          The certificate (or a chain). - `tls.key`: The private key
                          to the first certificate in the certificate chain."
                        properties:
                          secretName:
                            description: SecretName is the name of the secret.
                            type: string
                        type: object
                      selfSignedCertificate:
                        description: SelfSignedCertificate allows configuring the
                          self-signed certificate generated by the operator.
                        properties:
                          disabled:
                            description: Disabled indicates that the provisioning
                              of the self-signed certifcate should be disabled.
                            type: boolean
                          subjectAltNames:
                            description: SubjectAlternativeNames is a list of SANs
                              to include in the generated HTTP TLS certificate.
                            items:
                              description: SubjectAlternativeName represents a SAN
                                entry in a x509 certificate.
                              properties:
                                dns:
                                  description: DNS is the DNS name of the subject.
                                  type: string
                                ip:
                                  description: IP is the IP address of the subject.
                                  type: string
                              type: object
                            type: array
                        type: object
                    type: object
                type: object
              image:
                description: Image is the APM Server Docker image to deploy.
                type: string
              podTemplate:
                description: PodTemplate provides customisation options (labels, annotations,
                  affinity rules, resource requests, and so on) for the APM Server
                  pods.
                type: object
                x-kubernetes-preserve-unknown-fields: true
              secureSettings:
                description: SecureSettings is a list of references to Kubernetes
                  secrets containing sensitive configuration options for APM Server.
                items:
                  description: SecretSource defines a data source based on a Kubernetes
                    Secret.
                  properties:
                    entries:
                      description: Entries define how to project each key-value pair
                        in the secret to filesystem paths. If not defined, all keys
                        will be projected to similarly named paths in the filesystem.
                        If defined, only the specified keys will be projected to the
                        corresponding paths.
                      items:
                        description: KeyToPath defines how to map a key in a Secret
                          object to a filesystem path.
                        properties:
                          key:
                            description: Key is the key contained in the secret.
                            type: string
                          path:
                            description: Path is the relative file path to map the
                              key to. Path must not be an absolute file path and must
                              not contain any ".." components.
                            type: string
                        required:
                        - key
                        type: object
                      type: array
                    secretName:
                      description: SecretName is the name of the secret.
                      type: string
                  required:
                  - secretName
                  type: object
                type: array
              version:
                description: Version of the APM Server.
                type: string
            type: object
          status:
            description: ApmServerStatus defines the observed state of ApmServer
            properties:
              associationStatus:
                description: Association is the status of any auto-linking to Elasticsearch
                  clusters.
                type: string
              availableNodes:
                format: int32
                type: integer
              health:
                description: ApmServerHealth expresses the status of the Apm Server
                  instances.
                type: string
              secretTokenSecret:
                description: SecretTokenSecretName is the name of the Secret that
                  contains the secret token
                type: string
              service:
                description: ExternalService is the name of the service the agents
                  should connect to.
                type: string
            type: object
        type: object
    served: true
    storage: false
    subresources:
      status: {}
status:
  acceptedNames:
    kind: ""
    plural: ""
  conditions: []
  storedVersions: []
---
apiVersion: apiextensions.k8s.io/v1
kind: CustomResourceDefinition
metadata:
  annotations:
    controller-gen.kubebuilder.io/version: v0.6.1
  creationTimestamp: null
  labels:
    app.kubernetes.io/instance: '{{ .Release.Name }}'
    app.kubernetes.io/managed-by: '{{ .Release.Service }}'
    app.kubernetes.io/name: '{{ include "eck-operator-crds.name" . }}'
    app.kubernetes.io/version: '{{ .Chart.AppVersion }}'
    helm.sh/chart: '{{ include "eck-operator-crds.chart" . }}'
  name: beats.beat.k8s.elastic.co
spec:
  group: beat.k8s.elastic.co
  names:
    categories:
    - elastic
    kind: Beat
    listKind: BeatList
    plural: beats
    shortNames:
    - beat
    singular: beat
  scope: Namespaced
  versions:
  - additionalPrinterColumns:
    - jsonPath: .status.health
      name: health
      type: string
    - description: Available nodes
      jsonPath: .status.availableNodes
      name: available
      type: integer
    - description: Expected nodes
      jsonPath: .status.expectedNodes
      name: expected
      type: integer
    - description: Beat type
      jsonPath: .spec.type
      name: type
      type: string
    - description: Beat version
      jsonPath: .status.version
      name: version
      type: string
    - jsonPath: .metadata.creationTimestamp
      name: age
      type: date
    name: v1beta1
    schema:
      openAPIV3Schema:
        description: Beat is the Schema for the Beats API.
        properties:
          apiVersion:
            description: 'APIVersion defines the versioned schema of this representation
              of an object. Servers should convert recognized schemas to the latest
              internal value, and may reject unrecognized values. More info: https://git.k8s.io/community/contributors/devel/sig-architecture/api-conventions.md#resources'
            type: string
          kind:
            description: 'Kind is a string value representing the REST resource this
              object represents. Servers may infer this from the endpoint the client
              submits requests to. Cannot be updated. In CamelCase. More info: https://git.k8s.io/community/contributors/devel/sig-architecture/api-conventions.md#types-kinds'
            type: string
          metadata:
            type: object
          spec:
            description: BeatSpec defines the desired state of a Beat.
            properties:
              config:
                description: Config holds the Beat configuration. At most one of [`Config`,
                  `ConfigRef`] can be specified.
                type: object
                x-kubernetes-preserve-unknown-fields: true
              configRef:
                description: ConfigRef contains a reference to an existing Kubernetes
                  Secret holding the Beat configuration. Beat settings must be specified
                  as yaml, under a single "beat.yml" entry. At most one of [`Config`,
                  `ConfigRef`] can be specified.
                properties:
                  secretName:
                    description: SecretName is the name of the secret.
                    type: string
                type: object
              daemonSet:
                description: DaemonSet specifies the Beat should be deployed as a
                  DaemonSet, and allows providing its spec. Cannot be used along with
                  `deployment`. If both are absent a default for the Type is used.
                properties:
                  podTemplate:
                    description: PodTemplateSpec describes the data a pod should have
                      when created from a template
                    type: object
                    x-kubernetes-preserve-unknown-fields: true
                  updateStrategy:
                    description: DaemonSetUpdateStrategy is a struct used to control
                      the update strategy for a DaemonSet.
                    properties:
                      rollingUpdate:
                        description: 'Rolling update config params. Present only if
                          type = "RollingUpdate". --- TODO: Update this to follow
                          our convention for oneOf, whatever we decide it to be. Same
                          as Deployment `strategy.rollingUpdate`. See https://github.com/kubernetes/kubernetes/issues/35345'
                        properties:
                          maxSurge:
                            anyOf:
                            - type: integer
                            - type: string
                            description: 'The maximum number of nodes with an existing
                              available DaemonSet pod that can have an updated DaemonSet
                              pod during during an update. Value can be an absolute
                              number (ex: 5) or a percentage of desired pods (ex:
                              10%). This can not be 0 if MaxUnavailable is 0. Absolute
                              number is calculated from percentage by rounding up
                              to a minimum of 1. Default value is 0. Example: when
                              this is set to 30%, at most 30% of the total number
                              of nodes that should be running the daemon pod (i.e.
                              status.desiredNumberScheduled) can have their a new
                              pod created before the old pod is marked as deleted.
                              The update starts by launching new pods on 30% of nodes.
                              Once an updated pod is available (Ready for at least
                              minReadySeconds) the old DaemonSet pod on that node
                              is marked deleted. If the old pod becomes unavailable
                              for any reason (Ready transitions to false, is evicted,
                              or is drained) an updated pod is immediatedly created
                              on that node without considering surge limits. Allowing
                              surge implies the possibility that the resources consumed
                              by the daemonset on any given node can double if the
                              readiness check fails, and so resource intensive daemonsets
                              should take into account that they may cause evictions
                              during disruption. This is an alpha field and requires
                              enabling DaemonSetUpdateSurge feature gate.'
                            x-kubernetes-int-or-string: true
                          maxUnavailable:
                            anyOf:
                            - type: integer
                            - type: string
                            description: 'The maximum number of DaemonSet pods that
                              can be unavailable during the update. Value can be an
                              absolute number (ex: 5) or a percentage of total number
                              of DaemonSet pods at the start of the update (ex: 10%).
                              Absolute number is calculated from percentage by rounding
                              down to a minimum of one. This cannot be 0 if MaxSurge
                              is 0 Default value is 1. Example: when this is set to
                              30%, at most 30% of the total number of nodes that should
                              be running the daemon pod (i.e. status.desiredNumberScheduled)
                              can have their pods stopped for an update at any given
                              time. The update starts by stopping at most 30% of those
                              DaemonSet pods and then brings up new DaemonSet pods
                              in their place. Once the new pods are available, it
                              then proceeds onto other DaemonSet pods, thus ensuring
                              that at least 70% of original number of DaemonSet pods
                              are available at all times during the update.'
                            x-kubernetes-int-or-string: true
                        type: object
                      type:
                        description: Type of daemon set update. Can be "RollingUpdate"
                          or "OnDelete". Default is RollingUpdate.
                        type: string
                    type: object
                type: object
              deployment:
                description: Deployment specifies the Beat should be deployed as a
                  Deployment, and allows providing its spec. Cannot be used along
                  with `daemonSet`. If both are absent a default for the Type is used.
                properties:
                  podTemplate:
                    description: PodTemplateSpec describes the data a pod should have
                      when created from a template
                    type: object
                    x-kubernetes-preserve-unknown-fields: true
                  replicas:
                    format: int32
                    type: integer
                  strategy:
                    description: DeploymentStrategy describes how to replace existing
                      pods with new ones.
                    properties:
                      rollingUpdate:
                        description: 'Rolling update config params. Present only if
                          DeploymentStrategyType = RollingUpdate. --- TODO: Update
                          this to follow our convention for oneOf, whatever we decide
                          it to be.'
                        properties:
                          maxSurge:
                            anyOf:
                            - type: integer
                            - type: string
                            description: 'The maximum number of pods that can be scheduled
                              above the desired number of pods. Value can be an absolute
                              number (ex: 5) or a percentage of desired pods (ex:
                              10%). This can not be 0 if MaxUnavailable is 0. Absolute
                              number is calculated from percentage by rounding up.
                              Defaults to 25%. Example: when this is set to 30%, the
                              new ReplicaSet can be scaled up immediately when the
                              rolling update starts, such that the total number of
                              old and new pods do not exceed 130% of desired pods.
                              Once old pods have been killed, new ReplicaSet can be
                              scaled up further, ensuring that total number of pods
                              running at any time during the update is at most 130%
                              of desired pods.'
                            x-kubernetes-int-or-string: true
                          maxUnavailable:
                            anyOf:
                            - type: integer
                            - type: string
                            description: 'The maximum number of pods that can be unavailable
                              during the update. Value can be an absolute number (ex:
                              5) or a percentage of desired pods (ex: 10%). Absolute
                              number is calculated from percentage by rounding down.
                              This can not be 0 if MaxSurge is 0. Defaults to 25%.
                              Example: when this is set to 30%, the old ReplicaSet
                              can be scaled down to 70% of desired pods immediately
                              when the rolling update starts. Once new pods are ready,
                              old ReplicaSet can be scaled down further, followed
                              by scaling up the new ReplicaSet, ensuring that the
                              total number of pods available at all times during the
                              update is at least 70% of desired pods.'
                            x-kubernetes-int-or-string: true
                        type: object
                      type:
                        description: Type of deployment. Can be "Recreate" or "RollingUpdate".
                          Default is RollingUpdate.
                        type: string
                    type: object
                type: object
              elasticsearchRef:
                description: ElasticsearchRef is a reference to an Elasticsearch cluster
                  running in the same Kubernetes cluster.
                properties:
                  name:
                    description: Name of the Kubernetes object.
                    type: string
                  namespace:
                    description: Namespace of the Kubernetes object. If empty, defaults
                      to the current namespace.
                    type: string
                  serviceName:
                    description: ServiceName is the name of an existing Kubernetes
                      service which is used to make requests to the referenced object.
                      It has to be in the same namespace as the referenced resource.
                      If left empty, the default HTTP service of the referenced resource
                      is used.
                    type: string
                required:
                - name
                type: object
              image:
                description: Image is the Beat Docker image to deploy. Version and
                  Type have to match the Beat in the image.
                type: string
              kibanaRef:
                description: KibanaRef is a reference to a Kibana instance running
                  in the same Kubernetes cluster. It allows automatic setup of dashboards
                  and visualizations.
                properties:
                  name:
                    description: Name of the Kubernetes object.
                    type: string
                  namespace:
                    description: Namespace of the Kubernetes object. If empty, defaults
                      to the current namespace.
                    type: string
                  serviceName:
                    description: ServiceName is the name of an existing Kubernetes
                      service which is used to make requests to the referenced object.
                      It has to be in the same namespace as the referenced resource.
                      If left empty, the default HTTP service of the referenced resource
                      is used.
                    type: string
                required:
                - name
                type: object
              secureSettings:
                description: SecureSettings is a list of references to Kubernetes
                  Secrets containing sensitive configuration options for the Beat.
                  Secrets data can be then referenced in the Beat config using the
                  Secret's keys or as specified in `Entries` field of each SecureSetting.
                items:
                  description: SecretSource defines a data source based on a Kubernetes
                    Secret.
                  properties:
                    entries:
                      description: Entries define how to project each key-value pair
                        in the secret to filesystem paths. If not defined, all keys
                        will be projected to similarly named paths in the filesystem.
                        If defined, only the specified keys will be projected to the
                        corresponding paths.
                      items:
                        description: KeyToPath defines how to map a key in a Secret
                          object to a filesystem path.
                        properties:
                          key:
                            description: Key is the key contained in the secret.
                            type: string
                          path:
                            description: Path is the relative file path to map the
                              key to. Path must not be an absolute file path and must
                              not contain any ".." components.
                            type: string
                        required:
                        - key
                        type: object
                      type: array
                    secretName:
                      description: SecretName is the name of the secret.
                      type: string
                  required:
                  - secretName
                  type: object
                type: array
              serviceAccountName:
                description: ServiceAccountName is used to check access from the current
                  resource to Elasticsearch resource in a different namespace. Can
                  only be used if ECK is enforcing RBAC on references.
                type: string
              type:
                description: Type is the type of the Beat to deploy (filebeat, metricbeat,
                  heartbeat, auditbeat, journalbeat, packetbeat, etc.). Any string
                  can be used, but well-known types will have the image field defaulted
                  and have the appropriate Elasticsearch roles created automatically.
                  It also allows for dashboard setup when combined with a `KibanaRef`.
                maxLength: 20
                pattern: '[a-zA-Z0-9-]+'
                type: string
              version:
                description: Version of the Beat.
                type: string
            required:
            - type
            - version
            type: object
          status:
            description: BeatStatus defines the observed state of a Beat.
            properties:
              availableNodes:
                format: int32
                type: integer
              elasticsearchAssociationStatus:
                description: AssociationStatus is the status of an association resource.
                type: string
              expectedNodes:
                format: int32
                type: integer
              health:
                type: string
              kibanaAssociationStatus:
                description: AssociationStatus is the status of an association resource.
                type: string
              version:
                description: 'Version of the stack resource currently running. During
                  version upgrades, multiple versions may run in parallel: this value
                  specifies the lowest version currently running.'
                type: string
            type: object
        type: object
    served: true
    storage: true
    subresources:
      status: {}
status:
  acceptedNames:
    kind: ""
    plural: ""
  conditions: []
  storedVersions: []
---
apiVersion: apiextensions.k8s.io/v1
kind: CustomResourceDefinition
metadata:
  annotations:
    controller-gen.kubebuilder.io/version: v0.6.1
  creationTimestamp: null
  labels:
    app.kubernetes.io/instance: '{{ .Release.Name }}'
    app.kubernetes.io/managed-by: '{{ .Release.Service }}'
    app.kubernetes.io/name: '{{ include "eck-operator-crds.name" . }}'
    app.kubernetes.io/version: '{{ .Chart.AppVersion }}'
    helm.sh/chart: '{{ include "eck-operator-crds.chart" . }}'
  name: elasticmapsservers.maps.k8s.elastic.co
spec:
  group: maps.k8s.elastic.co
  names:
    categories:
    - elastic
    kind: ElasticMapsServer
    listKind: ElasticMapsServerList
    plural: elasticmapsservers
    shortNames:
    - ems
    singular: elasticmapsserver
  scope: Namespaced
  versions:
  - additionalPrinterColumns:
    - jsonPath: .status.health
      name: health
      type: string
    - description: Available nodes
      jsonPath: .status.availableNodes
      name: nodes
      type: integer
    - description: ElasticMapsServer version
      jsonPath: .status.version
      name: version
      type: string
    - jsonPath: .metadata.creationTimestamp
      name: age
      type: date
    name: v1alpha1
    schema:
      openAPIV3Schema:
        description: ElasticMapsServer represents an Elastic Map Server resource in
          a Kubernetes cluster.
        properties:
          apiVersion:
            description: 'APIVersion defines the versioned schema of this representation
              of an object. Servers should convert recognized schemas to the latest
              internal value, and may reject unrecognized values. More info: https://git.k8s.io/community/contributors/devel/sig-architecture/api-conventions.md#resources'
            type: string
          kind:
            description: 'Kind is a string value representing the REST resource this
              object represents. Servers may infer this from the endpoint the client
              submits requests to. Cannot be updated. In CamelCase. More info: https://git.k8s.io/community/contributors/devel/sig-architecture/api-conventions.md#types-kinds'
            type: string
          metadata:
            type: object
          spec:
            description: MapsSpec holds the specification of an Elastic Maps Server
              instance.
            properties:
              config:
                description: 'Config holds the ElasticMapsServer configuration. See:
                  https://www.elastic.co/guide/en/kibana/current/maps-connect-to-ems.html#elastic-maps-server-configuration'
                type: object
                x-kubernetes-preserve-unknown-fields: true
              configRef:
                description: ConfigRef contains a reference to an existing Kubernetes
                  Secret holding the Elastic Maps Server configuration. Configuration
                  settings are merged and have precedence over settings specified
                  in `config`.
                properties:
                  secretName:
                    description: SecretName is the name of the secret.
                    type: string
                type: object
              count:
                description: Count of Elastic Maps Server instances to deploy.
                format: int32
                type: integer
              elasticsearchRef:
                description: ElasticsearchRef is a reference to an Elasticsearch cluster
                  running in the same Kubernetes cluster.
                properties:
                  name:
                    description: Name of the Kubernetes object.
                    type: string
                  namespace:
                    description: Namespace of the Kubernetes object. If empty, defaults
                      to the current namespace.
                    type: string
                  serviceName:
                    description: ServiceName is the name of an existing Kubernetes
                      service which is used to make requests to the referenced object.
                      It has to be in the same namespace as the referenced resource.
                      If left empty, the default HTTP service of the referenced resource
                      is used.
                    type: string
                required:
                - name
                type: object
              http:
                description: HTTP holds the HTTP layer configuration for Elastic Maps
                  Server.
                properties:
                  service:
                    description: Service defines the template for the associated Kubernetes
                      Service object.
                    properties:
                      metadata:
                        description: ObjectMeta is the metadata of the service. The
                          name and namespace provided here are managed by ECK and
                          will be ignored.
                        properties:
                          annotations:
                            additionalProperties:
                              type: string
                            type: object
                          finalizers:
                            items:
                              type: string
                            type: array
                          labels:
                            additionalProperties:
                              type: string
                            type: object
                          name:
                            type: string
                          namespace:
                            type: string
                        type: object
                      spec:
                        description: Spec is the specification of the service.
                        properties:
                          allocateLoadBalancerNodePorts:
                            description: allocateLoadBalancerNodePorts defines if
                              NodePorts will be automatically allocated for services
                              with type LoadBalancer.  Default is "true". It may be
                              set to "false" if the cluster load-balancer does not
                              rely on NodePorts. allocateLoadBalancerNodePorts may
                              only be set for services with type LoadBalancer and
                              will be cleared if the type is changed to any other
                              type. This field is alpha-level and is only honored
                              by servers that enable the ServiceLBNodePortControl
                              feature.
                            type: boolean
                          clusterIP:
                            description: 'clusterIP is the IP address of the service
                              and is usually assigned randomly. If an address is specified
                              manually, is in-range (as per system configuration),
                              and is not in use, it will be allocated to the service;
                              otherwise creation of the service will fail. This field
                              may not be changed through updates unless the type field
                              is also being changed to ExternalName (which requires
                              this field to be blank) or the type field is being changed
                              from ExternalName (in which case this field may optionally
                              be specified, as describe above).  Valid values are
                              "None", empty string (""), or a valid IP address. Setting
                              this to "None" makes a "headless service" (no virtual
                              IP), which is useful when direct endpoint connections
                              are preferred and proxying is not required.  Only applies
                              to types ClusterIP, NodePort, and LoadBalancer. If this
                              field is specified when creating a Service of type ExternalName,
                              creation will fail. This field will be wiped when updating
                              a Service to type ExternalName. More info: https://kubernetes.io/docs/concepts/services-networking/service/#virtual-ips-and-service-proxies'
                            type: string
                          clusterIPs:
                            description: "ClusterIPs is a list of IP addresses assigned
                              to this service, and are usually assigned randomly.
                              \ If an address is specified manually, is in-range (as
                              per system configuration), and is not in use, it will
                              be allocated to the service; otherwise creation of the
                              service will fail. This field may not be changed through
                              updates unless the type field is also being changed
                              to ExternalName (which requires this field to be empty)
                              or the type field is being changed from ExternalName
                              (in which case this field may optionally be specified,
                              as describe above).  Valid values are \"None\", empty
                              string (\"\"), or a valid IP address.  Setting this
                              to \"None\" makes a \"headless service\" (no virtual
                              IP), which is useful when direct endpoint connections
                              are preferred and proxying is not required.  Only applies
                              to types ClusterIP, NodePort, and LoadBalancer. If this
                              field is specified when creating a Service of type ExternalName,
                              creation will fail. This field will be wiped when updating
                              a Service to type ExternalName.  If this field is not
                              specified, it will be initialized from the clusterIP
                              field.  If this field is specified, clients must ensure
                              that clusterIPs[0] and clusterIP have the same value.
                              \n Unless the \"IPv6DualStack\" feature gate is enabled,
                              this field is limited to one value, which must be the
                              same as the clusterIP field.  If the feature gate is
                              enabled, this field may hold a maximum of two entries
                              (dual-stack IPs, in either order).  These IPs must correspond
                              to the values of the ipFamilies field. Both clusterIPs
                              and ipFamilies are governed by the ipFamilyPolicy field.
                              More info: https://kubernetes.io/docs/concepts/services-networking/service/#virtual-ips-and-service-proxies"
                            items:
                              type: string
                            type: array
                            x-kubernetes-list-type: atomic
                          externalIPs:
                            description: externalIPs is a list of IP addresses for
                              which nodes in the cluster will also accept traffic
                              for this service.  These IPs are not managed by Kubernetes.  The
                              user is responsible for ensuring that traffic arrives
                              at a node with this IP.  A common example is external
                              load-balancers that are not part of the Kubernetes system.
                            items:
                              type: string
                            type: array
                          externalName:
                            description: externalName is the external reference that
                              discovery mechanisms will return as an alias for this
                              service (e.g. a DNS CNAME record). No proxying will
                              be involved.  Must be a lowercase RFC-1123 hostname
                              (https://tools.ietf.org/html/rfc1123) and requires `type`
                              to be "ExternalName".
                            type: string
                          externalTrafficPolicy:
                            description: externalTrafficPolicy denotes if this Service
                              desires to route external traffic to node-local or cluster-wide
                              endpoints. "Local" preserves the client source IP and
                              avoids a second hop for LoadBalancer and Nodeport type
                              services, but risks potentially imbalanced traffic spreading.
                              "Cluster" obscures the client source IP and may cause
                              a second hop to another node, but should have good overall
                              load-spreading.
                            type: string
                          healthCheckNodePort:
                            description: healthCheckNodePort specifies the healthcheck
                              nodePort for the service. This only applies when type
                              is set to LoadBalancer and externalTrafficPolicy is
                              set to Local. If a value is specified, is in-range,
                              and is not in use, it will be used.  If not specified,
                              a value will be automatically allocated.  External systems
                              (e.g. load-balancers) can use this port to determine
                              if a given node holds endpoints for this service or
                              not.  If this field is specified when creating a Service
                              which does not need it, creation will fail. This field
                              will be wiped when updating a Service to no longer need
                              it (e.g. changing type).
                            format: int32
                            type: integer
                          internalTrafficPolicy:
                            description: InternalTrafficPolicy specifies if the cluster
                              internal traffic should be routed to all endpoints or
                              node-local endpoints only. "Cluster" routes internal
                              traffic to a Service to all endpoints. "Local" routes
                              traffic to node-local endpoints only, traffic is dropped
                              if no node-local endpoints are ready. The default value
                              is "Cluster".
                            type: string
                          ipFamilies:
                            description: "IPFamilies is a list of IP families (e.g.
                              IPv4, IPv6) assigned to this service, and is gated by
                              the \"IPv6DualStack\" feature gate.  This field is usually
                              assigned automatically based on cluster configuration
                              and the ipFamilyPolicy field. If this field is specified
                              manually, the requested family is available in the cluster,
                              and ipFamilyPolicy allows it, it will be used; otherwise
                              creation of the service will fail.  This field is conditionally
                              mutable: it allows for adding or removing a secondary
                              IP family, but it does not allow changing the primary
                              IP family of the Service.  Valid values are \"IPv4\"
                              and \"IPv6\".  This field only applies to Services of
                              types ClusterIP, NodePort, and LoadBalancer, and does
                              apply to \"headless\" services.  This field will be
                              wiped when updating a Service to type ExternalName.
                              \n This field may hold a maximum of two entries (dual-stack
                              families, in either order).  These families must correspond
                              to the values of the clusterIPs field, if specified.
                              Both clusterIPs and ipFamilies are governed by the ipFamilyPolicy
                              field."
                            items:
                              description: IPFamily represents the IP Family (IPv4
                                or IPv6). This type is used to express the family
                                of an IP expressed by a type (e.g. service.spec.ipFamilies).
                              type: string
                            type: array
                            x-kubernetes-list-type: atomic
                          ipFamilyPolicy:
                            description: IPFamilyPolicy represents the dual-stack-ness
                              requested or required by this Service, and is gated
                              by the "IPv6DualStack" feature gate.  If there is no
                              value provided, then this field will be set to SingleStack.
                              Services can be "SingleStack" (a single IP family),
                              "PreferDualStack" (two IP families on dual-stack configured
                              clusters or a single IP family on single-stack clusters),
                              or "RequireDualStack" (two IP families on dual-stack
                              configured clusters, otherwise fail). The ipFamilies
                              and clusterIPs fields depend on the value of this field.  This
                              field will be wiped when updating a service to type
                              ExternalName.
                            type: string
                          loadBalancerClass:
                            description: loadBalancerClass is the class of the load
                              balancer implementation this Service belongs to. If
                              specified, the value of this field must be a label-style
                              identifier, with an optional prefix, e.g. "internal-vip"
                              or "example.com/internal-vip". Unprefixed names are
                              reserved for end-users. This field can only be set when
                              the Service type is 'LoadBalancer'. If not set, the
                              default load balancer implementation is used, today
                              this is typically done through the cloud provider integration,
                              but should apply for any default implementation. If
                              set, it is assumed that a load balancer implementation
                              is watching for Services with a matching class. Any
                              default load balancer implementation (e.g. cloud providers)
                              should ignore Services that set this field. This field
                              can only be set when creating or updating a Service
                              to type 'LoadBalancer'. Once set, it can not be changed.
                              This field will be wiped when a service is updated to
                              a non 'LoadBalancer' type.
                            type: string
                          loadBalancerIP:
                            description: 'Only applies to Service Type: LoadBalancer
                              LoadBalancer will get created with the IP specified
                              in this field. This feature depends on whether the underlying
                              cloud-provider supports specifying the loadBalancerIP
                              when a load balancer is created. This field will be
                              ignored if the cloud-provider does not support the feature.'
                            type: string
                          loadBalancerSourceRanges:
                            description: 'If specified and supported by the platform,
                              this will restrict traffic through the cloud-provider
                              load-balancer will be restricted to the specified client
                              IPs. This field will be ignored if the cloud-provider
                              does not support the feature." More info: https://kubernetes.io/docs/tasks/access-application-cluster/configure-cloud-provider-firewall/'
                            items:
                              type: string
                            type: array
                          ports:
                            description: 'The list of ports that are exposed by this
                              service. More info: https://kubernetes.io/docs/concepts/services-networking/service/#virtual-ips-and-service-proxies'
                            items:
                              description: ServicePort contains information on service's
                                port.
                              properties:
                                appProtocol:
                                  description: The application protocol for this port.
                                    This field follows standard Kubernetes label syntax.
                                    Un-prefixed names are reserved for IANA standard
                                    service names (as per RFC-6335 and http://www.iana.org/assignments/service-names).
                                    Non-standard protocols should use prefixed names
                                    such as mycompany.com/my-custom-protocol. This
                                    is a beta field that is guarded by the ServiceAppProtocol
                                    feature gate and enabled by default.
                                  type: string
                                name:
                                  description: The name of this port within the service.
                                    This must be a DNS_LABEL. All ports within a ServiceSpec
                                    must have unique names. When considering the endpoints
                                    for a Service, this must match the 'name' field
                                    in the EndpointPort. Optional if only one ServicePort
                                    is defined on this service.
                                  type: string
                                nodePort:
                                  description: 'The port on each node on which this
                                    service is exposed when type is NodePort or LoadBalancer.  Usually
                                    assigned by the system. If a value is specified,
                                    in-range, and not in use it will be used, otherwise
                                    the operation will fail.  If not specified, a
                                    port will be allocated if this Service requires
                                    one.  If this field is specified when creating
                                    a Service which does not need it, creation will
                                    fail. This field will be wiped when updating a
                                    Service to no longer need it (e.g. changing type
                                    from NodePort to ClusterIP). More info: https://kubernetes.io/docs/concepts/services-networking/service/#type-nodeport'
                                  format: int32
                                  type: integer
                                port:
                                  description: The port that will be exposed by this
                                    service.
                                  format: int32
                                  type: integer
                                protocol:
                                  default: TCP
                                  description: The IP protocol for this port. Supports
                                    "TCP", "UDP", and "SCTP". Default is TCP.
                                  type: string
                                targetPort:
                                  anyOf:
                                  - type: integer
                                  - type: string
                                  description: 'Number or name of the port to access
                                    on the pods targeted by the service. Number must
                                    be in the range 1 to 65535. Name must be an IANA_SVC_NAME.
                                    If this is a string, it will be looked up as a
                                    named port in the target Pod''s container ports.
                                    If this is not specified, the value of the ''port''
                                    field is used (an identity map). This field is
                                    ignored for services with clusterIP=None, and
                                    should be omitted or set equal to the ''port''
                                    field. More info: https://kubernetes.io/docs/concepts/services-networking/service/#defining-a-service'
                                  x-kubernetes-int-or-string: true
                              required:
                              - port
                              type: object
                            type: array
                            x-kubernetes-list-map-keys:
                            - port
                            - protocol
                            x-kubernetes-list-type: map
                          publishNotReadyAddresses:
                            description: publishNotReadyAddresses indicates that any
                              agent which deals with endpoints for this Service should
                              disregard any indications of ready/not-ready. The primary
                              use case for setting this field is for a StatefulSet's
                              Headless Service to propagate SRV DNS records for its
                              Pods for the purpose of peer discovery. The Kubernetes
                              controllers that generate Endpoints and EndpointSlice
                              resources for Services interpret this to mean that all
                              endpoints are considered "ready" even if the Pods themselves
                              are not. Agents which consume only Kubernetes generated
                              endpoints through the Endpoints or EndpointSlice resources
                              can safely assume this behavior.
                            type: boolean
                          selector:
                            additionalProperties:
                              type: string
                            description: 'Route service traffic to pods with label
                              keys and values matching this selector. If empty or
                              not present, the service is assumed to have an external
                              process managing its endpoints, which Kubernetes will
                              not modify. Only applies to types ClusterIP, NodePort,
                              and LoadBalancer. Ignored if type is ExternalName. More
                              info: https://kubernetes.io/docs/concepts/services-networking/service/'
                            type: object
                          sessionAffinity:
                            description: 'Supports "ClientIP" and "None". Used to
                              maintain session affinity. Enable client IP based session
                              affinity. Must be ClientIP or None. Defaults to None.
                              More info: https://kubernetes.io/docs/concepts/services-networking/service/#virtual-ips-and-service-proxies'
                            type: string
                          sessionAffinityConfig:
                            description: sessionAffinityConfig contains the configurations
                              of session affinity.
                            properties:
                              clientIP:
                                description: clientIP contains the configurations
                                  of Client IP based session affinity.
                                properties:
                                  timeoutSeconds:
                                    description: timeoutSeconds specifies the seconds
                                      of ClientIP type session sticky time. The value
                                      must be >0 && <=86400(for 1 day) if ServiceAffinity
                                      == "ClientIP". Default value is 10800(for 3
                                      hours).
                                    format: int32
                                    type: integer
                                type: object
                            type: object
                          topologyKeys:
                            description: topologyKeys is a preference-order list of
                              topology keys which implementations of services should
                              use to preferentially sort endpoints when accessing
                              this Service, it can not be used at the same time as
                              externalTrafficPolicy=Local. Topology keys must be valid
                              label keys and at most 16 keys may be specified. Endpoints
                              are chosen based on the first topology key with available
                              backends. If this field is specified and all entries
                              have no backends that match the topology of the client,
                              the service has no backends for that client and connections
                              should fail. The special value "*" may be used to mean
                              "any topology". This catch-all value, if used, only
                              makes sense as the last value in the list. If this is
                              not specified or empty, no topology constraints will
                              be applied. This field is alpha-level and is only honored
                              by servers that enable the ServiceTopology feature.
                              This field is deprecated and will be removed in a future
                              version.
                            items:
                              type: string
                            type: array
                          type:
                            description: 'type determines how the Service is exposed.
                              Defaults to ClusterIP. Valid options are ExternalName,
                              ClusterIP, NodePort, and LoadBalancer. "ClusterIP" allocates
                              a cluster-internal IP address for load-balancing to
                              endpoints. Endpoints are determined by the selector
                              or if that is not specified, by manual construction
                              of an Endpoints object or EndpointSlice objects. If
                              clusterIP is "None", no virtual IP is allocated and
                              the endpoints are published as a set of endpoints rather
                              than a virtual IP. "NodePort" builds on ClusterIP and
                              allocates a port on every node which routes to the same
                              endpoints as the clusterIP. "LoadBalancer" builds on
                              NodePort and creates an external load-balancer (if supported
                              in the current cloud) which routes to the same endpoints
                              as the clusterIP. "ExternalName" aliases this service
                              to the specified externalName. Several other fields
                              do not apply to ExternalName services. More info: https://kubernetes.io/docs/concepts/services-networking/service/#publishing-services-service-types'
                            type: string
                        type: object
                    type: object
                  tls:
                    description: TLS defines options for configuring TLS for HTTP.
                    properties:
                      certificate:
                        description: "Certificate is a reference to a Kubernetes secret
                          that contains the certificate and private key for enabling
                          TLS. The referenced secret should contain the following:
                          \n - `ca.crt`: The certificate authority (optional). - `tls.crt`:
                          The certificate (or a chain). - `tls.key`: The private key
                          to the first certificate in the certificate chain."
                        properties:
                          secretName:
                            description: SecretName is the name of the secret.
                            type: string
                        type: object
                      selfSignedCertificate:
                        description: SelfSignedCertificate allows configuring the
                          self-signed certificate generated by the operator.
                        properties:
                          disabled:
                            description: Disabled indicates that the provisioning
                              of the self-signed certifcate should be disabled.
                            type: boolean
                          subjectAltNames:
                            description: SubjectAlternativeNames is a list of SANs
                              to include in the generated HTTP TLS certificate.
                            items:
                              description: SubjectAlternativeName represents a SAN
                                entry in a x509 certificate.
                              properties:
                                dns:
                                  description: DNS is the DNS name of the subject.
                                  type: string
                                ip:
                                  description: IP is the IP address of the subject.
                                  type: string
                              type: object
                            type: array
                        type: object
                    type: object
                type: object
              image:
                description: Image is the Elastic Maps Server Docker image to deploy.
                type: string
              podTemplate:
                description: PodTemplate provides customisation options (labels, annotations,
                  affinity rules, resource requests, and so on) for the Elastic Maps
                  Server pods
                type: object
                x-kubernetes-preserve-unknown-fields: true
              serviceAccountName:
                description: ServiceAccountName is used to check access from the current
                  resource to a resource (eg. Elasticsearch) in a different namespace.
                  Can only be used if ECK is enforcing RBAC on references.
                type: string
              version:
                description: Version of Elastic Maps Server.
                type: string
            required:
            - version
            type: object
          status:
            description: MapsStatus defines the observed state of Elastic Maps Server
            properties:
              associationStatus:
                description: AssociationStatus is the status of an association resource.
                type: string
              availableNodes:
                description: AvailableNodes is the number of available replicas in
                  the deployment.
                format: int32
                type: integer
              count:
                description: Count corresponds to Scale.Status.Replicas, which is
                  the actual number of observed instances of the scaled object.
                format: int32
                type: integer
              health:
                description: Health of the deployment.
                type: string
              selector:
                description: Selector is the label selector used to find all pods.
                type: string
              version:
                description: 'Version of the stack resource currently running. During
                  version upgrades, multiple versions may run in parallel: this value
                  specifies the lowest version currently running.'
                type: string
            type: object
        type: object
    served: true
    storage: true
    subresources:
      scale:
        labelSelectorPath: .status.selector
        specReplicasPath: .spec.count
        statusReplicasPath: .status.count
      status: {}
status:
  acceptedNames:
    kind: ""
    plural: ""
  conditions: []
  storedVersions: []
---
apiVersion: apiextensions.k8s.io/v1
kind: CustomResourceDefinition
metadata:
  annotations:
    controller-gen.kubebuilder.io/version: v0.6.1
  creationTimestamp: null
  labels:
    app.kubernetes.io/instance: '{{ .Release.Name }}'
    app.kubernetes.io/managed-by: '{{ .Release.Service }}'
    app.kubernetes.io/name: '{{ include "eck-operator-crds.name" . }}'
    app.kubernetes.io/version: '{{ .Chart.AppVersion }}'
    helm.sh/chart: '{{ include "eck-operator-crds.chart" . }}'
  name: elasticsearches.elasticsearch.k8s.elastic.co
spec:
  group: elasticsearch.k8s.elastic.co
  names:
    categories:
    - elastic
    kind: Elasticsearch
    listKind: ElasticsearchList
    plural: elasticsearches
    shortNames:
    - es
    singular: elasticsearch
  scope: Namespaced
  versions:
  - additionalPrinterColumns:
    - jsonPath: .status.health
      name: health
      type: string
    - description: Available nodes
      jsonPath: .status.availableNodes
      name: nodes
      type: integer
    - description: Elasticsearch version
      jsonPath: .status.version
      name: version
      type: string
    - jsonPath: .status.phase
      name: phase
      type: string
    - jsonPath: .metadata.creationTimestamp
      name: age
      type: date
    name: v1
    schema:
      openAPIV3Schema:
        description: Elasticsearch represents an Elasticsearch resource in a Kubernetes
          cluster.
        properties:
          apiVersion:
            description: 'APIVersion defines the versioned schema of this representation
              of an object. Servers should convert recognized schemas to the latest
              internal value, and may reject unrecognized values. More info: https://git.k8s.io/community/contributors/devel/sig-architecture/api-conventions.md#resources'
            type: string
          kind:
            description: 'Kind is a string value representing the REST resource this
              object represents. Servers may infer this from the endpoint the client
              submits requests to. Cannot be updated. In CamelCase. More info: https://git.k8s.io/community/contributors/devel/sig-architecture/api-conventions.md#types-kinds'
            type: string
          metadata:
            type: object
          spec:
            description: ElasticsearchSpec holds the specification of an Elasticsearch
              cluster.
            properties:
              auth:
                description: Auth contains user authentication and authorization security
                  settings for Elasticsearch.
                properties:
                  fileRealm:
                    description: FileRealm to propagate to the Elasticsearch cluster.
                    items:
                      description: FileRealmSource references users to create in the
                        Elasticsearch cluster.
                      properties:
                        secretName:
                          description: SecretName is the name of the secret.
                          type: string
                      type: object
                    type: array
                  roles:
                    description: Roles to propagate to the Elasticsearch cluster.
                    items:
                      description: RoleSource references roles to create in the Elasticsearch
                        cluster.
                      properties:
                        secretName:
                          description: SecretName is the name of the secret.
                          type: string
                      type: object
                    type: array
                type: object
              http:
                description: HTTP holds HTTP layer settings for Elasticsearch.
                properties:
                  service:
                    description: Service defines the template for the associated Kubernetes
                      Service object.
                    properties:
                      metadata:
                        description: ObjectMeta is the metadata of the service. The
                          name and namespace provided here are managed by ECK and
                          will be ignored.
                        properties:
                          annotations:
                            additionalProperties:
                              type: string
                            type: object
                          finalizers:
                            items:
                              type: string
                            type: array
                          labels:
                            additionalProperties:
                              type: string
                            type: object
                          name:
                            type: string
                          namespace:
                            type: string
                        type: object
                      spec:
                        description: Spec is the specification of the service.
                        properties:
                          allocateLoadBalancerNodePorts:
                            description: allocateLoadBalancerNodePorts defines if
                              NodePorts will be automatically allocated for services
                              with type LoadBalancer.  Default is "true". It may be
                              set to "false" if the cluster load-balancer does not
                              rely on NodePorts. allocateLoadBalancerNodePorts may
                              only be set for services with type LoadBalancer and
                              will be cleared if the type is changed to any other
                              type. This field is alpha-level and is only honored
                              by servers that enable the ServiceLBNodePortControl
                              feature.
                            type: boolean
                          clusterIP:
                            description: 'clusterIP is the IP address of the service
                              and is usually assigned randomly. If an address is specified
                              manually, is in-range (as per system configuration),
                              and is not in use, it will be allocated to the service;
                              otherwise creation of the service will fail. This field
                              may not be changed through updates unless the type field
                              is also being changed to ExternalName (which requires
                              this field to be blank) or the type field is being changed
                              from ExternalName (in which case this field may optionally
                              be specified, as describe above).  Valid values are
                              "None", empty string (""), or a valid IP address. Setting
                              this to "None" makes a "headless service" (no virtual
                              IP), which is useful when direct endpoint connections
                              are preferred and proxying is not required.  Only applies
                              to types ClusterIP, NodePort, and LoadBalancer. If this
                              field is specified when creating a Service of type ExternalName,
                              creation will fail. This field will be wiped when updating
                              a Service to type ExternalName. More info: https://kubernetes.io/docs/concepts/services-networking/service/#virtual-ips-and-service-proxies'
                            type: string
                          clusterIPs:
                            description: "ClusterIPs is a list of IP addresses assigned
                              to this service, and are usually assigned randomly.
                              \ If an address is specified manually, is in-range (as
                              per system configuration), and is not in use, it will
                              be allocated to the service; otherwise creation of the
                              service will fail. This field may not be changed through
                              updates unless the type field is also being changed
                              to ExternalName (which requires this field to be empty)
                              or the type field is being changed from ExternalName
                              (in which case this field may optionally be specified,
                              as describe above).  Valid values are \"None\", empty
                              string (\"\"), or a valid IP address.  Setting this
                              to \"None\" makes a \"headless service\" (no virtual
                              IP), which is useful when direct endpoint connections
                              are preferred and proxying is not required.  Only applies
                              to types ClusterIP, NodePort, and LoadBalancer. If this
                              field is specified when creating a Service of type ExternalName,
                              creation will fail. This field will be wiped when updating
                              a Service to type ExternalName.  If this field is not
                              specified, it will be initialized from the clusterIP
                              field.  If this field is specified, clients must ensure
                              that clusterIPs[0] and clusterIP have the same value.
                              \n Unless the \"IPv6DualStack\" feature gate is enabled,
                              this field is limited to one value, which must be the
                              same as the clusterIP field.  If the feature gate is
                              enabled, this field may hold a maximum of two entries
                              (dual-stack IPs, in either order).  These IPs must correspond
                              to the values of the ipFamilies field. Both clusterIPs
                              and ipFamilies are governed by the ipFamilyPolicy field.
                              More info: https://kubernetes.io/docs/concepts/services-networking/service/#virtual-ips-and-service-proxies"
                            items:
                              type: string
                            type: array
                            x-kubernetes-list-type: atomic
                          externalIPs:
                            description: externalIPs is a list of IP addresses for
                              which nodes in the cluster will also accept traffic
                              for this service.  These IPs are not managed by Kubernetes.  The
                              user is responsible for ensuring that traffic arrives
                              at a node with this IP.  A common example is external
                              load-balancers that are not part of the Kubernetes system.
                            items:
                              type: string
                            type: array
                          externalName:
                            description: externalName is the external reference that
                              discovery mechanisms will return as an alias for this
                              service (e.g. a DNS CNAME record). No proxying will
                              be involved.  Must be a lowercase RFC-1123 hostname
                              (https://tools.ietf.org/html/rfc1123) and requires `type`
                              to be "ExternalName".
                            type: string
                          externalTrafficPolicy:
                            description: externalTrafficPolicy denotes if this Service
                              desires to route external traffic to node-local or cluster-wide
                              endpoints. "Local" preserves the client source IP and
                              avoids a second hop for LoadBalancer and Nodeport type
                              services, but risks potentially imbalanced traffic spreading.
                              "Cluster" obscures the client source IP and may cause
                              a second hop to another node, but should have good overall
                              load-spreading.
                            type: string
                          healthCheckNodePort:
                            description: healthCheckNodePort specifies the healthcheck
                              nodePort for the service. This only applies when type
                              is set to LoadBalancer and externalTrafficPolicy is
                              set to Local. If a value is specified, is in-range,
                              and is not in use, it will be used.  If not specified,
                              a value will be automatically allocated.  External systems
                              (e.g. load-balancers) can use this port to determine
                              if a given node holds endpoints for this service or
                              not.  If this field is specified when creating a Service
                              which does not need it, creation will fail. This field
                              will be wiped when updating a Service to no longer need
                              it (e.g. changing type).
                            format: int32
                            type: integer
                          internalTrafficPolicy:
                            description: InternalTrafficPolicy specifies if the cluster
                              internal traffic should be routed to all endpoints or
                              node-local endpoints only. "Cluster" routes internal
                              traffic to a Service to all endpoints. "Local" routes
                              traffic to node-local endpoints only, traffic is dropped
                              if no node-local endpoints are ready. The default value
                              is "Cluster".
                            type: string
                          ipFamilies:
                            description: "IPFamilies is a list of IP families (e.g.
                              IPv4, IPv6) assigned to this service, and is gated by
                              the \"IPv6DualStack\" feature gate.  This field is usually
                              assigned automatically based on cluster configuration
                              and the ipFamilyPolicy field. If this field is specified
                              manually, the requested family is available in the cluster,
                              and ipFamilyPolicy allows it, it will be used; otherwise
                              creation of the service will fail.  This field is conditionally
                              mutable: it allows for adding or removing a secondary
                              IP family, but it does not allow changing the primary
                              IP family of the Service.  Valid values are \"IPv4\"
                              and \"IPv6\".  This field only applies to Services of
                              types ClusterIP, NodePort, and LoadBalancer, and does
                              apply to \"headless\" services.  This field will be
                              wiped when updating a Service to type ExternalName.
                              \n This field may hold a maximum of two entries (dual-stack
                              families, in either order).  These families must correspond
                              to the values of the clusterIPs field, if specified.
                              Both clusterIPs and ipFamilies are governed by the ipFamilyPolicy
                              field."
                            items:
                              description: IPFamily represents the IP Family (IPv4
                                or IPv6). This type is used to express the family
                                of an IP expressed by a type (e.g. service.spec.ipFamilies).
                              type: string
                            type: array
                            x-kubernetes-list-type: atomic
                          ipFamilyPolicy:
                            description: IPFamilyPolicy represents the dual-stack-ness
                              requested or required by this Service, and is gated
                              by the "IPv6DualStack" feature gate.  If there is no
                              value provided, then this field will be set to SingleStack.
                              Services can be "SingleStack" (a single IP family),
                              "PreferDualStack" (two IP families on dual-stack configured
                              clusters or a single IP family on single-stack clusters),
                              or "RequireDualStack" (two IP families on dual-stack
                              configured clusters, otherwise fail). The ipFamilies
                              and clusterIPs fields depend on the value of this field.  This
                              field will be wiped when updating a service to type
                              ExternalName.
                            type: string
                          loadBalancerClass:
                            description: loadBalancerClass is the class of the load
                              balancer implementation this Service belongs to. If
                              specified, the value of this field must be a label-style
                              identifier, with an optional prefix, e.g. "internal-vip"
                              or "example.com/internal-vip". Unprefixed names are
                              reserved for end-users. This field can only be set when
                              the Service type is 'LoadBalancer'. If not set, the
                              default load balancer implementation is used, today
                              this is typically done through the cloud provider integration,
                              but should apply for any default implementation. If
                              set, it is assumed that a load balancer implementation
                              is watching for Services with a matching class. Any
                              default load balancer implementation (e.g. cloud providers)
                              should ignore Services that set this field. This field
                              can only be set when creating or updating a Service
                              to type 'LoadBalancer'. Once set, it can not be changed.
                              This field will be wiped when a service is updated to
                              a non 'LoadBalancer' type.
                            type: string
                          loadBalancerIP:
                            description: 'Only applies to Service Type: LoadBalancer
                              LoadBalancer will get created with the IP specified
                              in this field. This feature depends on whether the underlying
                              cloud-provider supports specifying the loadBalancerIP
                              when a load balancer is created. This field will be
                              ignored if the cloud-provider does not support the feature.'
                            type: string
                          loadBalancerSourceRanges:
                            description: 'If specified and supported by the platform,
                              this will restrict traffic through the cloud-provider
                              load-balancer will be restricted to the specified client
                              IPs. This field will be ignored if the cloud-provider
                              does not support the feature." More info: https://kubernetes.io/docs/tasks/access-application-cluster/configure-cloud-provider-firewall/'
                            items:
                              type: string
                            type: array
                          ports:
                            description: 'The list of ports that are exposed by this
                              service. More info: https://kubernetes.io/docs/concepts/services-networking/service/#virtual-ips-and-service-proxies'
                            items:
                              description: ServicePort contains information on service's
                                port.
                              properties:
                                appProtocol:
                                  description: The application protocol for this port.
                                    This field follows standard Kubernetes label syntax.
                                    Un-prefixed names are reserved for IANA standard
                                    service names (as per RFC-6335 and http://www.iana.org/assignments/service-names).
                                    Non-standard protocols should use prefixed names
                                    such as mycompany.com/my-custom-protocol. This
                                    is a beta field that is guarded by the ServiceAppProtocol
                                    feature gate and enabled by default.
                                  type: string
                                name:
                                  description: The name of this port within the service.
                                    This must be a DNS_LABEL. All ports within a ServiceSpec
                                    must have unique names. When considering the endpoints
                                    for a Service, this must match the 'name' field
                                    in the EndpointPort. Optional if only one ServicePort
                                    is defined on this service.
                                  type: string
                                nodePort:
                                  description: 'The port on each node on which this
                                    service is exposed when type is NodePort or LoadBalancer.  Usually
                                    assigned by the system. If a value is specified,
                                    in-range, and not in use it will be used, otherwise
                                    the operation will fail.  If not specified, a
                                    port will be allocated if this Service requires
                                    one.  If this field is specified when creating
                                    a Service which does not need it, creation will
                                    fail. This field will be wiped when updating a
                                    Service to no longer need it (e.g. changing type
                                    from NodePort to ClusterIP). More info: https://kubernetes.io/docs/concepts/services-networking/service/#type-nodeport'
                                  format: int32
                                  type: integer
                                port:
                                  description: The port that will be exposed by this
                                    service.
                                  format: int32
                                  type: integer
                                protocol:
                                  default: TCP
                                  description: The IP protocol for this port. Supports
                                    "TCP", "UDP", and "SCTP". Default is TCP.
                                  type: string
                                targetPort:
                                  anyOf:
                                  - type: integer
                                  - type: string
                                  description: 'Number or name of the port to access
                                    on the pods targeted by the service. Number must
                                    be in the range 1 to 65535. Name must be an IANA_SVC_NAME.
                                    If this is a string, it will be looked up as a
                                    named port in the target Pod''s container ports.
                                    If this is not specified, the value of the ''port''
                                    field is used (an identity map). This field is
                                    ignored for services with clusterIP=None, and
                                    should be omitted or set equal to the ''port''
                                    field. More info: https://kubernetes.io/docs/concepts/services-networking/service/#defining-a-service'
                                  x-kubernetes-int-or-string: true
                              required:
                              - port
                              type: object
                            type: array
                            x-kubernetes-list-map-keys:
                            - port
                            - protocol
                            x-kubernetes-list-type: map
                          publishNotReadyAddresses:
                            description: publishNotReadyAddresses indicates that any
                              agent which deals with endpoints for this Service should
                              disregard any indications of ready/not-ready. The primary
                              use case for setting this field is for a StatefulSet's
                              Headless Service to propagate SRV DNS records for its
                              Pods for the purpose of peer discovery. The Kubernetes
                              controllers that generate Endpoints and EndpointSlice
                              resources for Services interpret this to mean that all
                              endpoints are considered "ready" even if the Pods themselves
                              are not. Agents which consume only Kubernetes generated
                              endpoints through the Endpoints or EndpointSlice resources
                              can safely assume this behavior.
                            type: boolean
                          selector:
                            additionalProperties:
                              type: string
                            description: 'Route service traffic to pods with label
                              keys and values matching this selector. If empty or
                              not present, the service is assumed to have an external
                              process managing its endpoints, which Kubernetes will
                              not modify. Only applies to types ClusterIP, NodePort,
                              and LoadBalancer. Ignored if type is ExternalName. More
                              info: https://kubernetes.io/docs/concepts/services-networking/service/'
                            type: object
                          sessionAffinity:
                            description: 'Supports "ClientIP" and "None". Used to
                              maintain session affinity. Enable client IP based session
                              affinity. Must be ClientIP or None. Defaults to None.
                              More info: https://kubernetes.io/docs/concepts/services-networking/service/#virtual-ips-and-service-proxies'
                            type: string
                          sessionAffinityConfig:
                            description: sessionAffinityConfig contains the configurations
                              of session affinity.
                            properties:
                              clientIP:
                                description: clientIP contains the configurations
                                  of Client IP based session affinity.
                                properties:
                                  timeoutSeconds:
                                    description: timeoutSeconds specifies the seconds
                                      of ClientIP type session sticky time. The value
                                      must be >0 && <=86400(for 1 day) if ServiceAffinity
                                      == "ClientIP". Default value is 10800(for 3
                                      hours).
                                    format: int32
                                    type: integer
                                type: object
                            type: object
                          topologyKeys:
                            description: topologyKeys is a preference-order list of
                              topology keys which implementations of services should
                              use to preferentially sort endpoints when accessing
                              this Service, it can not be used at the same time as
                              externalTrafficPolicy=Local. Topology keys must be valid
                              label keys and at most 16 keys may be specified. Endpoints
                              are chosen based on the first topology key with available
                              backends. If this field is specified and all entries
                              have no backends that match the topology of the client,
                              the service has no backends for that client and connections
                              should fail. The special value "*" may be used to mean
                              "any topology". This catch-all value, if used, only
                              makes sense as the last value in the list. If this is
                              not specified or empty, no topology constraints will
                              be applied. This field is alpha-level and is only honored
                              by servers that enable the ServiceTopology feature.
                              This field is deprecated and will be removed in a future
                              version.
                            items:
                              type: string
                            type: array
                          type:
                            description: 'type determines how the Service is exposed.
                              Defaults to ClusterIP. Valid options are ExternalName,
                              ClusterIP, NodePort, and LoadBalancer. "ClusterIP" allocates
                              a cluster-internal IP address for load-balancing to
                              endpoints. Endpoints are determined by the selector
                              or if that is not specified, by manual construction
                              of an Endpoints object or EndpointSlice objects. If
                              clusterIP is "None", no virtual IP is allocated and
                              the endpoints are published as a set of endpoints rather
                              than a virtual IP. "NodePort" builds on ClusterIP and
                              allocates a port on every node which routes to the same
                              endpoints as the clusterIP. "LoadBalancer" builds on
                              NodePort and creates an external load-balancer (if supported
                              in the current cloud) which routes to the same endpoints
                              as the clusterIP. "ExternalName" aliases this service
                              to the specified externalName. Several other fields
                              do not apply to ExternalName services. More info: https://kubernetes.io/docs/concepts/services-networking/service/#publishing-services-service-types'
                            type: string
                        type: object
                    type: object
                  tls:
                    description: TLS defines options for configuring TLS for HTTP.
                    properties:
                      certificate:
                        description: "Certificate is a reference to a Kubernetes secret
                          that contains the certificate and private key for enabling
                          TLS. The referenced secret should contain the following:
                          \n - `ca.crt`: The certificate authority (optional). - `tls.crt`:
                          The certificate (or a chain). - `tls.key`: The private key
                          to the first certificate in the certificate chain."
                        properties:
                          secretName:
                            description: SecretName is the name of the secret.
                            type: string
                        type: object
                      selfSignedCertificate:
                        description: SelfSignedCertificate allows configuring the
                          self-signed certificate generated by the operator.
                        properties:
                          disabled:
                            description: Disabled indicates that the provisioning
                              of the self-signed certifcate should be disabled.
                            type: boolean
                          subjectAltNames:
                            description: SubjectAlternativeNames is a list of SANs
                              to include in the generated HTTP TLS certificate.
                            items:
                              description: SubjectAlternativeName represents a SAN
                                entry in a x509 certificate.
                              properties:
                                dns:
                                  description: DNS is the DNS name of the subject.
                                  type: string
                                ip:
                                  description: IP is the IP address of the subject.
                                  type: string
                              type: object
                            type: array
                        type: object
                    type: object
                type: object
              image:
                description: Image is the Elasticsearch Docker image to deploy.
                type: string
              monitoring:
                description: Monitoring enables you to collect and ship log and monitoring
                  data of this Elasticsearch cluster. See https://www.elastic.co/guide/en/elasticsearch/reference/current/monitor-elasticsearch-cluster.html.
                  Metricbeat and Filebeat are deployed in the same Pod as sidecars
                  and each one sends data to one or two different Elasticsearch monitoring
                  clusters running in the same Kubernetes cluster.
                properties:
                  logs:
                    description: Logs holds references to Elasticsearch clusters which
                      receive log data from this Elasticsearch cluster.
                    properties:
                      elasticsearchRefs:
                        description: ElasticsearchRefs is a reference to a list of
                          monitoring Elasticsearch clusters running in the same Kubernetes
                          cluster. Due to existing limitations, only a single Elasticsearch
                          cluster is currently supported.
                        items:
                          description: ObjectSelector defines a reference to a Kubernetes
                            object.
                          properties:
                            name:
                              description: Name of the Kubernetes object.
                              type: string
                            namespace:
                              description: Namespace of the Kubernetes object. If
                                empty, defaults to the current namespace.
                              type: string
                            serviceName:
                              description: ServiceName is the name of an existing
                                Kubernetes service which is used to make requests
                                to the referenced object. It has to be in the same
                                namespace as the referenced resource. If left empty,
                                the default HTTP service of the referenced resource
                                is used.
                              type: string
                          required:
                          - name
                          type: object
                        type: array
                    type: object
                  metrics:
                    description: Metrics holds references to Elasticsearch clusters
                      which receive monitoring data from this Elasticsearch cluster.
                    properties:
                      elasticsearchRefs:
                        description: ElasticsearchRefs is a reference to a list of
                          monitoring Elasticsearch clusters running in the same Kubernetes
                          cluster. Due to existing limitations, only a single Elasticsearch
                          cluster is currently supported.
                        items:
                          description: ObjectSelector defines a reference to a Kubernetes
                            object.
                          properties:
                            name:
                              description: Name of the Kubernetes object.
                              type: string
                            namespace:
                              description: Namespace of the Kubernetes object. If
                                empty, defaults to the current namespace.
                              type: string
                            serviceName:
                              description: ServiceName is the name of an existing
                                Kubernetes service which is used to make requests
                                to the referenced object. It has to be in the same
                                namespace as the referenced resource. If left empty,
                                the default HTTP service of the referenced resource
                                is used.
                              type: string
                          required:
                          - name
                          type: object
                        type: array
                    type: object
                type: object
              nodeSets:
                description: NodeSets allow specifying groups of Elasticsearch nodes
                  sharing the same configuration and Pod templates.
                items:
                  description: NodeSet is the specification for a group of Elasticsearch
                    nodes sharing the same configuration and a Pod template.
                  properties:
                    config:
                      description: Config holds the Elasticsearch configuration.
                      type: object
                      x-kubernetes-preserve-unknown-fields: true
                    count:
                      description: Count of Elasticsearch nodes to deploy. If the
                        node set is managed by an autoscaling policy the initial value
                        is automatically set by the autoscaling controller.
                      format: int32
                      type: integer
                    name:
                      description: Name of this set of nodes. Becomes a part of the
                        Elasticsearch node.name setting.
                      maxLength: 23
                      pattern: '[a-zA-Z0-9-]+'
                      type: string
                    podTemplate:
                      description: PodTemplate provides customisation options (labels,
                        annotations, affinity rules, resource requests, and so on)
                        for the Pods belonging to this NodeSet.
                      type: object
                      x-kubernetes-preserve-unknown-fields: true
                    volumeClaimTemplates:
                      description: VolumeClaimTemplates is a list of persistent volume
                        claims to be used by each Pod in this NodeSet. Every claim
                        in this list must have a matching volumeMount in one of the
                        containers defined in the PodTemplate. Items defined here
                        take precedence over any default claims added by the operator
                        with the same name.
                      items:
                        description: PersistentVolumeClaim is a user's request for
                          and claim to a persistent volume
                        properties:
                          apiVersion:
                            description: 'APIVersion defines the versioned schema
                              of this representation of an object. Servers should
                              convert recognized schemas to the latest internal value,
                              and may reject unrecognized values. More info: https://git.k8s.io/community/contributors/devel/sig-architecture/api-conventions.md#resources'
                            type: string
                          kind:
                            description: 'Kind is a string value representing the
                              REST resource this object represents. Servers may infer
                              this from the endpoint the client submits requests to.
                              Cannot be updated. In CamelCase. More info: https://git.k8s.io/community/contributors/devel/sig-architecture/api-conventions.md#types-kinds'
                            type: string
                          metadata:
                            description: 'Standard object''s metadata. More info:
                              https://git.k8s.io/community/contributors/devel/sig-architecture/api-conventions.md#metadata'
                            properties:
                              annotations:
                                additionalProperties:
                                  type: string
                                type: object
                              finalizers:
                                items:
                                  type: string
                                type: array
                              labels:
                                additionalProperties:
                                  type: string
                                type: object
                              name:
                                type: string
                              namespace:
                                type: string
                            type: object
                          spec:
                            description: 'Spec defines the desired characteristics
                              of a volume requested by a pod author. More info: https://kubernetes.io/docs/concepts/storage/persistent-volumes#persistentvolumeclaims'
                            properties:
                              accessModes:
                                description: 'AccessModes contains the desired access
                                  modes the volume should have. More info: https://kubernetes.io/docs/concepts/storage/persistent-volumes#access-modes-1'
                                items:
                                  type: string
                                type: array
                              dataSource:
                                description: 'This field can be used to specify either:
                                  * An existing VolumeSnapshot object (snapshot.storage.k8s.io/VolumeSnapshot)
                                  * An existing PVC (PersistentVolumeClaim) * An existing
                                  custom resource that implements data population
                                  (Alpha) In order to use custom resource types that
                                  implement data population, the AnyVolumeDataSource
                                  feature gate must be enabled. If the provisioner
                                  or an external controller can support the specified
                                  data source, it will create a new volume based on
                                  the contents of the specified data source.'
                                properties:
                                  apiGroup:
                                    description: APIGroup is the group for the resource
                                      being referenced. If APIGroup is not specified,
                                      the specified Kind must be in the core API group.
                                      For any other third-party types, APIGroup is
                                      required.
                                    type: string
                                  kind:
                                    description: Kind is the type of resource being
                                      referenced
                                    type: string
                                  name:
                                    description: Name is the name of resource being
                                      referenced
                                    type: string
                                required:
                                - kind
                                - name
                                type: object
                              resources:
                                description: 'Resources represents the minimum resources
                                  the volume should have. More info: https://kubernetes.io/docs/concepts/storage/persistent-volumes#resources'
                                properties:
                                  limits:
                                    additionalProperties:
                                      anyOf:
                                      - type: integer
                                      - type: string
                                      pattern: ^(\+|-)?(([0-9]+(\.[0-9]*)?)|(\.[0-9]+))(([KMGTPE]i)|[numkMGTPE]|([eE](\+|-)?(([0-9]+(\.[0-9]*)?)|(\.[0-9]+))))?$
                                      x-kubernetes-int-or-string: true
                                    description: 'Limits describes the maximum amount
                                      of compute resources allowed. More info: https://kubernetes.io/docs/concepts/configuration/manage-resources-containers/'
                                    type: object
                                  requests:
                                    additionalProperties:
                                      anyOf:
                                      - type: integer
                                      - type: string
                                      pattern: ^(\+|-)?(([0-9]+(\.[0-9]*)?)|(\.[0-9]+))(([KMGTPE]i)|[numkMGTPE]|([eE](\+|-)?(([0-9]+(\.[0-9]*)?)|(\.[0-9]+))))?$
                                      x-kubernetes-int-or-string: true
                                    description: 'Requests describes the minimum amount
                                      of compute resources required. If Requests is
                                      omitted for a container, it defaults to Limits
                                      if that is explicitly specified, otherwise to
                                      an implementation-defined value. More info:
                                      https://kubernetes.io/docs/concepts/configuration/manage-resources-containers/'
                                    type: object
                                type: object
                              selector:
                                description: A label query over volumes to consider
                                  for binding.
                                properties:
                                  matchExpressions:
                                    description: matchExpressions is a list of label
                                      selector requirements. The requirements are
                                      ANDed.
                                    items:
                                      description: A label selector requirement is
                                        a selector that contains values, a key, and
                                        an operator that relates the key and values.
                                      properties:
                                        key:
                                          description: key is the label key that the
                                            selector applies to.
                                          type: string
                                        operator:
                                          description: operator represents a key's
                                            relationship to a set of values. Valid
                                            operators are In, NotIn, Exists and DoesNotExist.
                                          type: string
                                        values:
                                          description: values is an array of string
                                            values. If the operator is In or NotIn,
                                            the values array must be non-empty. If
                                            the operator is Exists or DoesNotExist,
                                            the values array must be empty. This array
                                            is replaced during a strategic merge patch.
                                          items:
                                            type: string
                                          type: array
                                      required:
                                      - key
                                      - operator
                                      type: object
                                    type: array
                                  matchLabels:
                                    additionalProperties:
                                      type: string
                                    description: matchLabels is a map of {key,value}
                                      pairs. A single {key,value} in the matchLabels
                                      map is equivalent to an element of matchExpressions,
                                      whose key field is "key", the operator is "In",
                                      and the values array contains only "value".
                                      The requirements are ANDed.
                                    type: object
                                type: object
                              storageClassName:
                                description: 'Name of the StorageClass required by
                                  the claim. More info: https://kubernetes.io/docs/concepts/storage/persistent-volumes#class-1'
                                type: string
                              volumeMode:
                                description: volumeMode defines what type of volume
                                  is required by the claim. Value of Filesystem is
                                  implied when not included in claim spec.
                                type: string
                              volumeName:
                                description: VolumeName is the binding reference to
                                  the PersistentVolume backing this claim.
                                type: string
                            type: object
                          status:
                            description: 'Status represents the current information/status
                              of a persistent volume claim. Read-only. More info:
                              https://kubernetes.io/docs/concepts/storage/persistent-volumes#persistentvolumeclaims'
                            properties:
                              accessModes:
                                description: 'AccessModes contains the actual access
                                  modes the volume backing the PVC has. More info:
                                  https://kubernetes.io/docs/concepts/storage/persistent-volumes#access-modes-1'
                                items:
                                  type: string
                                type: array
                              capacity:
                                additionalProperties:
                                  anyOf:
                                  - type: integer
                                  - type: string
                                  pattern: ^(\+|-)?(([0-9]+(\.[0-9]*)?)|(\.[0-9]+))(([KMGTPE]i)|[numkMGTPE]|([eE](\+|-)?(([0-9]+(\.[0-9]*)?)|(\.[0-9]+))))?$
                                  x-kubernetes-int-or-string: true
                                description: Represents the actual resources of the
                                  underlying volume.
                                type: object
                              conditions:
                                description: Current Condition of persistent volume
                                  claim. If underlying persistent volume is being
                                  resized then the Condition will be set to 'ResizeStarted'.
                                items:
                                  description: PersistentVolumeClaimCondition contails
                                    details about state of pvc
                                  properties:
                                    lastProbeTime:
                                      description: Last time we probed the condition.
                                      format: date-time
                                      type: string
                                    lastTransitionTime:
                                      description: Last time the condition transitioned
                                        from one status to another.
                                      format: date-time
                                      type: string
                                    message:
                                      description: Human-readable message indicating
                                        details about last transition.
                                      type: string
                                    reason:
                                      description: Unique, this should be a short,
                                        machine understandable string that gives the
                                        reason for condition's last transition. If
                                        it reports "ResizeStarted" that means the
                                        underlying persistent volume is being resized.
                                      type: string
                                    status:
                                      type: string
                                    type:
                                      description: PersistentVolumeClaimConditionType
                                        is a valid value of PersistentVolumeClaimCondition.Type
                                      type: string
                                  required:
                                  - status
                                  - type
                                  type: object
                                type: array
                              phase:
                                description: Phase represents the current phase of
                                  PersistentVolumeClaim.
                                type: string
                            type: object
                        type: object
                      type: array
                      x-kubernetes-preserve-unknown-fields: true
                  required:
                  - name
                  type: object
                minItems: 1
                type: array
              podDisruptionBudget:
                description: PodDisruptionBudget provides access to the default pod
                  disruption budget for the Elasticsearch cluster. The default budget
                  selects all cluster pods and sets `maxUnavailable` to 1. To disable,
                  set `PodDisruptionBudget` to the empty value (`{}` in YAML).
                properties:
                  metadata:
                    description: ObjectMeta is the metadata of the PDB. The name and
                      namespace provided here are managed by ECK and will be ignored.
                    properties:
                      annotations:
                        additionalProperties:
                          type: string
                        type: object
                      finalizers:
                        items:
                          type: string
                        type: array
                      labels:
                        additionalProperties:
                          type: string
                        type: object
                      name:
                        type: string
                      namespace:
                        type: string
                    type: object
                  spec:
                    description: Spec is the specification of the PDB.
                    properties:
                      maxUnavailable:
                        anyOf:
                        - type: integer
                        - type: string
                        description: An eviction is allowed if at most "maxUnavailable"
                          pods selected by "selector" are unavailable after the eviction,
                          i.e. even in absence of the evicted pod. For example, one
                          can prevent all voluntary evictions by specifying 0. This
                          is a mutually exclusive setting with "minAvailable".
                        x-kubernetes-int-or-string: true
                      minAvailable:
                        anyOf:
                        - type: integer
                        - type: string
                        description: An eviction is allowed if at least "minAvailable"
                          pods selected by "selector" will still be available after
                          the eviction, i.e. even in the absence of the evicted pod.  So
                          for example you can prevent all voluntary evictions by specifying
                          "100%".
                        x-kubernetes-int-or-string: true
                      selector:
                        description: Label query over pods whose evictions are managed
                          by the disruption budget. A null selector selects no pods.
                          An empty selector ({}) also selects no pods, which differs
                          from standard behavior of selecting all pods. In policy/v1,
                          an empty selector will select all pods in the namespace.
                        properties:
                          matchExpressions:
                            description: matchExpressions is a list of label selector
                              requirements. The requirements are ANDed.
                            items:
                              description: A label selector requirement is a selector
                                that contains values, a key, and an operator that
                                relates the key and values.
                              properties:
                                key:
                                  description: key is the label key that the selector
                                    applies to.
                                  type: string
                                operator:
                                  description: operator represents a key's relationship
                                    to a set of values. Valid operators are In, NotIn,
                                    Exists and DoesNotExist.
                                  type: string
                                values:
                                  description: values is an array of string values.
                                    If the operator is In or NotIn, the values array
                                    must be non-empty. If the operator is Exists or
                                    DoesNotExist, the values array must be empty.
                                    This array is replaced during a strategic merge
                                    patch.
                                  items:
                                    type: string
                                  type: array
                              required:
                              - key
                              - operator
                              type: object
                            type: array
                          matchLabels:
                            additionalProperties:
                              type: string
                            description: matchLabels is a map of {key,value} pairs.
                              A single {key,value} in the matchLabels map is equivalent
                              to an element of matchExpressions, whose key field is
                              "key", the operator is "In", and the values array contains
                              only "value". The requirements are ANDed.
                            type: object
                        type: object
                    type: object
                type: object
              remoteClusters:
                description: RemoteClusters enables you to establish uni-directional
                  connections to a remote Elasticsearch cluster.
                items:
                  description: RemoteCluster declares a remote Elasticsearch cluster
                    connection.
                  properties:
                    elasticsearchRef:
                      description: ElasticsearchRef is a reference to an Elasticsearch
                        cluster running within the same k8s cluster.
                      properties:
                        name:
                          description: Name of the Kubernetes object.
                          type: string
                        namespace:
                          description: Namespace of the Kubernetes object. If empty,
                            defaults to the current namespace.
                          type: string
                        serviceName:
                          description: ServiceName is the name of an existing Kubernetes
                            service which is used to make requests to the referenced
                            object. It has to be in the same namespace as the referenced
                            resource. If left empty, the default HTTP service of the
                            referenced resource is used.
                          type: string
                      required:
                      - name
                      type: object
                    name:
                      description: Name is the name of the remote cluster as it is
                        set in the Elasticsearch settings. The name is expected to
                        be unique for each remote clusters.
                      minLength: 1
                      type: string
                  required:
                  - name
                  type: object
                type: array
              secureSettings:
                description: SecureSettings is a list of references to Kubernetes
                  secrets containing sensitive configuration options for Elasticsearch.
                items:
                  description: SecretSource defines a data source based on a Kubernetes
                    Secret.
                  properties:
                    entries:
                      description: Entries define how to project each key-value pair
                        in the secret to filesystem paths. If not defined, all keys
                        will be projected to similarly named paths in the filesystem.
                        If defined, only the specified keys will be projected to the
                        corresponding paths.
                      items:
                        description: KeyToPath defines how to map a key in a Secret
                          object to a filesystem path.
                        properties:
                          key:
                            description: Key is the key contained in the secret.
                            type: string
                          path:
                            description: Path is the relative file path to map the
                              key to. Path must not be an absolute file path and must
                              not contain any ".." components.
                            type: string
                        required:
                        - key
                        type: object
                      type: array
                    secretName:
                      description: SecretName is the name of the secret.
                      type: string
                  required:
                  - secretName
                  type: object
                type: array
              serviceAccountName:
                description: ServiceAccountName is used to check access from the current
                  resource to a resource (eg. a remote Elasticsearch cluster) in a
                  different namespace. Can only be used if ECK is enforcing RBAC on
                  references.
                type: string
              transport:
                description: Transport holds transport layer settings for Elasticsearch.
                properties:
                  service:
                    description: Service defines the template for the associated Kubernetes
                      Service object.
                    properties:
                      metadata:
                        description: ObjectMeta is the metadata of the service. The
                          name and namespace provided here are managed by ECK and
                          will be ignored.
                        properties:
                          annotations:
                            additionalProperties:
                              type: string
                            type: object
                          finalizers:
                            items:
                              type: string
                            type: array
                          labels:
                            additionalProperties:
                              type: string
                            type: object
                          name:
                            type: string
                          namespace:
                            type: string
                        type: object
                      spec:
                        description: Spec is the specification of the service.
                        properties:
                          allocateLoadBalancerNodePorts:
                            description: allocateLoadBalancerNodePorts defines if
                              NodePorts will be automatically allocated for services
                              with type LoadBalancer.  Default is "true". It may be
                              set to "false" if the cluster load-balancer does not
                              rely on NodePorts. allocateLoadBalancerNodePorts may
                              only be set for services with type LoadBalancer and
                              will be cleared if the type is changed to any other
                              type. This field is alpha-level and is only honored
                              by servers that enable the ServiceLBNodePortControl
                              feature.
                            type: boolean
                          clusterIP:
                            description: 'clusterIP is the IP address of the service
                              and is usually assigned randomly. If an address is specified
                              manually, is in-range (as per system configuration),
                              and is not in use, it will be allocated to the service;
                              otherwise creation of the service will fail. This field
                              may not be changed through updates unless the type field
                              is also being changed to ExternalName (which requires
                              this field to be blank) or the type field is being changed
                              from ExternalName (in which case this field may optionally
                              be specified, as describe above).  Valid values are
                              "None", empty string (""), or a valid IP address. Setting
                              this to "None" makes a "headless service" (no virtual
                              IP), which is useful when direct endpoint connections
                              are preferred and proxying is not required.  Only applies
                              to types ClusterIP, NodePort, and LoadBalancer. If this
                              field is specified when creating a Service of type ExternalName,
                              creation will fail. This field will be wiped when updating
                              a Service to type ExternalName. More info: https://kubernetes.io/docs/concepts/services-networking/service/#virtual-ips-and-service-proxies'
                            type: string
                          clusterIPs:
                            description: "ClusterIPs is a list of IP addresses assigned
                              to this service, and are usually assigned randomly.
                              \ If an address is specified manually, is in-range (as
                              per system configuration), and is not in use, it will
                              be allocated to the service; otherwise creation of the
                              service will fail. This field may not be changed through
                              updates unless the type field is also being changed
                              to ExternalName (which requires this field to be empty)
                              or the type field is being changed from ExternalName
                              (in which case this field may optionally be specified,
                              as describe above).  Valid values are \"None\", empty
                              string (\"\"), or a valid IP address.  Setting this
                              to \"None\" makes a \"headless service\" (no virtual
                              IP), which is useful when direct endpoint connections
                              are preferred and proxying is not required.  Only applies
                              to types ClusterIP, NodePort, and LoadBalancer. If this
                              field is specified when creating a Service of type ExternalName,
                              creation will fail. This field will be wiped when updating
                              a Service to type ExternalName.  If this field is not
                              specified, it will be initialized from the clusterIP
                              field.  If this field is specified, clients must ensure
                              that clusterIPs[0] and clusterIP have the same value.
                              \n Unless the \"IPv6DualStack\" feature gate is enabled,
                              this field is limited to one value, which must be the
                              same as the clusterIP field.  If the feature gate is
                              enabled, this field may hold a maximum of two entries
                              (dual-stack IPs, in either order).  These IPs must correspond
                              to the values of the ipFamilies field. Both clusterIPs
                              and ipFamilies are governed by the ipFamilyPolicy field.
                              More info: https://kubernetes.io/docs/concepts/services-networking/service/#virtual-ips-and-service-proxies"
                            items:
                              type: string
                            type: array
                            x-kubernetes-list-type: atomic
                          externalIPs:
                            description: externalIPs is a list of IP addresses for
                              which nodes in the cluster will also accept traffic
                              for this service.  These IPs are not managed by Kubernetes.  The
                              user is responsible for ensuring that traffic arrives
                              at a node with this IP.  A common example is external
                              load-balancers that are not part of the Kubernetes system.
                            items:
                              type: string
                            type: array
                          externalName:
                            description: externalName is the external reference that
                              discovery mechanisms will return as an alias for this
                              service (e.g. a DNS CNAME record). No proxying will
                              be involved.  Must be a lowercase RFC-1123 hostname
                              (https://tools.ietf.org/html/rfc1123) and requires `type`
                              to be "ExternalName".
                            type: string
                          externalTrafficPolicy:
                            description: externalTrafficPolicy denotes if this Service
                              desires to route external traffic to node-local or cluster-wide
                              endpoints. "Local" preserves the client source IP and
                              avoids a second hop for LoadBalancer and Nodeport type
                              services, but risks potentially imbalanced traffic spreading.
                              "Cluster" obscures the client source IP and may cause
                              a second hop to another node, but should have good overall
                              load-spreading.
                            type: string
                          healthCheckNodePort:
                            description: healthCheckNodePort specifies the healthcheck
                              nodePort for the service. This only applies when type
                              is set to LoadBalancer and externalTrafficPolicy is
                              set to Local. If a value is specified, is in-range,
                              and is not in use, it will be used.  If not specified,
                              a value will be automatically allocated.  External systems
                              (e.g. load-balancers) can use this port to determine
                              if a given node holds endpoints for this service or
                              not.  If this field is specified when creating a Service
                              which does not need it, creation will fail. This field
                              will be wiped when updating a Service to no longer need
                              it (e.g. changing type).
                            format: int32
                            type: integer
                          internalTrafficPolicy:
                            description: InternalTrafficPolicy specifies if the cluster
                              internal traffic should be routed to all endpoints or
                              node-local endpoints only. "Cluster" routes internal
                              traffic to a Service to all endpoints. "Local" routes
                              traffic to node-local endpoints only, traffic is dropped
                              if no node-local endpoints are ready. The default value
                              is "Cluster".
                            type: string
                          ipFamilies:
                            description: "IPFamilies is a list of IP families (e.g.
                              IPv4, IPv6) assigned to this service, and is gated by
                              the \"IPv6DualStack\" feature gate.  This field is usually
                              assigned automatically based on cluster configuration
                              and the ipFamilyPolicy field. If this field is specified
                              manually, the requested family is available in the cluster,
                              and ipFamilyPolicy allows it, it will be used; otherwise
                              creation of the service will fail.  This field is conditionally
                              mutable: it allows for adding or removing a secondary
                              IP family, but it does not allow changing the primary
                              IP family of the Service.  Valid values are \"IPv4\"
                              and \"IPv6\".  This field only applies to Services of
                              types ClusterIP, NodePort, and LoadBalancer, and does
                              apply to \"headless\" services.  This field will be
                              wiped when updating a Service to type ExternalName.
                              \n This field may hold a maximum of two entries (dual-stack
                              families, in either order).  These families must correspond
                              to the values of the clusterIPs field, if specified.
                              Both clusterIPs and ipFamilies are governed by the ipFamilyPolicy
                              field."
                            items:
                              description: IPFamily represents the IP Family (IPv4
                                or IPv6). This type is used to express the family
                                of an IP expressed by a type (e.g. service.spec.ipFamilies).
                              type: string
                            type: array
                            x-kubernetes-list-type: atomic
                          ipFamilyPolicy:
                            description: IPFamilyPolicy represents the dual-stack-ness
                              requested or required by this Service, and is gated
                              by the "IPv6DualStack" feature gate.  If there is no
                              value provided, then this field will be set to SingleStack.
                              Services can be "SingleStack" (a single IP family),
                              "PreferDualStack" (two IP families on dual-stack configured
                              clusters or a single IP family on single-stack clusters),
                              or "RequireDualStack" (two IP families on dual-stack
                              configured clusters, otherwise fail). The ipFamilies
                              and clusterIPs fields depend on the value of this field.  This
                              field will be wiped when updating a service to type
                              ExternalName.
                            type: string
                          loadBalancerClass:
                            description: loadBalancerClass is the class of the load
                              balancer implementation this Service belongs to. If
                              specified, the value of this field must be a label-style
                              identifier, with an optional prefix, e.g. "internal-vip"
                              or "example.com/internal-vip". Unprefixed names are
                              reserved for end-users. This field can only be set when
                              the Service type is 'LoadBalancer'. If not set, the
                              default load balancer implementation is used, today
                              this is typically done through the cloud provider integration,
                              but should apply for any default implementation. If
                              set, it is assumed that a load balancer implementation
                              is watching for Services with a matching class. Any
                              default load balancer implementation (e.g. cloud providers)
                              should ignore Services that set this field. This field
                              can only be set when creating or updating a Service
                              to type 'LoadBalancer'. Once set, it can not be changed.
                              This field will be wiped when a service is updated to
                              a non 'LoadBalancer' type.
                            type: string
                          loadBalancerIP:
                            description: 'Only applies to Service Type: LoadBalancer
                              LoadBalancer will get created with the IP specified
                              in this field. This feature depends on whether the underlying
                              cloud-provider supports specifying the loadBalancerIP
                              when a load balancer is created. This field will be
                              ignored if the cloud-provider does not support the feature.'
                            type: string
                          loadBalancerSourceRanges:
                            description: 'If specified and supported by the platform,
                              this will restrict traffic through the cloud-provider
                              load-balancer will be restricted to the specified client
                              IPs. This field will be ignored if the cloud-provider
                              does not support the feature." More info: https://kubernetes.io/docs/tasks/access-application-cluster/configure-cloud-provider-firewall/'
                            items:
                              type: string
                            type: array
                          ports:
                            description: 'The list of ports that are exposed by this
                              service. More info: https://kubernetes.io/docs/concepts/services-networking/service/#virtual-ips-and-service-proxies'
                            items:
                              description: ServicePort contains information on service's
                                port.
                              properties:
                                appProtocol:
                                  description: The application protocol for this port.
                                    This field follows standard Kubernetes label syntax.
                                    Un-prefixed names are reserved for IANA standard
                                    service names (as per RFC-6335 and http://www.iana.org/assignments/service-names).
                                    Non-standard protocols should use prefixed names
                                    such as mycompany.com/my-custom-protocol. This
                                    is a beta field that is guarded by the ServiceAppProtocol
                                    feature gate and enabled by default.
                                  type: string
                                name:
                                  description: The name of this port within the service.
                                    This must be a DNS_LABEL. All ports within a ServiceSpec
                                    must have unique names. When considering the endpoints
                                    for a Service, this must match the 'name' field
                                    in the EndpointPort. Optional if only one ServicePort
                                    is defined on this service.
                                  type: string
                                nodePort:
                                  description: 'The port on each node on which this
                                    service is exposed when type is NodePort or LoadBalancer.  Usually
                                    assigned by the system. If a value is specified,
                                    in-range, and not in use it will be used, otherwise
                                    the operation will fail.  If not specified, a
                                    port will be allocated if this Service requires
                                    one.  If this field is specified when creating
                                    a Service which does not need it, creation will
                                    fail. This field will be wiped when updating a
                                    Service to no longer need it (e.g. changing type
                                    from NodePort to ClusterIP). More info: https://kubernetes.io/docs/concepts/services-networking/service/#type-nodeport'
                                  format: int32
                                  type: integer
                                port:
                                  description: The port that will be exposed by this
                                    service.
                                  format: int32
                                  type: integer
                                protocol:
                                  default: TCP
                                  description: The IP protocol for this port. Supports
                                    "TCP", "UDP", and "SCTP". Default is TCP.
                                  type: string
                                targetPort:
                                  anyOf:
                                  - type: integer
                                  - type: string
                                  description: 'Number or name of the port to access
                                    on the pods targeted by the service. Number must
                                    be in the range 1 to 65535. Name must be an IANA_SVC_NAME.
                                    If this is a string, it will be looked up as a
                                    named port in the target Pod''s container ports.
                                    If this is not specified, the value of the ''port''
                                    field is used (an identity map). This field is
                                    ignored for services with clusterIP=None, and
                                    should be omitted or set equal to the ''port''
                                    field. More info: https://kubernetes.io/docs/concepts/services-networking/service/#defining-a-service'
                                  x-kubernetes-int-or-string: true
                              required:
                              - port
                              type: object
                            type: array
                            x-kubernetes-list-map-keys:
                            - port
                            - protocol
                            x-kubernetes-list-type: map
                          publishNotReadyAddresses:
                            description: publishNotReadyAddresses indicates that any
                              agent which deals with endpoints for this Service should
                              disregard any indications of ready/not-ready. The primary
                              use case for setting this field is for a StatefulSet's
                              Headless Service to propagate SRV DNS records for its
                              Pods for the purpose of peer discovery. The Kubernetes
                              controllers that generate Endpoints and EndpointSlice
                              resources for Services interpret this to mean that all
                              endpoints are considered "ready" even if the Pods themselves
                              are not. Agents which consume only Kubernetes generated
                              endpoints through the Endpoints or EndpointSlice resources
                              can safely assume this behavior.
                            type: boolean
                          selector:
                            additionalProperties:
                              type: string
                            description: 'Route service traffic to pods with label
                              keys and values matching this selector. If empty or
                              not present, the service is assumed to have an external
                              process managing its endpoints, which Kubernetes will
                              not modify. Only applies to types ClusterIP, NodePort,
                              and LoadBalancer. Ignored if type is ExternalName. More
                              info: https://kubernetes.io/docs/concepts/services-networking/service/'
                            type: object
                          sessionAffinity:
                            description: 'Supports "ClientIP" and "None". Used to
                              maintain session affinity. Enable client IP based session
                              affinity. Must be ClientIP or None. Defaults to None.
                              More info: https://kubernetes.io/docs/concepts/services-networking/service/#virtual-ips-and-service-proxies'
                            type: string
                          sessionAffinityConfig:
                            description: sessionAffinityConfig contains the configurations
                              of session affinity.
                            properties:
                              clientIP:
                                description: clientIP contains the configurations
                                  of Client IP based session affinity.
                                properties:
                                  timeoutSeconds:
                                    description: timeoutSeconds specifies the seconds
                                      of ClientIP type session sticky time. The value
                                      must be >0 && <=86400(for 1 day) if ServiceAffinity
                                      == "ClientIP". Default value is 10800(for 3
                                      hours).
                                    format: int32
                                    type: integer
                                type: object
                            type: object
                          topologyKeys:
                            description: topologyKeys is a preference-order list of
                              topology keys which implementations of services should
                              use to preferentially sort endpoints when accessing
                              this Service, it can not be used at the same time as
                              externalTrafficPolicy=Local. Topology keys must be valid
                              label keys and at most 16 keys may be specified. Endpoints
                              are chosen based on the first topology key with available
                              backends. If this field is specified and all entries
                              have no backends that match the topology of the client,
                              the service has no backends for that client and connections
                              should fail. The special value "*" may be used to mean
                              "any topology". This catch-all value, if used, only
                              makes sense as the last value in the list. If this is
                              not specified or empty, no topology constraints will
                              be applied. This field is alpha-level and is only honored
                              by servers that enable the ServiceTopology feature.
                              This field is deprecated and will be removed in a future
                              version.
                            items:
                              type: string
                            type: array
                          type:
                            description: 'type determines how the Service is exposed.
                              Defaults to ClusterIP. Valid options are ExternalName,
                              ClusterIP, NodePort, and LoadBalancer. "ClusterIP" allocates
                              a cluster-internal IP address for load-balancing to
                              endpoints. Endpoints are determined by the selector
                              or if that is not specified, by manual construction
                              of an Endpoints object or EndpointSlice objects. If
                              clusterIP is "None", no virtual IP is allocated and
                              the endpoints are published as a set of endpoints rather
                              than a virtual IP. "NodePort" builds on ClusterIP and
                              allocates a port on every node which routes to the same
                              endpoints as the clusterIP. "LoadBalancer" builds on
                              NodePort and creates an external load-balancer (if supported
                              in the current cloud) which routes to the same endpoints
                              as the clusterIP. "ExternalName" aliases this service
                              to the specified externalName. Several other fields
                              do not apply to ExternalName services. More info: https://kubernetes.io/docs/concepts/services-networking/service/#publishing-services-service-types'
                            type: string
                        type: object
                    type: object
                  tls:
                    description: TLS defines options for configuring TLS on the transport
                      layer.
                    properties:
                      certificate:
                        description: "Certificate is a reference to a Kubernetes secret
                          that contains the CA certificate and private key for generating
                          node certificates. The referenced secret should contain
                          the following: \n - `ca.crt`: The CA certificate in PEM
                          format. - `ca.key`: The private key for the CA certificate
                          in PEM format."
                        properties:
                          secretName:
                            description: SecretName is the name of the secret.
                            type: string
                        type: object
                      subjectAltNames:
                        description: SubjectAlternativeNames is a list of SANs to
                          include in the generated node transport TLS certificates.
                        items:
                          description: SubjectAlternativeName represents a SAN entry
                            in a x509 certificate.
                          properties:
                            dns:
                              description: DNS is the DNS name of the subject.
                              type: string
                            ip:
                              description: IP is the IP address of the subject.
                              type: string
                          type: object
                        type: array
                    type: object
                type: object
              updateStrategy:
                description: UpdateStrategy specifies how updates to the cluster should
                  be performed.
                properties:
                  changeBudget:
                    description: ChangeBudget defines the constraints to consider
                      when applying changes to the Elasticsearch cluster.
                    properties:
                      maxSurge:
                        description: MaxSurge is the maximum number of new pods that
                          can be created exceeding the original number of pods defined
                          in the specification. MaxSurge is only taken into consideration
                          when scaling up. Setting a negative value will disable the
                          restriction. Defaults to unbounded if not specified.
                        format: int32
                        type: integer
                      maxUnavailable:
                        description: MaxUnavailable is the maximum number of pods
                          that can be unavailable (not ready) during the update due
                          to circumstances under the control of the operator. Setting
                          a negative value will disable this restriction. Defaults
                          to 1 if not specified.
                        format: int32
                        type: integer
                    type: object
                type: object
              version:
                description: Version of Elasticsearch.
                type: string
              volumeClaimDeletePolicy:
                description: VolumeClaimDeletePolicy sets the policy for handling
                  deletion of PersistentVolumeClaims for all NodeSets. Possible values
                  are DeleteOnScaledownOnly and DeleteOnScaledownAndClusterDeletion.
                  Defaults to DeleteOnScaledownAndClusterDeletion.
                enum:
                - DeleteOnScaledownOnly
                - DeleteOnScaledownAndClusterDeletion
                type: string
            required:
            - nodeSets
            - version
            type: object
          status:
            description: ElasticsearchStatus defines the observed state of Elasticsearch
            properties:
              availableNodes:
                description: AvailableNodes is the number of available instances.
                format: int32
                type: integer
              health:
                description: ElasticsearchHealth is the health of the cluster as returned
                  by the health API.
                type: string
              monitoringAssociationStatus:
                additionalProperties:
                  description: AssociationStatus is the status of an association resource.
                  type: string
                description: AssociationStatusMap is the map of association's namespaced
                  name string to its AssociationStatus. For resources that have a
                  single Association of a given type (for ex. single ES reference),
                  this map contains a single entry.
                type: object
              phase:
                description: ElasticsearchOrchestrationPhase is the phase Elasticsearch
                  is in from the controller point of view.
                type: string
              version:
                description: 'Version of the stack resource currently running. During
                  version upgrades, multiple versions may run in parallel: this value
                  specifies the lowest version currently running.'
                type: string
            type: object
        type: object
    served: true
    storage: true
    subresources:
      status: {}
  - additionalPrinterColumns:
    - jsonPath: .status.health
      name: health
      type: string
    - description: Available nodes
      jsonPath: .status.availableNodes
      name: nodes
      type: integer
    - description: Elasticsearch version
      jsonPath: .spec.version
      name: version
      type: string
    - jsonPath: .status.phase
      name: phase
      type: string
    - jsonPath: .metadata.creationTimestamp
      name: age
      type: date
    name: v1beta1
    schema:
      openAPIV3Schema:
        description: Elasticsearch represents an Elasticsearch resource in a Kubernetes
          cluster.
        properties:
          apiVersion:
            description: 'APIVersion defines the versioned schema of this representation
              of an object. Servers should convert recognized schemas to the latest
              internal value, and may reject unrecognized values. More info: https://git.k8s.io/community/contributors/devel/sig-architecture/api-conventions.md#resources'
            type: string
          kind:
            description: 'Kind is a string value representing the REST resource this
              object represents. Servers may infer this from the endpoint the client
              submits requests to. Cannot be updated. In CamelCase. More info: https://git.k8s.io/community/contributors/devel/sig-architecture/api-conventions.md#types-kinds'
            type: string
          metadata:
            type: object
          spec:
            description: ElasticsearchSpec holds the specification of an Elasticsearch
              cluster.
            properties:
              http:
                description: HTTP holds HTTP layer settings for Elasticsearch.
                properties:
                  service:
                    description: Service defines the template for the associated Kubernetes
                      Service object.
                    properties:
                      metadata:
                        description: ObjectMeta is the metadata of the service. The
                          name and namespace provided here are managed by ECK and
                          will be ignored.
                        properties:
                          annotations:
                            additionalProperties:
                              type: string
                            type: object
                          finalizers:
                            items:
                              type: string
                            type: array
                          labels:
                            additionalProperties:
                              type: string
                            type: object
                          name:
                            type: string
                          namespace:
                            type: string
                        type: object
                      spec:
                        description: Spec is the specification of the service.
                        properties:
                          allocateLoadBalancerNodePorts:
                            description: allocateLoadBalancerNodePorts defines if
                              NodePorts will be automatically allocated for services
                              with type LoadBalancer.  Default is "true". It may be
                              set to "false" if the cluster load-balancer does not
                              rely on NodePorts. allocateLoadBalancerNodePorts may
                              only be set for services with type LoadBalancer and
                              will be cleared if the type is changed to any other
                              type. This field is alpha-level and is only honored
                              by servers that enable the ServiceLBNodePortControl
                              feature.
                            type: boolean
                          clusterIP:
                            description: 'clusterIP is the IP address of the service
                              and is usually assigned randomly. If an address is specified
                              manually, is in-range (as per system configuration),
                              and is not in use, it will be allocated to the service;
                              otherwise creation of the service will fail. This field
                              may not be changed through updates unless the type field
                              is also being changed to ExternalName (which requires
                              this field to be blank) or the type field is being changed
                              from ExternalName (in which case this field may optionally
                              be specified, as describe above).  Valid values are
                              "None", empty string (""), or a valid IP address. Setting
                              this to "None" makes a "headless service" (no virtual
                              IP), which is useful when direct endpoint connections
                              are preferred and proxying is not required.  Only applies
                              to types ClusterIP, NodePort, and LoadBalancer. If this
                              field is specified when creating a Service of type ExternalName,
                              creation will fail. This field will be wiped when updating
                              a Service to type ExternalName. More info: https://kubernetes.io/docs/concepts/services-networking/service/#virtual-ips-and-service-proxies'
                            type: string
                          clusterIPs:
                            description: "ClusterIPs is a list of IP addresses assigned
                              to this service, and are usually assigned randomly.
                              \ If an address is specified manually, is in-range (as
                              per system configuration), and is not in use, it will
                              be allocated to the service; otherwise creation of the
                              service will fail. This field may not be changed through
                              updates unless the type field is also being changed
                              to ExternalName (which requires this field to be empty)
                              or the type field is being changed from ExternalName
                              (in which case this field may optionally be specified,
                              as describe above).  Valid values are \"None\", empty
                              string (\"\"), or a valid IP address.  Setting this
                              to \"None\" makes a \"headless service\" (no virtual
                              IP), which is useful when direct endpoint connections
                              are preferred and proxying is not required.  Only applies
                              to types ClusterIP, NodePort, and LoadBalancer. If this
                              field is specified when creating a Service of type ExternalName,
                              creation will fail. This field will be wiped when updating
                              a Service to type ExternalName.  If this field is not
                              specified, it will be initialized from the clusterIP
                              field.  If this field is specified, clients must ensure
                              that clusterIPs[0] and clusterIP have the same value.
                              \n Unless the \"IPv6DualStack\" feature gate is enabled,
                              this field is limited to one value, which must be the
                              same as the clusterIP field.  If the feature gate is
                              enabled, this field may hold a maximum of two entries
                              (dual-stack IPs, in either order).  These IPs must correspond
                              to the values of the ipFamilies field. Both clusterIPs
                              and ipFamilies are governed by the ipFamilyPolicy field.
                              More info: https://kubernetes.io/docs/concepts/services-networking/service/#virtual-ips-and-service-proxies"
                            items:
                              type: string
                            type: array
                            x-kubernetes-list-type: atomic
                          externalIPs:
                            description: externalIPs is a list of IP addresses for
                              which nodes in the cluster will also accept traffic
                              for this service.  These IPs are not managed by Kubernetes.  The
                              user is responsible for ensuring that traffic arrives
                              at a node with this IP.  A common example is external
                              load-balancers that are not part of the Kubernetes system.
                            items:
                              type: string
                            type: array
                          externalName:
                            description: externalName is the external reference that
                              discovery mechanisms will return as an alias for this
                              service (e.g. a DNS CNAME record). No proxying will
                              be involved.  Must be a lowercase RFC-1123 hostname
                              (https://tools.ietf.org/html/rfc1123) and requires `type`
                              to be "ExternalName".
                            type: string
                          externalTrafficPolicy:
                            description: externalTrafficPolicy denotes if this Service
                              desires to route external traffic to node-local or cluster-wide
                              endpoints. "Local" preserves the client source IP and
                              avoids a second hop for LoadBalancer and Nodeport type
                              services, but risks potentially imbalanced traffic spreading.
                              "Cluster" obscures the client source IP and may cause
                              a second hop to another node, but should have good overall
                              load-spreading.
                            type: string
                          healthCheckNodePort:
                            description: healthCheckNodePort specifies the healthcheck
                              nodePort for the service. This only applies when type
                              is set to LoadBalancer and externalTrafficPolicy is
                              set to Local. If a value is specified, is in-range,
                              and is not in use, it will be used.  If not specified,
                              a value will be automatically allocated.  External systems
                              (e.g. load-balancers) can use this port to determine
                              if a given node holds endpoints for this service or
                              not.  If this field is specified when creating a Service
                              which does not need it, creation will fail. This field
                              will be wiped when updating a Service to no longer need
                              it (e.g. changing type).
                            format: int32
                            type: integer
                          internalTrafficPolicy:
                            description: InternalTrafficPolicy specifies if the cluster
                              internal traffic should be routed to all endpoints or
                              node-local endpoints only. "Cluster" routes internal
                              traffic to a Service to all endpoints. "Local" routes
                              traffic to node-local endpoints only, traffic is dropped
                              if no node-local endpoints are ready. The default value
                              is "Cluster".
                            type: string
                          ipFamilies:
                            description: "IPFamilies is a list of IP families (e.g.
                              IPv4, IPv6) assigned to this service, and is gated by
                              the \"IPv6DualStack\" feature gate.  This field is usually
                              assigned automatically based on cluster configuration
                              and the ipFamilyPolicy field. If this field is specified
                              manually, the requested family is available in the cluster,
                              and ipFamilyPolicy allows it, it will be used; otherwise
                              creation of the service will fail.  This field is conditionally
                              mutable: it allows for adding or removing a secondary
                              IP family, but it does not allow changing the primary
                              IP family of the Service.  Valid values are \"IPv4\"
                              and \"IPv6\".  This field only applies to Services of
                              types ClusterIP, NodePort, and LoadBalancer, and does
                              apply to \"headless\" services.  This field will be
                              wiped when updating a Service to type ExternalName.
                              \n This field may hold a maximum of two entries (dual-stack
                              families, in either order).  These families must correspond
                              to the values of the clusterIPs field, if specified.
                              Both clusterIPs and ipFamilies are governed by the ipFamilyPolicy
                              field."
                            items:
                              description: IPFamily represents the IP Family (IPv4
                                or IPv6). This type is used to express the family
                                of an IP expressed by a type (e.g. service.spec.ipFamilies).
                              type: string
                            type: array
                            x-kubernetes-list-type: atomic
                          ipFamilyPolicy:
                            description: IPFamilyPolicy represents the dual-stack-ness
                              requested or required by this Service, and is gated
                              by the "IPv6DualStack" feature gate.  If there is no
                              value provided, then this field will be set to SingleStack.
                              Services can be "SingleStack" (a single IP family),
                              "PreferDualStack" (two IP families on dual-stack configured
                              clusters or a single IP family on single-stack clusters),
                              or "RequireDualStack" (two IP families on dual-stack
                              configured clusters, otherwise fail). The ipFamilies
                              and clusterIPs fields depend on the value of this field.  This
                              field will be wiped when updating a service to type
                              ExternalName.
                            type: string
                          loadBalancerClass:
                            description: loadBalancerClass is the class of the load
                              balancer implementation this Service belongs to. If
                              specified, the value of this field must be a label-style
                              identifier, with an optional prefix, e.g. "internal-vip"
                              or "example.com/internal-vip". Unprefixed names are
                              reserved for end-users. This field can only be set when
                              the Service type is 'LoadBalancer'. If not set, the
                              default load balancer implementation is used, today
                              this is typically done through the cloud provider integration,
                              but should apply for any default implementation. If
                              set, it is assumed that a load balancer implementation
                              is watching for Services with a matching class. Any
                              default load balancer implementation (e.g. cloud providers)
                              should ignore Services that set this field. This field
                              can only be set when creating or updating a Service
                              to type 'LoadBalancer'. Once set, it can not be changed.
                              This field will be wiped when a service is updated to
                              a non 'LoadBalancer' type.
                            type: string
                          loadBalancerIP:
                            description: 'Only applies to Service Type: LoadBalancer
                              LoadBalancer will get created with the IP specified
                              in this field. This feature depends on whether the underlying
                              cloud-provider supports specifying the loadBalancerIP
                              when a load balancer is created. This field will be
                              ignored if the cloud-provider does not support the feature.'
                            type: string
                          loadBalancerSourceRanges:
                            description: 'If specified and supported by the platform,
                              this will restrict traffic through the cloud-provider
                              load-balancer will be restricted to the specified client
                              IPs. This field will be ignored if the cloud-provider
                              does not support the feature." More info: https://kubernetes.io/docs/tasks/access-application-cluster/configure-cloud-provider-firewall/'
                            items:
                              type: string
                            type: array
                          ports:
                            description: 'The list of ports that are exposed by this
                              service. More info: https://kubernetes.io/docs/concepts/services-networking/service/#virtual-ips-and-service-proxies'
                            items:
                              description: ServicePort contains information on service's
                                port.
                              properties:
                                appProtocol:
                                  description: The application protocol for this port.
                                    This field follows standard Kubernetes label syntax.
                                    Un-prefixed names are reserved for IANA standard
                                    service names (as per RFC-6335 and http://www.iana.org/assignments/service-names).
                                    Non-standard protocols should use prefixed names
                                    such as mycompany.com/my-custom-protocol. This
                                    is a beta field that is guarded by the ServiceAppProtocol
                                    feature gate and enabled by default.
                                  type: string
                                name:
                                  description: The name of this port within the service.
                                    This must be a DNS_LABEL. All ports within a ServiceSpec
                                    must have unique names. When considering the endpoints
                                    for a Service, this must match the 'name' field
                                    in the EndpointPort. Optional if only one ServicePort
                                    is defined on this service.
                                  type: string
                                nodePort:
                                  description: 'The port on each node on which this
                                    service is exposed when type is NodePort or LoadBalancer.  Usually
                                    assigned by the system. If a value is specified,
                                    in-range, and not in use it will be used, otherwise
                                    the operation will fail.  If not specified, a
                                    port will be allocated if this Service requires
                                    one.  If this field is specified when creating
                                    a Service which does not need it, creation will
                                    fail. This field will be wiped when updating a
                                    Service to no longer need it (e.g. changing type
                                    from NodePort to ClusterIP). More info: https://kubernetes.io/docs/concepts/services-networking/service/#type-nodeport'
                                  format: int32
                                  type: integer
                                port:
                                  description: The port that will be exposed by this
                                    service.
                                  format: int32
                                  type: integer
                                protocol:
                                  default: TCP
                                  description: The IP protocol for this port. Supports
                                    "TCP", "UDP", and "SCTP". Default is TCP.
                                  type: string
                                targetPort:
                                  anyOf:
                                  - type: integer
                                  - type: string
                                  description: 'Number or name of the port to access
                                    on the pods targeted by the service. Number must
                                    be in the range 1 to 65535. Name must be an IANA_SVC_NAME.
                                    If this is a string, it will be looked up as a
                                    named port in the target Pod''s container ports.
                                    If this is not specified, the value of the ''port''
                                    field is used (an identity map). This field is
                                    ignored for services with clusterIP=None, and
                                    should be omitted or set equal to the ''port''
                                    field. More info: https://kubernetes.io/docs/concepts/services-networking/service/#defining-a-service'
                                  x-kubernetes-int-or-string: true
                              required:
                              - port
                              type: object
                            type: array
                            x-kubernetes-list-map-keys:
                            - port
                            - protocol
                            x-kubernetes-list-type: map
                          publishNotReadyAddresses:
                            description: publishNotReadyAddresses indicates that any
                              agent which deals with endpoints for this Service should
                              disregard any indications of ready/not-ready. The primary
                              use case for setting this field is for a StatefulSet's
                              Headless Service to propagate SRV DNS records for its
                              Pods for the purpose of peer discovery. The Kubernetes
                              controllers that generate Endpoints and EndpointSlice
                              resources for Services interpret this to mean that all
                              endpoints are considered "ready" even if the Pods themselves
                              are not. Agents which consume only Kubernetes generated
                              endpoints through the Endpoints or EndpointSlice resources
                              can safely assume this behavior.
                            type: boolean
                          selector:
                            additionalProperties:
                              type: string
                            description: 'Route service traffic to pods with label
                              keys and values matching this selector. If empty or
                              not present, the service is assumed to have an external
                              process managing its endpoints, which Kubernetes will
                              not modify. Only applies to types ClusterIP, NodePort,
                              and LoadBalancer. Ignored if type is ExternalName. More
                              info: https://kubernetes.io/docs/concepts/services-networking/service/'
                            type: object
                          sessionAffinity:
                            description: 'Supports "ClientIP" and "None". Used to
                              maintain session affinity. Enable client IP based session
                              affinity. Must be ClientIP or None. Defaults to None.
                              More info: https://kubernetes.io/docs/concepts/services-networking/service/#virtual-ips-and-service-proxies'
                            type: string
                          sessionAffinityConfig:
                            description: sessionAffinityConfig contains the configurations
                              of session affinity.
                            properties:
                              clientIP:
                                description: clientIP contains the configurations
                                  of Client IP based session affinity.
                                properties:
                                  timeoutSeconds:
                                    description: timeoutSeconds specifies the seconds
                                      of ClientIP type session sticky time. The value
                                      must be >0 && <=86400(for 1 day) if ServiceAffinity
                                      == "ClientIP". Default value is 10800(for 3
                                      hours).
                                    format: int32
                                    type: integer
                                type: object
                            type: object
                          topologyKeys:
                            description: topologyKeys is a preference-order list of
                              topology keys which implementations of services should
                              use to preferentially sort endpoints when accessing
                              this Service, it can not be used at the same time as
                              externalTrafficPolicy=Local. Topology keys must be valid
                              label keys and at most 16 keys may be specified. Endpoints
                              are chosen based on the first topology key with available
                              backends. If this field is specified and all entries
                              have no backends that match the topology of the client,
                              the service has no backends for that client and connections
                              should fail. The special value "*" may be used to mean
                              "any topology". This catch-all value, if used, only
                              makes sense as the last value in the list. If this is
                              not specified or empty, no topology constraints will
                              be applied. This field is alpha-level and is only honored
                              by servers that enable the ServiceTopology feature.
                              This field is deprecated and will be removed in a future
                              version.
                            items:
                              type: string
                            type: array
                          type:
                            description: 'type determines how the Service is exposed.
                              Defaults to ClusterIP. Valid options are ExternalName,
                              ClusterIP, NodePort, and LoadBalancer. "ClusterIP" allocates
                              a cluster-internal IP address for load-balancing to
                              endpoints. Endpoints are determined by the selector
                              or if that is not specified, by manual construction
                              of an Endpoints object or EndpointSlice objects. If
                              clusterIP is "None", no virtual IP is allocated and
                              the endpoints are published as a set of endpoints rather
                              than a virtual IP. "NodePort" builds on ClusterIP and
                              allocates a port on every node which routes to the same
                              endpoints as the clusterIP. "LoadBalancer" builds on
                              NodePort and creates an external load-balancer (if supported
                              in the current cloud) which routes to the same endpoints
                              as the clusterIP. "ExternalName" aliases this service
                              to the specified externalName. Several other fields
                              do not apply to ExternalName services. More info: https://kubernetes.io/docs/concepts/services-networking/service/#publishing-services-service-types'
                            type: string
                        type: object
                    type: object
                  tls:
                    description: TLS defines options for configuring TLS for HTTP.
                    properties:
                      certificate:
                        description: "Certificate is a reference to a Kubernetes secret
                          that contains the certificate and private key for enabling
                          TLS. The referenced secret should contain the following:
                          \n - `ca.crt`: The certificate authority (optional). - `tls.crt`:
                          The certificate (or a chain). - `tls.key`: The private key
                          to the first certificate in the certificate chain."
                        properties:
                          secretName:
                            description: SecretName is the name of the secret.
                            type: string
                        type: object
                      selfSignedCertificate:
                        description: SelfSignedCertificate allows configuring the
                          self-signed certificate generated by the operator.
                        properties:
                          disabled:
                            description: Disabled indicates that the provisioning
                              of the self-signed certifcate should be disabled.
                            type: boolean
                          subjectAltNames:
                            description: SubjectAlternativeNames is a list of SANs
                              to include in the generated HTTP TLS certificate.
                            items:
                              description: SubjectAlternativeName represents a SAN
                                entry in a x509 certificate.
                              properties:
                                dns:
                                  description: DNS is the DNS name of the subject.
                                  type: string
                                ip:
                                  description: IP is the IP address of the subject.
                                  type: string
                              type: object
                            type: array
                        type: object
                    type: object
                type: object
              image:
                description: Image is the Elasticsearch Docker image to deploy.
                type: string
              nodeSets:
                description: NodeSets allow specifying groups of Elasticsearch nodes
                  sharing the same configuration and Pod templates.
                items:
                  description: NodeSet is the specification for a group of Elasticsearch
                    nodes sharing the same configuration and a Pod template.
                  properties:
                    config:
                      description: Config holds the Elasticsearch configuration.
                      type: object
                    count:
                      description: Count of Elasticsearch nodes to deploy.
                      format: int32
                      minimum: 1
                      type: integer
                    name:
                      description: Name of this set of nodes. Becomes a part of the
                        Elasticsearch node.name setting.
                      maxLength: 23
                      pattern: '[a-zA-Z0-9-]+'
                      type: string
                    podTemplate:
                      description: PodTemplate provides customisation options (labels,
                        annotations, affinity rules, resource requests, and so on)
                        for the Pods belonging to this NodeSet.
                      type: object
                    volumeClaimTemplates:
                      description: VolumeClaimTemplates is a list of persistent volume
                        claims to be used by each Pod in this NodeSet. Every claim
                        in this list must have a matching volumeMount in one of the
                        containers defined in the PodTemplate. Items defined here
                        take precedence over any default claims added by the operator
                        with the same name.
                      items:
                        description: PersistentVolumeClaim is a user's request for
                          and claim to a persistent volume
                        properties:
                          apiVersion:
                            description: 'APIVersion defines the versioned schema
                              of this representation of an object. Servers should
                              convert recognized schemas to the latest internal value,
                              and may reject unrecognized values. More info: https://git.k8s.io/community/contributors/devel/sig-architecture/api-conventions.md#resources'
                            type: string
                          kind:
                            description: 'Kind is a string value representing the
                              REST resource this object represents. Servers may infer
                              this from the endpoint the client submits requests to.
                              Cannot be updated. In CamelCase. More info: https://git.k8s.io/community/contributors/devel/sig-architecture/api-conventions.md#types-kinds'
                            type: string
                          metadata:
                            description: 'Standard object''s metadata. More info:
                              https://git.k8s.io/community/contributors/devel/sig-architecture/api-conventions.md#metadata'
                            properties:
                              annotations:
                                additionalProperties:
                                  type: string
                                type: object
                              finalizers:
                                items:
                                  type: string
                                type: array
                              labels:
                                additionalProperties:
                                  type: string
                                type: object
                              name:
                                type: string
                              namespace:
                                type: string
                            type: object
                          spec:
                            description: 'Spec defines the desired characteristics
                              of a volume requested by a pod author. More info: https://kubernetes.io/docs/concepts/storage/persistent-volumes#persistentvolumeclaims'
                            properties:
                              accessModes:
                                description: 'AccessModes contains the desired access
                                  modes the volume should have. More info: https://kubernetes.io/docs/concepts/storage/persistent-volumes#access-modes-1'
                                items:
                                  type: string
                                type: array
                              dataSource:
                                description: 'This field can be used to specify either:
                                  * An existing VolumeSnapshot object (snapshot.storage.k8s.io/VolumeSnapshot)
                                  * An existing PVC (PersistentVolumeClaim) * An existing
                                  custom resource that implements data population
                                  (Alpha) In order to use custom resource types that
                                  implement data population, the AnyVolumeDataSource
                                  feature gate must be enabled. If the provisioner
                                  or an external controller can support the specified
                                  data source, it will create a new volume based on
                                  the contents of the specified data source.'
                                properties:
                                  apiGroup:
                                    description: APIGroup is the group for the resource
                                      being referenced. If APIGroup is not specified,
                                      the specified Kind must be in the core API group.
                                      For any other third-party types, APIGroup is
                                      required.
                                    type: string
                                  kind:
                                    description: Kind is the type of resource being
                                      referenced
                                    type: string
                                  name:
                                    description: Name is the name of resource being
                                      referenced
                                    type: string
                                required:
                                - kind
                                - name
                                type: object
                              resources:
                                description: 'Resources represents the minimum resources
                                  the volume should have. More info: https://kubernetes.io/docs/concepts/storage/persistent-volumes#resources'
                                properties:
                                  limits:
                                    additionalProperties:
                                      anyOf:
                                      - type: integer
                                      - type: string
                                      pattern: ^(\+|-)?(([0-9]+(\.[0-9]*)?)|(\.[0-9]+))(([KMGTPE]i)|[numkMGTPE]|([eE](\+|-)?(([0-9]+(\.[0-9]*)?)|(\.[0-9]+))))?$
                                      x-kubernetes-int-or-string: true
                                    description: 'Limits describes the maximum amount
                                      of compute resources allowed. More info: https://kubernetes.io/docs/concepts/configuration/manage-resources-containers/'
                                    type: object
                                  requests:
                                    additionalProperties:
                                      anyOf:
                                      - type: integer
                                      - type: string
                                      pattern: ^(\+|-)?(([0-9]+(\.[0-9]*)?)|(\.[0-9]+))(([KMGTPE]i)|[numkMGTPE]|([eE](\+|-)?(([0-9]+(\.[0-9]*)?)|(\.[0-9]+))))?$
                                      x-kubernetes-int-or-string: true
                                    description: 'Requests describes the minimum amount
                                      of compute resources required. If Requests is
                                      omitted for a container, it defaults to Limits
                                      if that is explicitly specified, otherwise to
                                      an implementation-defined value. More info:
                                      https://kubernetes.io/docs/concepts/configuration/manage-resources-containers/'
                                    type: object
                                type: object
                              selector:
                                description: A label query over volumes to consider
                                  for binding.
                                properties:
                                  matchExpressions:
                                    description: matchExpressions is a list of label
                                      selector requirements. The requirements are
                                      ANDed.
                                    items:
                                      description: A label selector requirement is
                                        a selector that contains values, a key, and
                                        an operator that relates the key and values.
                                      properties:
                                        key:
                                          description: key is the label key that the
                                            selector applies to.
                                          type: string
                                        operator:
                                          description: operator represents a key's
                                            relationship to a set of values. Valid
                                            operators are In, NotIn, Exists and DoesNotExist.
                                          type: string
                                        values:
                                          description: values is an array of string
                                            values. If the operator is In or NotIn,
                                            the values array must be non-empty. If
                                            the operator is Exists or DoesNotExist,
                                            the values array must be empty. This array
                                            is replaced during a strategic merge patch.
                                          items:
                                            type: string
                                          type: array
                                      required:
                                      - key
                                      - operator
                                      type: object
                                    type: array
                                  matchLabels:
                                    additionalProperties:
                                      type: string
                                    description: matchLabels is a map of {key,value}
                                      pairs. A single {key,value} in the matchLabels
                                      map is equivalent to an element of matchExpressions,
                                      whose key field is "key", the operator is "In",
                                      and the values array contains only "value".
                                      The requirements are ANDed.
                                    type: object
                                type: object
                              storageClassName:
                                description: 'Name of the StorageClass required by
                                  the claim. More info: https://kubernetes.io/docs/concepts/storage/persistent-volumes#class-1'
                                type: string
                              volumeMode:
                                description: volumeMode defines what type of volume
                                  is required by the claim. Value of Filesystem is
                                  implied when not included in claim spec.
                                type: string
                              volumeName:
                                description: VolumeName is the binding reference to
                                  the PersistentVolume backing this claim.
                                type: string
                            type: object
                          status:
                            description: 'Status represents the current information/status
                              of a persistent volume claim. Read-only. More info:
                              https://kubernetes.io/docs/concepts/storage/persistent-volumes#persistentvolumeclaims'
                            properties:
                              accessModes:
                                description: 'AccessModes contains the actual access
                                  modes the volume backing the PVC has. More info:
                                  https://kubernetes.io/docs/concepts/storage/persistent-volumes#access-modes-1'
                                items:
                                  type: string
                                type: array
                              capacity:
                                additionalProperties:
                                  anyOf:
                                  - type: integer
                                  - type: string
                                  pattern: ^(\+|-)?(([0-9]+(\.[0-9]*)?)|(\.[0-9]+))(([KMGTPE]i)|[numkMGTPE]|([eE](\+|-)?(([0-9]+(\.[0-9]*)?)|(\.[0-9]+))))?$
                                  x-kubernetes-int-or-string: true
                                description: Represents the actual resources of the
                                  underlying volume.
                                type: object
                              conditions:
                                description: Current Condition of persistent volume
                                  claim. If underlying persistent volume is being
                                  resized then the Condition will be set to 'ResizeStarted'.
                                items:
                                  description: PersistentVolumeClaimCondition contails
                                    details about state of pvc
                                  properties:
                                    lastProbeTime:
                                      description: Last time we probed the condition.
                                      format: date-time
                                      type: string
                                    lastTransitionTime:
                                      description: Last time the condition transitioned
                                        from one status to another.
                                      format: date-time
                                      type: string
                                    message:
                                      description: Human-readable message indicating
                                        details about last transition.
                                      type: string
                                    reason:
                                      description: Unique, this should be a short,
                                        machine understandable string that gives the
                                        reason for condition's last transition. If
                                        it reports "ResizeStarted" that means the
                                        underlying persistent volume is being resized.
                                      type: string
                                    status:
                                      type: string
                                    type:
                                      description: PersistentVolumeClaimConditionType
                                        is a valid value of PersistentVolumeClaimCondition.Type
                                      type: string
                                  required:
                                  - status
                                  - type
                                  type: object
                                type: array
                              phase:
                                description: Phase represents the current phase of
                                  PersistentVolumeClaim.
                                type: string
                            type: object
                        type: object
                      type: array
                  required:
                  - count
                  - name
                  type: object
                minItems: 1
                type: array
              podDisruptionBudget:
                description: PodDisruptionBudget provides access to the default pod
                  disruption budget for the Elasticsearch cluster. The default budget
                  selects all cluster pods and sets `maxUnavailable` to 1. To disable,
                  set `PodDisruptionBudget` to the empty value (`{}` in YAML).
                properties:
                  metadata:
                    description: ObjectMeta is the metadata of the PDB. The name and
                      namespace provided here are managed by ECK and will be ignored.
                    properties:
                      annotations:
                        additionalProperties:
                          type: string
                        type: object
                      finalizers:
                        items:
                          type: string
                        type: array
                      labels:
                        additionalProperties:
                          type: string
                        type: object
                      name:
                        type: string
                      namespace:
                        type: string
                    type: object
                  spec:
                    description: Spec is the specification of the PDB.
                    properties:
                      maxUnavailable:
                        anyOf:
                        - type: integer
                        - type: string
                        description: An eviction is allowed if at most "maxUnavailable"
                          pods selected by "selector" are unavailable after the eviction,
                          i.e. even in absence of the evicted pod. For example, one
                          can prevent all voluntary evictions by specifying 0. This
                          is a mutually exclusive setting with "minAvailable".
                        x-kubernetes-int-or-string: true
                      minAvailable:
                        anyOf:
                        - type: integer
                        - type: string
                        description: An eviction is allowed if at least "minAvailable"
                          pods selected by "selector" will still be available after
                          the eviction, i.e. even in the absence of the evicted pod.  So
                          for example you can prevent all voluntary evictions by specifying
                          "100%".
                        x-kubernetes-int-or-string: true
                      selector:
                        description: Label query over pods whose evictions are managed
                          by the disruption budget. A null selector selects no pods.
                          An empty selector ({}) also selects no pods, which differs
                          from standard behavior of selecting all pods. In policy/v1,
                          an empty selector will select all pods in the namespace.
                        properties:
                          matchExpressions:
                            description: matchExpressions is a list of label selector
                              requirements. The requirements are ANDed.
                            items:
                              description: A label selector requirement is a selector
                                that contains values, a key, and an operator that
                                relates the key and values.
                              properties:
                                key:
                                  description: key is the label key that the selector
                                    applies to.
                                  type: string
                                operator:
                                  description: operator represents a key's relationship
                                    to a set of values. Valid operators are In, NotIn,
                                    Exists and DoesNotExist.
                                  type: string
                                values:
                                  description: values is an array of string values.
                                    If the operator is In or NotIn, the values array
                                    must be non-empty. If the operator is Exists or
                                    DoesNotExist, the values array must be empty.
                                    This array is replaced during a strategic merge
                                    patch.
                                  items:
                                    type: string
                                  type: array
                              required:
                              - key
                              - operator
                              type: object
                            type: array
                          matchLabels:
                            additionalProperties:
                              type: string
                            description: matchLabels is a map of {key,value} pairs.
                              A single {key,value} in the matchLabels map is equivalent
                              to an element of matchExpressions, whose key field is
                              "key", the operator is "In", and the values array contains
                              only "value". The requirements are ANDed.
                            type: object
                        type: object
                    type: object
                type: object
              secureSettings:
                description: SecureSettings is a list of references to Kubernetes
                  secrets containing sensitive configuration options for Elasticsearch.
                items:
                  description: SecretSource defines a data source based on a Kubernetes
                    Secret.
                  properties:
                    entries:
                      description: Entries define how to project each key-value pair
                        in the secret to filesystem paths. If not defined, all keys
                        will be projected to similarly named paths in the filesystem.
                        If defined, only the specified keys will be projected to the
                        corresponding paths.
                      items:
                        description: KeyToPath defines how to map a key in a Secret
                          object to a filesystem path.
                        properties:
                          key:
                            description: Key is the key contained in the secret.
                            type: string
                          path:
                            description: Path is the relative file path to map the
                              key to. Path must not be an absolute file path and must
                              not contain any ".." components.
                            type: string
                        required:
                        - key
                        type: object
                      type: array
                    secretName:
                      description: SecretName is the name of the secret.
                      type: string
                  required:
                  - secretName
                  type: object
                type: array
              updateStrategy:
                description: UpdateStrategy specifies how updates to the cluster should
                  be performed.
                properties:
                  changeBudget:
                    description: ChangeBudget defines the constraints to consider
                      when applying changes to the Elasticsearch cluster.
                    properties:
                      maxSurge:
                        description: MaxSurge is the maximum number of new pods that
                          can be created exceeding the original number of pods defined
                          in the specification. MaxSurge is only taken into consideration
                          when scaling up. Setting a negative value will disable the
                          restriction. Defaults to unbounded if not specified.
                        format: int32
                        type: integer
                      maxUnavailable:
                        description: MaxUnavailable is the maximum number of pods
                          that can be unavailable (not ready) during the update due
                          to circumstances under the control of the operator. Setting
                          a negative value will disable this restriction. Defaults
                          to 1 if not specified.
                        format: int32
                        type: integer
                    type: object
                type: object
              version:
                description: Version of Elasticsearch.
                type: string
            required:
            - nodeSets
            type: object
          status:
            description: ElasticsearchStatus defines the observed state of Elasticsearch
            properties:
              availableNodes:
                format: int32
                type: integer
              health:
                description: ElasticsearchHealth is the health of the cluster as returned
                  by the health API.
                type: string
              phase:
                description: ElasticsearchOrchestrationPhase is the phase Elasticsearch
                  is in from the controller point of view.
                type: string
            type: object
        type: object
    served: true
    storage: false
    subresources:
      status: {}
status:
  acceptedNames:
    kind: ""
    plural: ""
  conditions: []
  storedVersions: []
---
apiVersion: apiextensions.k8s.io/v1
kind: CustomResourceDefinition
metadata:
  annotations:
    controller-gen.kubebuilder.io/version: v0.6.1
  creationTimestamp: null
  labels:
    app.kubernetes.io/instance: '{{ .Release.Name }}'
    app.kubernetes.io/managed-by: '{{ .Release.Service }}'
    app.kubernetes.io/name: '{{ include "eck-operator-crds.name" . }}'
    app.kubernetes.io/version: '{{ .Chart.AppVersion }}'
    helm.sh/chart: '{{ include "eck-operator-crds.chart" . }}'
  name: enterprisesearches.enterprisesearch.k8s.elastic.co
spec:
  group: enterprisesearch.k8s.elastic.co
  names:
    categories:
    - elastic
    kind: EnterpriseSearch
    listKind: EnterpriseSearchList
    plural: enterprisesearches
    shortNames:
    - ent
    singular: enterprisesearch
  scope: Namespaced
  versions:
  - additionalPrinterColumns:
    - jsonPath: .status.health
      name: health
      type: string
    - description: Available nodes
      jsonPath: .status.availableNodes
      name: nodes
      type: integer
    - description: Enterprise Search version
      jsonPath: .status.version
      name: version
      type: string
    - jsonPath: .metadata.creationTimestamp
      name: age
      type: date
    name: v1
    schema:
      openAPIV3Schema:
        description: EnterpriseSearch is a Kubernetes CRD to represent Enterprise
          Search.
        properties:
          apiVersion:
            description: 'APIVersion defines the versioned schema of this representation
              of an object. Servers should convert recognized schemas to the latest
              internal value, and may reject unrecognized values. More info: https://git.k8s.io/community/contributors/devel/sig-architecture/api-conventions.md#resources'
            type: string
          kind:
            description: 'Kind is a string value representing the REST resource this
              object represents. Servers may infer this from the endpoint the client
              submits requests to. Cannot be updated. In CamelCase. More info: https://git.k8s.io/community/contributors/devel/sig-architecture/api-conventions.md#types-kinds'
            type: string
          metadata:
            type: object
          spec:
            description: EnterpriseSearchSpec holds the specification of an Enterprise
              Search resource.
            properties:
              config:
                description: Config holds the Enterprise Search configuration.
                type: object
                x-kubernetes-preserve-unknown-fields: true
              configRef:
                description: ConfigRef contains a reference to an existing Kubernetes
                  Secret holding the Enterprise Search configuration. Configuration
                  settings are merged and have precedence over settings specified
                  in `config`.
                properties:
                  secretName:
                    description: SecretName is the name of the secret.
                    type: string
                type: object
              count:
                description: Count of Enterprise Search instances to deploy.
                format: int32
                type: integer
              elasticsearchRef:
                description: ElasticsearchRef is a reference to the Elasticsearch
                  cluster running in the same Kubernetes cluster.
                properties:
                  name:
                    description: Name of the Kubernetes object.
                    type: string
                  namespace:
                    description: Namespace of the Kubernetes object. If empty, defaults
                      to the current namespace.
                    type: string
                  serviceName:
                    description: ServiceName is the name of an existing Kubernetes
                      service which is used to make requests to the referenced object.
                      It has to be in the same namespace as the referenced resource.
                      If left empty, the default HTTP service of the referenced resource
                      is used.
                    type: string
                required:
                - name
                type: object
              http:
                description: HTTP holds the HTTP layer configuration for Enterprise
                  Search resource.
                properties:
                  service:
                    description: Service defines the template for the associated Kubernetes
                      Service object.
                    properties:
                      metadata:
                        description: ObjectMeta is the metadata of the service. The
                          name and namespace provided here are managed by ECK and
                          will be ignored.
                        properties:
                          annotations:
                            additionalProperties:
                              type: string
                            type: object
                          finalizers:
                            items:
                              type: string
                            type: array
                          labels:
                            additionalProperties:
                              type: string
                            type: object
                          name:
                            type: string
                          namespace:
                            type: string
                        type: object
                      spec:
                        description: Spec is the specification of the service.
                        properties:
                          allocateLoadBalancerNodePorts:
                            description: allocateLoadBalancerNodePorts defines if
                              NodePorts will be automatically allocated for services
                              with type LoadBalancer.  Default is "true". It may be
                              set to "false" if the cluster load-balancer does not
                              rely on NodePorts. allocateLoadBalancerNodePorts may
                              only be set for services with type LoadBalancer and
                              will be cleared if the type is changed to any other
                              type. This field is alpha-level and is only honored
                              by servers that enable the ServiceLBNodePortControl
                              feature.
                            type: boolean
                          clusterIP:
                            description: 'clusterIP is the IP address of the service
                              and is usually assigned randomly. If an address is specified
                              manually, is in-range (as per system configuration),
                              and is not in use, it will be allocated to the service;
                              otherwise creation of the service will fail. This field
                              may not be changed through updates unless the type field
                              is also being changed to ExternalName (which requires
                              this field to be blank) or the type field is being changed
                              from ExternalName (in which case this field may optionally
                              be specified, as describe above).  Valid values are
                              "None", empty string (""), or a valid IP address. Setting
                              this to "None" makes a "headless service" (no virtual
                              IP), which is useful when direct endpoint connections
                              are preferred and proxying is not required.  Only applies
                              to types ClusterIP, NodePort, and LoadBalancer. If this
                              field is specified when creating a Service of type ExternalName,
                              creation will fail. This field will be wiped when updating
                              a Service to type ExternalName. More info: https://kubernetes.io/docs/concepts/services-networking/service/#virtual-ips-and-service-proxies'
                            type: string
                          clusterIPs:
                            description: "ClusterIPs is a list of IP addresses assigned
                              to this service, and are usually assigned randomly.
                              \ If an address is specified manually, is in-range (as
                              per system configuration), and is not in use, it will
                              be allocated to the service; otherwise creation of the
                              service will fail. This field may not be changed through
                              updates unless the type field is also being changed
                              to ExternalName (which requires this field to be empty)
                              or the type field is being changed from ExternalName
                              (in which case this field may optionally be specified,
                              as describe above).  Valid values are \"None\", empty
                              string (\"\"), or a valid IP address.  Setting this
                              to \"None\" makes a \"headless service\" (no virtual
                              IP), which is useful when direct endpoint connections
                              are preferred and proxying is not required.  Only applies
                              to types ClusterIP, NodePort, and LoadBalancer. If this
                              field is specified when creating a Service of type ExternalName,
                              creation will fail. This field will be wiped when updating
                              a Service to type ExternalName.  If this field is not
                              specified, it will be initialized from the clusterIP
                              field.  If this field is specified, clients must ensure
                              that clusterIPs[0] and clusterIP have the same value.
                              \n Unless the \"IPv6DualStack\" feature gate is enabled,
                              this field is limited to one value, which must be the
                              same as the clusterIP field.  If the feature gate is
                              enabled, this field may hold a maximum of two entries
                              (dual-stack IPs, in either order).  These IPs must correspond
                              to the values of the ipFamilies field. Both clusterIPs
                              and ipFamilies are governed by the ipFamilyPolicy field.
                              More info: https://kubernetes.io/docs/concepts/services-networking/service/#virtual-ips-and-service-proxies"
                            items:
                              type: string
                            type: array
                            x-kubernetes-list-type: atomic
                          externalIPs:
                            description: externalIPs is a list of IP addresses for
                              which nodes in the cluster will also accept traffic
                              for this service.  These IPs are not managed by Kubernetes.  The
                              user is responsible for ensuring that traffic arrives
                              at a node with this IP.  A common example is external
                              load-balancers that are not part of the Kubernetes system.
                            items:
                              type: string
                            type: array
                          externalName:
                            description: externalName is the external reference that
                              discovery mechanisms will return as an alias for this
                              service (e.g. a DNS CNAME record). No proxying will
                              be involved.  Must be a lowercase RFC-1123 hostname
                              (https://tools.ietf.org/html/rfc1123) and requires `type`
                              to be "ExternalName".
                            type: string
                          externalTrafficPolicy:
                            description: externalTrafficPolicy denotes if this Service
                              desires to route external traffic to node-local or cluster-wide
                              endpoints. "Local" preserves the client source IP and
                              avoids a second hop for LoadBalancer and Nodeport type
                              services, but risks potentially imbalanced traffic spreading.
                              "Cluster" obscures the client source IP and may cause
                              a second hop to another node, but should have good overall
                              load-spreading.
                            type: string
                          healthCheckNodePort:
                            description: healthCheckNodePort specifies the healthcheck
                              nodePort for the service. This only applies when type
                              is set to LoadBalancer and externalTrafficPolicy is
                              set to Local. If a value is specified, is in-range,
                              and is not in use, it will be used.  If not specified,
                              a value will be automatically allocated.  External systems
                              (e.g. load-balancers) can use this port to determine
                              if a given node holds endpoints for this service or
                              not.  If this field is specified when creating a Service
                              which does not need it, creation will fail. This field
                              will be wiped when updating a Service to no longer need
                              it (e.g. changing type).
                            format: int32
                            type: integer
                          internalTrafficPolicy:
                            description: InternalTrafficPolicy specifies if the cluster
                              internal traffic should be routed to all endpoints or
                              node-local endpoints only. "Cluster" routes internal
                              traffic to a Service to all endpoints. "Local" routes
                              traffic to node-local endpoints only, traffic is dropped
                              if no node-local endpoints are ready. The default value
                              is "Cluster".
                            type: string
                          ipFamilies:
                            description: "IPFamilies is a list of IP families (e.g.
                              IPv4, IPv6) assigned to this service, and is gated by
                              the \"IPv6DualStack\" feature gate.  This field is usually
                              assigned automatically based on cluster configuration
                              and the ipFamilyPolicy field. If this field is specified
                              manually, the requested family is available in the cluster,
                              and ipFamilyPolicy allows it, it will be used; otherwise
                              creation of the service will fail.  This field is conditionally
                              mutable: it allows for adding or removing a secondary
                              IP family, but it does not allow changing the primary
                              IP family of the Service.  Valid values are \"IPv4\"
                              and \"IPv6\".  This field only applies to Services of
                              types ClusterIP, NodePort, and LoadBalancer, and does
                              apply to \"headless\" services.  This field will be
                              wiped when updating a Service to type ExternalName.
                              \n This field may hold a maximum of two entries (dual-stack
                              families, in either order).  These families must correspond
                              to the values of the clusterIPs field, if specified.
                              Both clusterIPs and ipFamilies are governed by the ipFamilyPolicy
                              field."
                            items:
                              description: IPFamily represents the IP Family (IPv4
                                or IPv6). This type is used to express the family
                                of an IP expressed by a type (e.g. service.spec.ipFamilies).
                              type: string
                            type: array
                            x-kubernetes-list-type: atomic
                          ipFamilyPolicy:
                            description: IPFamilyPolicy represents the dual-stack-ness
                              requested or required by this Service, and is gated
                              by the "IPv6DualStack" feature gate.  If there is no
                              value provided, then this field will be set to SingleStack.
                              Services can be "SingleStack" (a single IP family),
                              "PreferDualStack" (two IP families on dual-stack configured
                              clusters or a single IP family on single-stack clusters),
                              or "RequireDualStack" (two IP families on dual-stack
                              configured clusters, otherwise fail). The ipFamilies
                              and clusterIPs fields depend on the value of this field.  This
                              field will be wiped when updating a service to type
                              ExternalName.
                            type: string
                          loadBalancerClass:
                            description: loadBalancerClass is the class of the load
                              balancer implementation this Service belongs to. If
                              specified, the value of this field must be a label-style
                              identifier, with an optional prefix, e.g. "internal-vip"
                              or "example.com/internal-vip". Unprefixed names are
                              reserved for end-users. This field can only be set when
                              the Service type is 'LoadBalancer'. If not set, the
                              default load balancer implementation is used, today
                              this is typically done through the cloud provider integration,
                              but should apply for any default implementation. If
                              set, it is assumed that a load balancer implementation
                              is watching for Services with a matching class. Any
                              default load balancer implementation (e.g. cloud providers)
                              should ignore Services that set this field. This field
                              can only be set when creating or updating a Service
                              to type 'LoadBalancer'. Once set, it can not be changed.
                              This field will be wiped when a service is updated to
                              a non 'LoadBalancer' type.
                            type: string
                          loadBalancerIP:
                            description: 'Only applies to Service Type: LoadBalancer
                              LoadBalancer will get created with the IP specified
                              in this field. This feature depends on whether the underlying
                              cloud-provider supports specifying the loadBalancerIP
                              when a load balancer is created. This field will be
                              ignored if the cloud-provider does not support the feature.'
                            type: string
                          loadBalancerSourceRanges:
                            description: 'If specified and supported by the platform,
                              this will restrict traffic through the cloud-provider
                              load-balancer will be restricted to the specified client
                              IPs. This field will be ignored if the cloud-provider
                              does not support the feature." More info: https://kubernetes.io/docs/tasks/access-application-cluster/configure-cloud-provider-firewall/'
                            items:
                              type: string
                            type: array
                          ports:
                            description: 'The list of ports that are exposed by this
                              service. More info: https://kubernetes.io/docs/concepts/services-networking/service/#virtual-ips-and-service-proxies'
                            items:
                              description: ServicePort contains information on service's
                                port.
                              properties:
                                appProtocol:
                                  description: The application protocol for this port.
                                    This field follows standard Kubernetes label syntax.
                                    Un-prefixed names are reserved for IANA standard
                                    service names (as per RFC-6335 and http://www.iana.org/assignments/service-names).
                                    Non-standard protocols should use prefixed names
                                    such as mycompany.com/my-custom-protocol. This
                                    is a beta field that is guarded by the ServiceAppProtocol
                                    feature gate and enabled by default.
                                  type: string
                                name:
                                  description: The name of this port within the service.
                                    This must be a DNS_LABEL. All ports within a ServiceSpec
                                    must have unique names. When considering the endpoints
                                    for a Service, this must match the 'name' field
                                    in the EndpointPort. Optional if only one ServicePort
                                    is defined on this service.
                                  type: string
                                nodePort:
                                  description: 'The port on each node on which this
                                    service is exposed when type is NodePort or LoadBalancer.  Usually
                                    assigned by the system. If a value is specified,
                                    in-range, and not in use it will be used, otherwise
                                    the operation will fail.  If not specified, a
                                    port will be allocated if this Service requires
                                    one.  If this field is specified when creating
                                    a Service which does not need it, creation will
                                    fail. This field will be wiped when updating a
                                    Service to no longer need it (e.g. changing type
                                    from NodePort to ClusterIP). More info: https://kubernetes.io/docs/concepts/services-networking/service/#type-nodeport'
                                  format: int32
                                  type: integer
                                port:
                                  description: The port that will be exposed by this
                                    service.
                                  format: int32
                                  type: integer
                                protocol:
                                  default: TCP
                                  description: The IP protocol for this port. Supports
                                    "TCP", "UDP", and "SCTP". Default is TCP.
                                  type: string
                                targetPort:
                                  anyOf:
                                  - type: integer
                                  - type: string
                                  description: 'Number or name of the port to access
                                    on the pods targeted by the service. Number must
                                    be in the range 1 to 65535. Name must be an IANA_SVC_NAME.
                                    If this is a string, it will be looked up as a
                                    named port in the target Pod''s container ports.
                                    If this is not specified, the value of the ''port''
                                    field is used (an identity map). This field is
                                    ignored for services with clusterIP=None, and
                                    should be omitted or set equal to the ''port''
                                    field. More info: https://kubernetes.io/docs/concepts/services-networking/service/#defining-a-service'
                                  x-kubernetes-int-or-string: true
                              required:
                              - port
                              type: object
                            type: array
                            x-kubernetes-list-map-keys:
                            - port
                            - protocol
                            x-kubernetes-list-type: map
                          publishNotReadyAddresses:
                            description: publishNotReadyAddresses indicates that any
                              agent which deals with endpoints for this Service should
                              disregard any indications of ready/not-ready. The primary
                              use case for setting this field is for a StatefulSet's
                              Headless Service to propagate SRV DNS records for its
                              Pods for the purpose of peer discovery. The Kubernetes
                              controllers that generate Endpoints and EndpointSlice
                              resources for Services interpret this to mean that all
                              endpoints are considered "ready" even if the Pods themselves
                              are not. Agents which consume only Kubernetes generated
                              endpoints through the Endpoints or EndpointSlice resources
                              can safely assume this behavior.
                            type: boolean
                          selector:
                            additionalProperties:
                              type: string
                            description: 'Route service traffic to pods with label
                              keys and values matching this selector. If empty or
                              not present, the service is assumed to have an external
                              process managing its endpoints, which Kubernetes will
                              not modify. Only applies to types ClusterIP, NodePort,
                              and LoadBalancer. Ignored if type is ExternalName. More
                              info: https://kubernetes.io/docs/concepts/services-networking/service/'
                            type: object
                          sessionAffinity:
                            description: 'Supports "ClientIP" and "None". Used to
                              maintain session affinity. Enable client IP based session
                              affinity. Must be ClientIP or None. Defaults to None.
                              More info: https://kubernetes.io/docs/concepts/services-networking/service/#virtual-ips-and-service-proxies'
                            type: string
                          sessionAffinityConfig:
                            description: sessionAffinityConfig contains the configurations
                              of session affinity.
                            properties:
                              clientIP:
                                description: clientIP contains the configurations
                                  of Client IP based session affinity.
                                properties:
                                  timeoutSeconds:
                                    description: timeoutSeconds specifies the seconds
                                      of ClientIP type session sticky time. The value
                                      must be >0 && <=86400(for 1 day) if ServiceAffinity
                                      == "ClientIP". Default value is 10800(for 3
                                      hours).
                                    format: int32
                                    type: integer
                                type: object
                            type: object
                          topologyKeys:
                            description: topologyKeys is a preference-order list of
                              topology keys which implementations of services should
                              use to preferentially sort endpoints when accessing
                              this Service, it can not be used at the same time as
                              externalTrafficPolicy=Local. Topology keys must be valid
                              label keys and at most 16 keys may be specified. Endpoints
                              are chosen based on the first topology key with available
                              backends. If this field is specified and all entries
                              have no backends that match the topology of the client,
                              the service has no backends for that client and connections
                              should fail. The special value "*" may be used to mean
                              "any topology". This catch-all value, if used, only
                              makes sense as the last value in the list. If this is
                              not specified or empty, no topology constraints will
                              be applied. This field is alpha-level and is only honored
                              by servers that enable the ServiceTopology feature.
                              This field is deprecated and will be removed in a future
                              version.
                            items:
                              type: string
                            type: array
                          type:
                            description: 'type determines how the Service is exposed.
                              Defaults to ClusterIP. Valid options are ExternalName,
                              ClusterIP, NodePort, and LoadBalancer. "ClusterIP" allocates
                              a cluster-internal IP address for load-balancing to
                              endpoints. Endpoints are determined by the selector
                              or if that is not specified, by manual construction
                              of an Endpoints object or EndpointSlice objects. If
                              clusterIP is "None", no virtual IP is allocated and
                              the endpoints are published as a set of endpoints rather
                              than a virtual IP. "NodePort" builds on ClusterIP and
                              allocates a port on every node which routes to the same
                              endpoints as the clusterIP. "LoadBalancer" builds on
                              NodePort and creates an external load-balancer (if supported
                              in the current cloud) which routes to the same endpoints
                              as the clusterIP. "ExternalName" aliases this service
                              to the specified externalName. Several other fields
                              do not apply to ExternalName services. More info: https://kubernetes.io/docs/concepts/services-networking/service/#publishing-services-service-types'
                            type: string
                        type: object
                    type: object
                  tls:
                    description: TLS defines options for configuring TLS for HTTP.
                    properties:
                      certificate:
                        description: "Certificate is a reference to a Kubernetes secret
                          that contains the certificate and private key for enabling
                          TLS. The referenced secret should contain the following:
                          \n - `ca.crt`: The certificate authority (optional). - `tls.crt`:
                          The certificate (or a chain). - `tls.key`: The private key
                          to the first certificate in the certificate chain."
                        properties:
                          secretName:
                            description: SecretName is the name of the secret.
                            type: string
                        type: object
                      selfSignedCertificate:
                        description: SelfSignedCertificate allows configuring the
                          self-signed certificate generated by the operator.
                        properties:
                          disabled:
                            description: Disabled indicates that the provisioning
                              of the self-signed certifcate should be disabled.
                            type: boolean
                          subjectAltNames:
                            description: SubjectAlternativeNames is a list of SANs
                              to include in the generated HTTP TLS certificate.
                            items:
                              description: SubjectAlternativeName represents a SAN
                                entry in a x509 certificate.
                              properties:
                                dns:
                                  description: DNS is the DNS name of the subject.
                                  type: string
                                ip:
                                  description: IP is the IP address of the subject.
                                  type: string
                              type: object
                            type: array
                        type: object
                    type: object
                type: object
              image:
                description: Image is the Enterprise Search Docker image to deploy.
                type: string
              podTemplate:
                description: PodTemplate provides customisation options (labels, annotations,
                  affinity rules, resource requests, and so on) for the Enterprise
                  Search pods.
                type: object
                x-kubernetes-preserve-unknown-fields: true
              serviceAccountName:
                description: ServiceAccountName is used to check access from the current
                  resource to a resource (eg. Elasticsearch) in a different namespace.
                  Can only be used if ECK is enforcing RBAC on references.
                type: string
              version:
                description: Version of Enterprise Search.
                type: string
            type: object
          status:
            description: EnterpriseSearchStatus defines the observed state of EnterpriseSearch
            properties:
              associationStatus:
                description: Association is the status of any auto-linking to Elasticsearch
                  clusters.
                type: string
              availableNodes:
                description: AvailableNodes is the number of available replicas in
                  the deployment.
                format: int32
                type: integer
              count:
                description: Count corresponds to Scale.Status.Replicas, which is
                  the actual number of observed instances of the scaled object.
                format: int32
                type: integer
              health:
                description: Health of the deployment.
                type: string
              selector:
                description: Selector is the label selector used to find all pods.
                type: string
              service:
                description: ExternalService is the name of the service associated
                  to the Enterprise Search Pods.
                type: string
              version:
                description: 'Version of the stack resource currently running. During
                  version upgrades, multiple versions may run in parallel: this value
                  specifies the lowest version currently running.'
                type: string
            type: object
        type: object
    served: true
    storage: true
    subresources:
      scale:
        labelSelectorPath: .status.selector
        specReplicasPath: .spec.count
        statusReplicasPath: .status.count
      status: {}
  - additionalPrinterColumns:
    - jsonPath: .status.health
      name: health
      type: string
    - description: Available nodes
      jsonPath: .status.availableNodes
      name: nodes
      type: integer
    - description: Enterprise Search version
      jsonPath: .status.version
      name: version
      type: string
    - jsonPath: .metadata.creationTimestamp
      name: age
      type: date
    name: v1beta1
    schema:
      openAPIV3Schema:
        description: EnterpriseSearch is a Kubernetes CRD to represent Enterprise
          Search.
        properties:
          apiVersion:
            description: 'APIVersion defines the versioned schema of this representation
              of an object. Servers should convert recognized schemas to the latest
              internal value, and may reject unrecognized values. More info: https://git.k8s.io/community/contributors/devel/sig-architecture/api-conventions.md#resources'
            type: string
          kind:
            description: 'Kind is a string value representing the REST resource this
              object represents. Servers may infer this from the endpoint the client
              submits requests to. Cannot be updated. In CamelCase. More info: https://git.k8s.io/community/contributors/devel/sig-architecture/api-conventions.md#types-kinds'
            type: string
          metadata:
            type: object
          spec:
            description: EnterpriseSearchSpec holds the specification of an Enterprise
              Search resource.
            properties:
              config:
                description: Config holds the Enterprise Search configuration.
                type: object
                x-kubernetes-preserve-unknown-fields: true
              configRef:
                description: ConfigRef contains a reference to an existing Kubernetes
                  Secret holding the Enterprise Search configuration. Configuration
                  settings are merged and have precedence over settings specified
                  in `config`.
                properties:
                  secretName:
                    description: SecretName is the name of the secret.
                    type: string
                type: object
              count:
                description: Count of Enterprise Search instances to deploy.
                format: int32
                type: integer
              elasticsearchRef:
                description: ElasticsearchRef is a reference to the Elasticsearch
                  cluster running in the same Kubernetes cluster.
                properties:
                  name:
                    description: Name of the Kubernetes object.
                    type: string
                  namespace:
                    description: Namespace of the Kubernetes object. If empty, defaults
                      to the current namespace.
                    type: string
                  serviceName:
                    description: ServiceName is the name of an existing Kubernetes
                      service which is used to make requests to the referenced object.
                      It has to be in the same namespace as the referenced resource.
                      If left empty, the default HTTP service of the referenced resource
                      is used.
                    type: string
                required:
                - name
                type: object
              http:
                description: HTTP holds the HTTP layer configuration for Enterprise
                  Search resource.
                properties:
                  service:
                    description: Service defines the template for the associated Kubernetes
                      Service object.
                    properties:
                      metadata:
                        description: ObjectMeta is the metadata of the service. The
                          name and namespace provided here are managed by ECK and
                          will be ignored.
                        properties:
                          annotations:
                            additionalProperties:
                              type: string
                            type: object
                          finalizers:
                            items:
                              type: string
                            type: array
                          labels:
                            additionalProperties:
                              type: string
                            type: object
                          name:
                            type: string
                          namespace:
                            type: string
                        type: object
                      spec:
                        description: Spec is the specification of the service.
                        properties:
                          allocateLoadBalancerNodePorts:
                            description: allocateLoadBalancerNodePorts defines if
                              NodePorts will be automatically allocated for services
                              with type LoadBalancer.  Default is "true". It may be
                              set to "false" if the cluster load-balancer does not
                              rely on NodePorts. allocateLoadBalancerNodePorts may
                              only be set for services with type LoadBalancer and
                              will be cleared if the type is changed to any other
                              type. This field is alpha-level and is only honored
                              by servers that enable the ServiceLBNodePortControl
                              feature.
                            type: boolean
                          clusterIP:
                            description: 'clusterIP is the IP address of the service
                              and is usually assigned randomly. If an address is specified
                              manually, is in-range (as per system configuration),
                              and is not in use, it will be allocated to the service;
                              otherwise creation of the service will fail. This field
                              may not be changed through updates unless the type field
                              is also being changed to ExternalName (which requires
                              this field to be blank) or the type field is being changed
                              from ExternalName (in which case this field may optionally
                              be specified, as describe above).  Valid values are
                              "None", empty string (""), or a valid IP address. Setting
                              this to "None" makes a "headless service" (no virtual
                              IP), which is useful when direct endpoint connections
                              are preferred and proxying is not required.  Only applies
                              to types ClusterIP, NodePort, and LoadBalancer. If this
                              field is specified when creating a Service of type ExternalName,
                              creation will fail. This field will be wiped when updating
                              a Service to type ExternalName. More info: https://kubernetes.io/docs/concepts/services-networking/service/#virtual-ips-and-service-proxies'
                            type: string
                          clusterIPs:
                            description: "ClusterIPs is a list of IP addresses assigned
                              to this service, and are usually assigned randomly.
                              \ If an address is specified manually, is in-range (as
                              per system configuration), and is not in use, it will
                              be allocated to the service; otherwise creation of the
                              service will fail. This field may not be changed through
                              updates unless the type field is also being changed
                              to ExternalName (which requires this field to be empty)
                              or the type field is being changed from ExternalName
                              (in which case this field may optionally be specified,
                              as describe above).  Valid values are \"None\", empty
                              string (\"\"), or a valid IP address.  Setting this
                              to \"None\" makes a \"headless service\" (no virtual
                              IP), which is useful when direct endpoint connections
                              are preferred and proxying is not required.  Only applies
                              to types ClusterIP, NodePort, and LoadBalancer. If this
                              field is specified when creating a Service of type ExternalName,
                              creation will fail. This field will be wiped when updating
                              a Service to type ExternalName.  If this field is not
                              specified, it will be initialized from the clusterIP
                              field.  If this field is specified, clients must ensure
                              that clusterIPs[0] and clusterIP have the same value.
                              \n Unless the \"IPv6DualStack\" feature gate is enabled,
                              this field is limited to one value, which must be the
                              same as the clusterIP field.  If the feature gate is
                              enabled, this field may hold a maximum of two entries
                              (dual-stack IPs, in either order).  These IPs must correspond
                              to the values of the ipFamilies field. Both clusterIPs
                              and ipFamilies are governed by the ipFamilyPolicy field.
                              More info: https://kubernetes.io/docs/concepts/services-networking/service/#virtual-ips-and-service-proxies"
                            items:
                              type: string
                            type: array
                            x-kubernetes-list-type: atomic
                          externalIPs:
                            description: externalIPs is a list of IP addresses for
                              which nodes in the cluster will also accept traffic
                              for this service.  These IPs are not managed by Kubernetes.  The
                              user is responsible for ensuring that traffic arrives
                              at a node with this IP.  A common example is external
                              load-balancers that are not part of the Kubernetes system.
                            items:
                              type: string
                            type: array
                          externalName:
                            description: externalName is the external reference that
                              discovery mechanisms will return as an alias for this
                              service (e.g. a DNS CNAME record). No proxying will
                              be involved.  Must be a lowercase RFC-1123 hostname
                              (https://tools.ietf.org/html/rfc1123) and requires `type`
                              to be "ExternalName".
                            type: string
                          externalTrafficPolicy:
                            description: externalTrafficPolicy denotes if this Service
                              desires to route external traffic to node-local or cluster-wide
                              endpoints. "Local" preserves the client source IP and
                              avoids a second hop for LoadBalancer and Nodeport type
                              services, but risks potentially imbalanced traffic spreading.
                              "Cluster" obscures the client source IP and may cause
                              a second hop to another node, but should have good overall
                              load-spreading.
                            type: string
                          healthCheckNodePort:
                            description: healthCheckNodePort specifies the healthcheck
                              nodePort for the service. This only applies when type
                              is set to LoadBalancer and externalTrafficPolicy is
                              set to Local. If a value is specified, is in-range,
                              and is not in use, it will be used.  If not specified,
                              a value will be automatically allocated.  External systems
                              (e.g. load-balancers) can use this port to determine
                              if a given node holds endpoints for this service or
                              not.  If this field is specified when creating a Service
                              which does not need it, creation will fail. This field
                              will be wiped when updating a Service to no longer need
                              it (e.g. changing type).
                            format: int32
                            type: integer
                          internalTrafficPolicy:
                            description: InternalTrafficPolicy specifies if the cluster
                              internal traffic should be routed to all endpoints or
                              node-local endpoints only. "Cluster" routes internal
                              traffic to a Service to all endpoints. "Local" routes
                              traffic to node-local endpoints only, traffic is dropped
                              if no node-local endpoints are ready. The default value
                              is "Cluster".
                            type: string
                          ipFamilies:
                            description: "IPFamilies is a list of IP families (e.g.
                              IPv4, IPv6) assigned to this service, and is gated by
                              the \"IPv6DualStack\" feature gate.  This field is usually
                              assigned automatically based on cluster configuration
                              and the ipFamilyPolicy field. If this field is specified
                              manually, the requested family is available in the cluster,
                              and ipFamilyPolicy allows it, it will be used; otherwise
                              creation of the service will fail.  This field is conditionally
                              mutable: it allows for adding or removing a secondary
                              IP family, but it does not allow changing the primary
                              IP family of the Service.  Valid values are \"IPv4\"
                              and \"IPv6\".  This field only applies to Services of
                              types ClusterIP, NodePort, and LoadBalancer, and does
                              apply to \"headless\" services.  This field will be
                              wiped when updating a Service to type ExternalName.
                              \n This field may hold a maximum of two entries (dual-stack
                              families, in either order).  These families must correspond
                              to the values of the clusterIPs field, if specified.
                              Both clusterIPs and ipFamilies are governed by the ipFamilyPolicy
                              field."
                            items:
                              description: IPFamily represents the IP Family (IPv4
                                or IPv6). This type is used to express the family
                                of an IP expressed by a type (e.g. service.spec.ipFamilies).
                              type: string
                            type: array
                            x-kubernetes-list-type: atomic
                          ipFamilyPolicy:
                            description: IPFamilyPolicy represents the dual-stack-ness
                              requested or required by this Service, and is gated
                              by the "IPv6DualStack" feature gate.  If there is no
                              value provided, then this field will be set to SingleStack.
                              Services can be "SingleStack" (a single IP family),
                              "PreferDualStack" (two IP families on dual-stack configured
                              clusters or a single IP family on single-stack clusters),
                              or "RequireDualStack" (two IP families on dual-stack
                              configured clusters, otherwise fail). The ipFamilies
                              and clusterIPs fields depend on the value of this field.  This
                              field will be wiped when updating a service to type
                              ExternalName.
                            type: string
                          loadBalancerClass:
                            description: loadBalancerClass is the class of the load
                              balancer implementation this Service belongs to. If
                              specified, the value of this field must be a label-style
                              identifier, with an optional prefix, e.g. "internal-vip"
                              or "example.com/internal-vip". Unprefixed names are
                              reserved for end-users. This field can only be set when
                              the Service type is 'LoadBalancer'. If not set, the
                              default load balancer implementation is used, today
                              this is typically done through the cloud provider integration,
                              but should apply for any default implementation. If
                              set, it is assumed that a load balancer implementation
                              is watching for Services with a matching class. Any
                              default load balancer implementation (e.g. cloud providers)
                              should ignore Services that set this field. This field
                              can only be set when creating or updating a Service
                              to type 'LoadBalancer'. Once set, it can not be changed.
                              This field will be wiped when a service is updated to
                              a non 'LoadBalancer' type.
                            type: string
                          loadBalancerIP:
                            description: 'Only applies to Service Type: LoadBalancer
                              LoadBalancer will get created with the IP specified
                              in this field. This feature depends on whether the underlying
                              cloud-provider supports specifying the loadBalancerIP
                              when a load balancer is created. This field will be
                              ignored if the cloud-provider does not support the feature.'
                            type: string
                          loadBalancerSourceRanges:
                            description: 'If specified and supported by the platform,
                              this will restrict traffic through the cloud-provider
                              load-balancer will be restricted to the specified client
                              IPs. This field will be ignored if the cloud-provider
                              does not support the feature." More info: https://kubernetes.io/docs/tasks/access-application-cluster/configure-cloud-provider-firewall/'
                            items:
                              type: string
                            type: array
                          ports:
                            description: 'The list of ports that are exposed by this
                              service. More info: https://kubernetes.io/docs/concepts/services-networking/service/#virtual-ips-and-service-proxies'
                            items:
                              description: ServicePort contains information on service's
                                port.
                              properties:
                                appProtocol:
                                  description: The application protocol for this port.
                                    This field follows standard Kubernetes label syntax.
                                    Un-prefixed names are reserved for IANA standard
                                    service names (as per RFC-6335 and http://www.iana.org/assignments/service-names).
                                    Non-standard protocols should use prefixed names
                                    such as mycompany.com/my-custom-protocol. This
                                    is a beta field that is guarded by the ServiceAppProtocol
                                    feature gate and enabled by default.
                                  type: string
                                name:
                                  description: The name of this port within the service.
                                    This must be a DNS_LABEL. All ports within a ServiceSpec
                                    must have unique names. When considering the endpoints
                                    for a Service, this must match the 'name' field
                                    in the EndpointPort. Optional if only one ServicePort
                                    is defined on this service.
                                  type: string
                                nodePort:
                                  description: 'The port on each node on which this
                                    service is exposed when type is NodePort or LoadBalancer.  Usually
                                    assigned by the system. If a value is specified,
                                    in-range, and not in use it will be used, otherwise
                                    the operation will fail.  If not specified, a
                                    port will be allocated if this Service requires
                                    one.  If this field is specified when creating
                                    a Service which does not need it, creation will
                                    fail. This field will be wiped when updating a
                                    Service to no longer need it (e.g. changing type
                                    from NodePort to ClusterIP). More info: https://kubernetes.io/docs/concepts/services-networking/service/#type-nodeport'
                                  format: int32
                                  type: integer
                                port:
                                  description: The port that will be exposed by this
                                    service.
                                  format: int32
                                  type: integer
                                protocol:
                                  default: TCP
                                  description: The IP protocol for this port. Supports
                                    "TCP", "UDP", and "SCTP". Default is TCP.
                                  type: string
                                targetPort:
                                  anyOf:
                                  - type: integer
                                  - type: string
                                  description: 'Number or name of the port to access
                                    on the pods targeted by the service. Number must
                                    be in the range 1 to 65535. Name must be an IANA_SVC_NAME.
                                    If this is a string, it will be looked up as a
                                    named port in the target Pod''s container ports.
                                    If this is not specified, the value of the ''port''
                                    field is used (an identity map). This field is
                                    ignored for services with clusterIP=None, and
                                    should be omitted or set equal to the ''port''
                                    field. More info: https://kubernetes.io/docs/concepts/services-networking/service/#defining-a-service'
                                  x-kubernetes-int-or-string: true
                              required:
                              - port
                              type: object
                            type: array
                            x-kubernetes-list-map-keys:
                            - port
                            - protocol
                            x-kubernetes-list-type: map
                          publishNotReadyAddresses:
                            description: publishNotReadyAddresses indicates that any
                              agent which deals with endpoints for this Service should
                              disregard any indications of ready/not-ready. The primary
                              use case for setting this field is for a StatefulSet's
                              Headless Service to propagate SRV DNS records for its
                              Pods for the purpose of peer discovery. The Kubernetes
                              controllers that generate Endpoints and EndpointSlice
                              resources for Services interpret this to mean that all
                              endpoints are considered "ready" even if the Pods themselves
                              are not. Agents which consume only Kubernetes generated
                              endpoints through the Endpoints or EndpointSlice resources
                              can safely assume this behavior.
                            type: boolean
                          selector:
                            additionalProperties:
                              type: string
                            description: 'Route service traffic to pods with label
                              keys and values matching this selector. If empty or
                              not present, the service is assumed to have an external
                              process managing its endpoints, which Kubernetes will
                              not modify. Only applies to types ClusterIP, NodePort,
                              and LoadBalancer. Ignored if type is ExternalName. More
                              info: https://kubernetes.io/docs/concepts/services-networking/service/'
                            type: object
                          sessionAffinity:
                            description: 'Supports "ClientIP" and "None". Used to
                              maintain session affinity. Enable client IP based session
                              affinity. Must be ClientIP or None. Defaults to None.
                              More info: https://kubernetes.io/docs/concepts/services-networking/service/#virtual-ips-and-service-proxies'
                            type: string
                          sessionAffinityConfig:
                            description: sessionAffinityConfig contains the configurations
                              of session affinity.
                            properties:
                              clientIP:
                                description: clientIP contains the configurations
                                  of Client IP based session affinity.
                                properties:
                                  timeoutSeconds:
                                    description: timeoutSeconds specifies the seconds
                                      of ClientIP type session sticky time. The value
                                      must be >0 && <=86400(for 1 day) if ServiceAffinity
                                      == "ClientIP". Default value is 10800(for 3
                                      hours).
                                    format: int32
                                    type: integer
                                type: object
                            type: object
                          topologyKeys:
                            description: topologyKeys is a preference-order list of
                              topology keys which implementations of services should
                              use to preferentially sort endpoints when accessing
                              this Service, it can not be used at the same time as
                              externalTrafficPolicy=Local. Topology keys must be valid
                              label keys and at most 16 keys may be specified. Endpoints
                              are chosen based on the first topology key with available
                              backends. If this field is specified and all entries
                              have no backends that match the topology of the client,
                              the service has no backends for that client and connections
                              should fail. The special value "*" may be used to mean
                              "any topology". This catch-all value, if used, only
                              makes sense as the last value in the list. If this is
                              not specified or empty, no topology constraints will
                              be applied. This field is alpha-level and is only honored
                              by servers that enable the ServiceTopology feature.
                              This field is deprecated and will be removed in a future
                              version.
                            items:
                              type: string
                            type: array
                          type:
                            description: 'type determines how the Service is exposed.
                              Defaults to ClusterIP. Valid options are ExternalName,
                              ClusterIP, NodePort, and LoadBalancer. "ClusterIP" allocates
                              a cluster-internal IP address for load-balancing to
                              endpoints. Endpoints are determined by the selector
                              or if that is not specified, by manual construction
                              of an Endpoints object or EndpointSlice objects. If
                              clusterIP is "None", no virtual IP is allocated and
                              the endpoints are published as a set of endpoints rather
                              than a virtual IP. "NodePort" builds on ClusterIP and
                              allocates a port on every node which routes to the same
                              endpoints as the clusterIP. "LoadBalancer" builds on
                              NodePort and creates an external load-balancer (if supported
                              in the current cloud) which routes to the same endpoints
                              as the clusterIP. "ExternalName" aliases this service
                              to the specified externalName. Several other fields
                              do not apply to ExternalName services. More info: https://kubernetes.io/docs/concepts/services-networking/service/#publishing-services-service-types'
                            type: string
                        type: object
                    type: object
                  tls:
                    description: TLS defines options for configuring TLS for HTTP.
                    properties:
                      certificate:
                        description: "Certificate is a reference to a Kubernetes secret
                          that contains the certificate and private key for enabling
                          TLS. The referenced secret should contain the following:
                          \n - `ca.crt`: The certificate authority (optional). - `tls.crt`:
                          The certificate (or a chain). - `tls.key`: The private key
                          to the first certificate in the certificate chain."
                        properties:
                          secretName:
                            description: SecretName is the name of the secret.
                            type: string
                        type: object
                      selfSignedCertificate:
                        description: SelfSignedCertificate allows configuring the
                          self-signed certificate generated by the operator.
                        properties:
                          disabled:
                            description: Disabled indicates that the provisioning
                              of the self-signed certifcate should be disabled.
                            type: boolean
                          subjectAltNames:
                            description: SubjectAlternativeNames is a list of SANs
                              to include in the generated HTTP TLS certificate.
                            items:
                              description: SubjectAlternativeName represents a SAN
                                entry in a x509 certificate.
                              properties:
                                dns:
                                  description: DNS is the DNS name of the subject.
                                  type: string
                                ip:
                                  description: IP is the IP address of the subject.
                                  type: string
                              type: object
                            type: array
                        type: object
                    type: object
                type: object
              image:
                description: Image is the Enterprise Search Docker image to deploy.
                type: string
              podTemplate:
                description: PodTemplate provides customisation options (labels, annotations,
                  affinity rules, resource requests, and so on) for the Enterprise
                  Search pods.
                type: object
                x-kubernetes-preserve-unknown-fields: true
              serviceAccountName:
                description: ServiceAccountName is used to check access from the current
                  resource to a resource (eg. Elasticsearch) in a different namespace.
                  Can only be used if ECK is enforcing RBAC on references.
                type: string
              version:
                description: Version of Enterprise Search.
                type: string
            type: object
          status:
            description: EnterpriseSearchStatus defines the observed state of EnterpriseSearch
            properties:
              associationStatus:
                description: Association is the status of any auto-linking to Elasticsearch
                  clusters.
                type: string
              availableNodes:
                description: AvailableNodes is the number of available replicas in
                  the deployment.
                format: int32
                type: integer
              count:
                description: Count corresponds to Scale.Status.Replicas, which is
                  the actual number of observed instances of the scaled object.
                format: int32
                type: integer
              health:
                description: Health of the deployment.
                type: string
              selector:
                description: Selector is the label selector used to find all pods.
                type: string
              service:
                description: ExternalService is the name of the service associated
                  to the Enterprise Search Pods.
                type: string
              version:
                description: 'Version of the stack resource currently running. During
                  version upgrades, multiple versions may run in parallel: this value
                  specifies the lowest version currently running.'
                type: string
            type: object
        type: object
    served: true
    storage: false
    subresources:
      status: {}
status:
  acceptedNames:
    kind: ""
    plural: ""
  conditions: []
  storedVersions: []
---
apiVersion: apiextensions.k8s.io/v1
kind: CustomResourceDefinition
metadata:
  annotations:
    controller-gen.kubebuilder.io/version: v0.6.1
  creationTimestamp: null
  labels:
    app.kubernetes.io/instance: '{{ .Release.Name }}'
    app.kubernetes.io/managed-by: '{{ .Release.Service }}'
    app.kubernetes.io/name: '{{ include "eck-operator-crds.name" . }}'
    app.kubernetes.io/version: '{{ .Chart.AppVersion }}'
    helm.sh/chart: '{{ include "eck-operator-crds.chart" . }}'
  name: kibanas.kibana.k8s.elastic.co
spec:
  group: kibana.k8s.elastic.co
  names:
    categories:
    - elastic
    kind: Kibana
    listKind: KibanaList
    plural: kibanas
    shortNames:
    - kb
    singular: kibana
  scope: Namespaced
  versions:
  - additionalPrinterColumns:
    - jsonPath: .status.health
      name: health
      type: string
    - description: Available nodes
      jsonPath: .status.availableNodes
      name: nodes
      type: integer
    - description: Kibana version
      jsonPath: .status.version
      name: version
      type: string
    - jsonPath: .metadata.creationTimestamp
      name: age
      type: date
    name: v1
    schema:
      openAPIV3Schema:
        description: Kibana represents a Kibana resource in a Kubernetes cluster.
        properties:
          apiVersion:
            description: 'APIVersion defines the versioned schema of this representation
              of an object. Servers should convert recognized schemas to the latest
              internal value, and may reject unrecognized values. More info: https://git.k8s.io/community/contributors/devel/sig-architecture/api-conventions.md#resources'
            type: string
          kind:
            description: 'Kind is a string value representing the REST resource this
              object represents. Servers may infer this from the endpoint the client
              submits requests to. Cannot be updated. In CamelCase. More info: https://git.k8s.io/community/contributors/devel/sig-architecture/api-conventions.md#types-kinds'
            type: string
          metadata:
            type: object
          spec:
            description: KibanaSpec holds the specification of a Kibana instance.
            properties:
              config:
                description: 'Config holds the Kibana configuration. See: https://www.elastic.co/guide/en/kibana/current/settings.html'
                type: object
                x-kubernetes-preserve-unknown-fields: true
              count:
                description: Count of Kibana instances to deploy.
                format: int32
                type: integer
              elasticsearchRef:
                description: ElasticsearchRef is a reference to an Elasticsearch cluster
                  running in the same Kubernetes cluster.
                properties:
                  name:
                    description: Name of the Kubernetes object.
                    type: string
                  namespace:
                    description: Namespace of the Kubernetes object. If empty, defaults
                      to the current namespace.
                    type: string
                  serviceName:
                    description: ServiceName is the name of an existing Kubernetes
                      service which is used to make requests to the referenced object.
                      It has to be in the same namespace as the referenced resource.
                      If left empty, the default HTTP service of the referenced resource
                      is used.
                    type: string
                required:
                - name
                type: object
              enterpriseSearchRef:
                description: EnterpriseSearchRef is a reference to an EnterpriseSearch
                  running in the same Kubernetes cluster. Kibana provides the default
                  Enterprise Search UI starting version 7.14.
                properties:
                  name:
                    description: Name of the Kubernetes object.
                    type: string
                  namespace:
                    description: Namespace of the Kubernetes object. If empty, defaults
                      to the current namespace.
                    type: string
                  serviceName:
                    description: ServiceName is the name of an existing Kubernetes
                      service which is used to make requests to the referenced object.
                      It has to be in the same namespace as the referenced resource.
                      If left empty, the default HTTP service of the referenced resource
                      is used.
                    type: string
                required:
                - name
                type: object
              http:
                description: HTTP holds the HTTP layer configuration for Kibana.
                properties:
                  service:
                    description: Service defines the template for the associated Kubernetes
                      Service object.
                    properties:
                      metadata:
                        description: ObjectMeta is the metadata of the service. The
                          name and namespace provided here are managed by ECK and
                          will be ignored.
                        properties:
                          annotations:
                            additionalProperties:
                              type: string
                            type: object
                          finalizers:
                            items:
                              type: string
                            type: array
                          labels:
                            additionalProperties:
                              type: string
                            type: object
                          name:
                            type: string
                          namespace:
                            type: string
                        type: object
                      spec:
                        description: Spec is the specification of the service.
                        properties:
                          allocateLoadBalancerNodePorts:
                            description: allocateLoadBalancerNodePorts defines if
                              NodePorts will be automatically allocated for services
                              with type LoadBalancer.  Default is "true". It may be
                              set to "false" if the cluster load-balancer does not
                              rely on NodePorts. allocateLoadBalancerNodePorts may
                              only be set for services with type LoadBalancer and
                              will be cleared if the type is changed to any other
                              type. This field is alpha-level and is only honored
                              by servers that enable the ServiceLBNodePortControl
                              feature.
                            type: boolean
                          clusterIP:
                            description: 'clusterIP is the IP address of the service
                              and is usually assigned randomly. If an address is specified
                              manually, is in-range (as per system configuration),
                              and is not in use, it will be allocated to the service;
                              otherwise creation of the service will fail. This field
                              may not be changed through updates unless the type field
                              is also being changed to ExternalName (which requires
                              this field to be blank) or the type field is being changed
                              from ExternalName (in which case this field may optionally
                              be specified, as describe above).  Valid values are
                              "None", empty string (""), or a valid IP address. Setting
                              this to "None" makes a "headless service" (no virtual
                              IP), which is useful when direct endpoint connections
                              are preferred and proxying is not required.  Only applies
                              to types ClusterIP, NodePort, and LoadBalancer. If this
                              field is specified when creating a Service of type ExternalName,
                              creation will fail. This field will be wiped when updating
                              a Service to type ExternalName. More info: https://kubernetes.io/docs/concepts/services-networking/service/#virtual-ips-and-service-proxies'
                            type: string
                          clusterIPs:
                            description: "ClusterIPs is a list of IP addresses assigned
                              to this service, and are usually assigned randomly.
                              \ If an address is specified manually, is in-range (as
                              per system configuration), and is not in use, it will
                              be allocated to the service; otherwise creation of the
                              service will fail. This field may not be changed through
                              updates unless the type field is also being changed
                              to ExternalName (which requires this field to be empty)
                              or the type field is being changed from ExternalName
                              (in which case this field may optionally be specified,
                              as describe above).  Valid values are \"None\", empty
                              string (\"\"), or a valid IP address.  Setting this
                              to \"None\" makes a \"headless service\" (no virtual
                              IP), which is useful when direct endpoint connections
                              are preferred and proxying is not required.  Only applies
                              to types ClusterIP, NodePort, and LoadBalancer. If this
                              field is specified when creating a Service of type ExternalName,
                              creation will fail. This field will be wiped when updating
                              a Service to type ExternalName.  If this field is not
                              specified, it will be initialized from the clusterIP
                              field.  If this field is specified, clients must ensure
                              that clusterIPs[0] and clusterIP have the same value.
                              \n Unless the \"IPv6DualStack\" feature gate is enabled,
                              this field is limited to one value, which must be the
                              same as the clusterIP field.  If the feature gate is
                              enabled, this field may hold a maximum of two entries
                              (dual-stack IPs, in either order).  These IPs must correspond
                              to the values of the ipFamilies field. Both clusterIPs
                              and ipFamilies are governed by the ipFamilyPolicy field.
                              More info: https://kubernetes.io/docs/concepts/services-networking/service/#virtual-ips-and-service-proxies"
                            items:
                              type: string
                            type: array
                            x-kubernetes-list-type: atomic
                          externalIPs:
                            description: externalIPs is a list of IP addresses for
                              which nodes in the cluster will also accept traffic
                              for this service.  These IPs are not managed by Kubernetes.  The
                              user is responsible for ensuring that traffic arrives
                              at a node with this IP.  A common example is external
                              load-balancers that are not part of the Kubernetes system.
                            items:
                              type: string
                            type: array
                          externalName:
                            description: externalName is the external reference that
                              discovery mechanisms will return as an alias for this
                              service (e.g. a DNS CNAME record). No proxying will
                              be involved.  Must be a lowercase RFC-1123 hostname
                              (https://tools.ietf.org/html/rfc1123) and requires `type`
                              to be "ExternalName".
                            type: string
                          externalTrafficPolicy:
                            description: externalTrafficPolicy denotes if this Service
                              desires to route external traffic to node-local or cluster-wide
                              endpoints. "Local" preserves the client source IP and
                              avoids a second hop for LoadBalancer and Nodeport type
                              services, but risks potentially imbalanced traffic spreading.
                              "Cluster" obscures the client source IP and may cause
                              a second hop to another node, but should have good overall
                              load-spreading.
                            type: string
                          healthCheckNodePort:
                            description: healthCheckNodePort specifies the healthcheck
                              nodePort for the service. This only applies when type
                              is set to LoadBalancer and externalTrafficPolicy is
                              set to Local. If a value is specified, is in-range,
                              and is not in use, it will be used.  If not specified,
                              a value will be automatically allocated.  External systems
                              (e.g. load-balancers) can use this port to determine
                              if a given node holds endpoints for this service or
                              not.  If this field is specified when creating a Service
                              which does not need it, creation will fail. This field
                              will be wiped when updating a Service to no longer need
                              it (e.g. changing type).
                            format: int32
                            type: integer
                          internalTrafficPolicy:
                            description: InternalTrafficPolicy specifies if the cluster
                              internal traffic should be routed to all endpoints or
                              node-local endpoints only. "Cluster" routes internal
                              traffic to a Service to all endpoints. "Local" routes
                              traffic to node-local endpoints only, traffic is dropped
                              if no node-local endpoints are ready. The default value
                              is "Cluster".
                            type: string
                          ipFamilies:
                            description: "IPFamilies is a list of IP families (e.g.
                              IPv4, IPv6) assigned to this service, and is gated by
                              the \"IPv6DualStack\" feature gate.  This field is usually
                              assigned automatically based on cluster configuration
                              and the ipFamilyPolicy field. If this field is specified
                              manually, the requested family is available in the cluster,
                              and ipFamilyPolicy allows it, it will be used; otherwise
                              creation of the service will fail.  This field is conditionally
                              mutable: it allows for adding or removing a secondary
                              IP family, but it does not allow changing the primary
                              IP family of the Service.  Valid values are \"IPv4\"
                              and \"IPv6\".  This field only applies to Services of
                              types ClusterIP, NodePort, and LoadBalancer, and does
                              apply to \"headless\" services.  This field will be
                              wiped when updating a Service to type ExternalName.
                              \n This field may hold a maximum of two entries (dual-stack
                              families, in either order).  These families must correspond
                              to the values of the clusterIPs field, if specified.
                              Both clusterIPs and ipFamilies are governed by the ipFamilyPolicy
                              field."
                            items:
                              description: IPFamily represents the IP Family (IPv4
                                or IPv6). This type is used to express the family
                                of an IP expressed by a type (e.g. service.spec.ipFamilies).
                              type: string
                            type: array
                            x-kubernetes-list-type: atomic
                          ipFamilyPolicy:
                            description: IPFamilyPolicy represents the dual-stack-ness
                              requested or required by this Service, and is gated
                              by the "IPv6DualStack" feature gate.  If there is no
                              value provided, then this field will be set to SingleStack.
                              Services can be "SingleStack" (a single IP family),
                              "PreferDualStack" (two IP families on dual-stack configured
                              clusters or a single IP family on single-stack clusters),
                              or "RequireDualStack" (two IP families on dual-stack
                              configured clusters, otherwise fail). The ipFamilies
                              and clusterIPs fields depend on the value of this field.  This
                              field will be wiped when updating a service to type
                              ExternalName.
                            type: string
                          loadBalancerClass:
                            description: loadBalancerClass is the class of the load
                              balancer implementation this Service belongs to. If
                              specified, the value of this field must be a label-style
                              identifier, with an optional prefix, e.g. "internal-vip"
                              or "example.com/internal-vip". Unprefixed names are
                              reserved for end-users. This field can only be set when
                              the Service type is 'LoadBalancer'. If not set, the
                              default load balancer implementation is used, today
                              this is typically done through the cloud provider integration,
                              but should apply for any default implementation. If
                              set, it is assumed that a load balancer implementation
                              is watching for Services with a matching class. Any
                              default load balancer implementation (e.g. cloud providers)
                              should ignore Services that set this field. This field
                              can only be set when creating or updating a Service
                              to type 'LoadBalancer'. Once set, it can not be changed.
                              This field will be wiped when a service is updated to
                              a non 'LoadBalancer' type.
                            type: string
                          loadBalancerIP:
                            description: 'Only applies to Service Type: LoadBalancer
                              LoadBalancer will get created with the IP specified
                              in this field. This feature depends on whether the underlying
                              cloud-provider supports specifying the loadBalancerIP
                              when a load balancer is created. This field will be
                              ignored if the cloud-provider does not support the feature.'
                            type: string
                          loadBalancerSourceRanges:
                            description: 'If specified and supported by the platform,
                              this will restrict traffic through the cloud-provider
                              load-balancer will be restricted to the specified client
                              IPs. This field will be ignored if the cloud-provider
                              does not support the feature." More info: https://kubernetes.io/docs/tasks/access-application-cluster/configure-cloud-provider-firewall/'
                            items:
                              type: string
                            type: array
                          ports:
                            description: 'The list of ports that are exposed by this
                              service. More info: https://kubernetes.io/docs/concepts/services-networking/service/#virtual-ips-and-service-proxies'
                            items:
                              description: ServicePort contains information on service's
                                port.
                              properties:
                                appProtocol:
                                  description: The application protocol for this port.
                                    This field follows standard Kubernetes label syntax.
                                    Un-prefixed names are reserved for IANA standard
                                    service names (as per RFC-6335 and http://www.iana.org/assignments/service-names).
                                    Non-standard protocols should use prefixed names
                                    such as mycompany.com/my-custom-protocol. This
                                    is a beta field that is guarded by the ServiceAppProtocol
                                    feature gate and enabled by default.
                                  type: string
                                name:
                                  description: The name of this port within the service.
                                    This must be a DNS_LABEL. All ports within a ServiceSpec
                                    must have unique names. When considering the endpoints
                                    for a Service, this must match the 'name' field
                                    in the EndpointPort. Optional if only one ServicePort
                                    is defined on this service.
                                  type: string
                                nodePort:
                                  description: 'The port on each node on which this
                                    service is exposed when type is NodePort or LoadBalancer.  Usually
                                    assigned by the system. If a value is specified,
                                    in-range, and not in use it will be used, otherwise
                                    the operation will fail.  If not specified, a
                                    port will be allocated if this Service requires
                                    one.  If this field is specified when creating
                                    a Service which does not need it, creation will
                                    fail. This field will be wiped when updating a
                                    Service to no longer need it (e.g. changing type
                                    from NodePort to ClusterIP). More info: https://kubernetes.io/docs/concepts/services-networking/service/#type-nodeport'
                                  format: int32
                                  type: integer
                                port:
                                  description: The port that will be exposed by this
                                    service.
                                  format: int32
                                  type: integer
                                protocol:
                                  default: TCP
                                  description: The IP protocol for this port. Supports
                                    "TCP", "UDP", and "SCTP". Default is TCP.
                                  type: string
                                targetPort:
                                  anyOf:
                                  - type: integer
                                  - type: string
                                  description: 'Number or name of the port to access
                                    on the pods targeted by the service. Number must
                                    be in the range 1 to 65535. Name must be an IANA_SVC_NAME.
                                    If this is a string, it will be looked up as a
                                    named port in the target Pod''s container ports.
                                    If this is not specified, the value of the ''port''
                                    field is used (an identity map). This field is
                                    ignored for services with clusterIP=None, and
                                    should be omitted or set equal to the ''port''
                                    field. More info: https://kubernetes.io/docs/concepts/services-networking/service/#defining-a-service'
                                  x-kubernetes-int-or-string: true
                              required:
                              - port
                              type: object
                            type: array
                            x-kubernetes-list-map-keys:
                            - port
                            - protocol
                            x-kubernetes-list-type: map
                          publishNotReadyAddresses:
                            description: publishNotReadyAddresses indicates that any
                              agent which deals with endpoints for this Service should
                              disregard any indications of ready/not-ready. The primary
                              use case for setting this field is for a StatefulSet's
                              Headless Service to propagate SRV DNS records for its
                              Pods for the purpose of peer discovery. The Kubernetes
                              controllers that generate Endpoints and EndpointSlice
                              resources for Services interpret this to mean that all
                              endpoints are considered "ready" even if the Pods themselves
                              are not. Agents which consume only Kubernetes generated
                              endpoints through the Endpoints or EndpointSlice resources
                              can safely assume this behavior.
                            type: boolean
                          selector:
                            additionalProperties:
                              type: string
                            description: 'Route service traffic to pods with label
                              keys and values matching this selector. If empty or
                              not present, the service is assumed to have an external
                              process managing its endpoints, which Kubernetes will
                              not modify. Only applies to types ClusterIP, NodePort,
                              and LoadBalancer. Ignored if type is ExternalName. More
                              info: https://kubernetes.io/docs/concepts/services-networking/service/'
                            type: object
                          sessionAffinity:
                            description: 'Supports "ClientIP" and "None". Used to
                              maintain session affinity. Enable client IP based session
                              affinity. Must be ClientIP or None. Defaults to None.
                              More info: https://kubernetes.io/docs/concepts/services-networking/service/#virtual-ips-and-service-proxies'
                            type: string
                          sessionAffinityConfig:
                            description: sessionAffinityConfig contains the configurations
                              of session affinity.
                            properties:
                              clientIP:
                                description: clientIP contains the configurations
                                  of Client IP based session affinity.
                                properties:
                                  timeoutSeconds:
                                    description: timeoutSeconds specifies the seconds
                                      of ClientIP type session sticky time. The value
                                      must be >0 && <=86400(for 1 day) if ServiceAffinity
                                      == "ClientIP". Default value is 10800(for 3
                                      hours).
                                    format: int32
                                    type: integer
                                type: object
                            type: object
                          topologyKeys:
                            description: topologyKeys is a preference-order list of
                              topology keys which implementations of services should
                              use to preferentially sort endpoints when accessing
                              this Service, it can not be used at the same time as
                              externalTrafficPolicy=Local. Topology keys must be valid
                              label keys and at most 16 keys may be specified. Endpoints
                              are chosen based on the first topology key with available
                              backends. If this field is specified and all entries
                              have no backends that match the topology of the client,
                              the service has no backends for that client and connections
                              should fail. The special value "*" may be used to mean
                              "any topology". This catch-all value, if used, only
                              makes sense as the last value in the list. If this is
                              not specified or empty, no topology constraints will
                              be applied. This field is alpha-level and is only honored
                              by servers that enable the ServiceTopology feature.
                              This field is deprecated and will be removed in a future
                              version.
                            items:
                              type: string
                            type: array
                          type:
                            description: 'type determines how the Service is exposed.
                              Defaults to ClusterIP. Valid options are ExternalName,
                              ClusterIP, NodePort, and LoadBalancer. "ClusterIP" allocates
                              a cluster-internal IP address for load-balancing to
                              endpoints. Endpoints are determined by the selector
                              or if that is not specified, by manual construction
                              of an Endpoints object or EndpointSlice objects. If
                              clusterIP is "None", no virtual IP is allocated and
                              the endpoints are published as a set of endpoints rather
                              than a virtual IP. "NodePort" builds on ClusterIP and
                              allocates a port on every node which routes to the same
                              endpoints as the clusterIP. "LoadBalancer" builds on
                              NodePort and creates an external load-balancer (if supported
                              in the current cloud) which routes to the same endpoints
                              as the clusterIP. "ExternalName" aliases this service
                              to the specified externalName. Several other fields
                              do not apply to ExternalName services. More info: https://kubernetes.io/docs/concepts/services-networking/service/#publishing-services-service-types'
                            type: string
                        type: object
                    type: object
                  tls:
                    description: TLS defines options for configuring TLS for HTTP.
                    properties:
                      certificate:
                        description: "Certificate is a reference to a Kubernetes secret
                          that contains the certificate and private key for enabling
                          TLS. The referenced secret should contain the following:
                          \n - `ca.crt`: The certificate authority (optional). - `tls.crt`:
                          The certificate (or a chain). - `tls.key`: The private key
                          to the first certificate in the certificate chain."
                        properties:
                          secretName:
                            description: SecretName is the name of the secret.
                            type: string
                        type: object
                      selfSignedCertificate:
                        description: SelfSignedCertificate allows configuring the
                          self-signed certificate generated by the operator.
                        properties:
                          disabled:
                            description: Disabled indicates that the provisioning
                              of the self-signed certifcate should be disabled.
                            type: boolean
                          subjectAltNames:
                            description: SubjectAlternativeNames is a list of SANs
                              to include in the generated HTTP TLS certificate.
                            items:
                              description: SubjectAlternativeName represents a SAN
                                entry in a x509 certificate.
                              properties:
                                dns:
                                  description: DNS is the DNS name of the subject.
                                  type: string
                                ip:
                                  description: IP is the IP address of the subject.
                                  type: string
                              type: object
                            type: array
                        type: object
                    type: object
                type: object
              image:
                description: Image is the Kibana Docker image to deploy.
                type: string
              podTemplate:
                description: PodTemplate provides customisation options (labels, annotations,
                  affinity rules, resource requests, and so on) for the Kibana pods
                type: object
                x-kubernetes-preserve-unknown-fields: true
              secureSettings:
                description: SecureSettings is a list of references to Kubernetes
                  secrets containing sensitive configuration options for Kibana.
                items:
                  description: SecretSource defines a data source based on a Kubernetes
                    Secret.
                  properties:
                    entries:
                      description: Entries define how to project each key-value pair
                        in the secret to filesystem paths. If not defined, all keys
                        will be projected to similarly named paths in the filesystem.
                        If defined, only the specified keys will be projected to the
                        corresponding paths.
                      items:
                        description: KeyToPath defines how to map a key in a Secret
                          object to a filesystem path.
                        properties:
                          key:
                            description: Key is the key contained in the secret.
                            type: string
                          path:
                            description: Path is the relative file path to map the
                              key to. Path must not be an absolute file path and must
                              not contain any ".." components.
                            type: string
                        required:
                        - key
                        type: object
                      type: array
                    secretName:
                      description: SecretName is the name of the secret.
                      type: string
                  required:
                  - secretName
                  type: object
                type: array
              serviceAccountName:
                description: ServiceAccountName is used to check access from the current
                  resource to a resource (eg. Elasticsearch) in a different namespace.
                  Can only be used if ECK is enforcing RBAC on references.
                type: string
              version:
                description: Version of Kibana.
                type: string
            required:
            - version
            type: object
          status:
            description: KibanaStatus defines the observed state of Kibana
            properties:
              associationStatus:
                description: AssociationStatus is the status of any auto-linking to
                  Elasticsearch clusters. This field is deprecated and will be removed
                  in a future release. Use ElasticsearchAssociationStatus instead.
                type: string
              availableNodes:
                description: AvailableNodes is the number of available replicas in
                  the deployment.
                format: int32
                type: integer
<<<<<<< HEAD
              count:
                description: Count corresponds to Scale.Status.Replicas, which is
                  the actual number of observed instances of the scaled object.
                format: int32
                type: integer
=======
              elasticsearchAssociationStatus:
                description: ElasticsearchAssociationStatus is the status of any auto-linking
                  to Elasticsearch clusters.
                type: string
              enterpriseSearchAssociationStatus:
                description: EnterpriseSearchAssociationStatus is the status of any
                  auto-linking to Enterprise Search.
                type: string
>>>>>>> f0763076
              health:
                description: Health of the deployment.
                type: string
              selector:
                description: Selector is the label selector used to find all pods.
                type: string
              version:
                description: 'Version of the stack resource currently running. During
                  version upgrades, multiple versions may run in parallel: this value
                  specifies the lowest version currently running.'
                type: string
            type: object
        type: object
    served: true
    storage: true
    subresources:
      scale:
        labelSelectorPath: .status.selector
        specReplicasPath: .spec.count
        statusReplicasPath: .status.count
      status: {}
  - additionalPrinterColumns:
    - jsonPath: .status.health
      name: health
      type: string
    - description: Available nodes
      jsonPath: .status.availableNodes
      name: nodes
      type: integer
    - description: Kibana version
      jsonPath: .spec.version
      name: version
      type: string
    - jsonPath: .metadata.creationTimestamp
      name: age
      type: date
    name: v1beta1
    schema:
      openAPIV3Schema:
        description: Kibana represents a Kibana resource in a Kubernetes cluster.
        properties:
          apiVersion:
            description: 'APIVersion defines the versioned schema of this representation
              of an object. Servers should convert recognized schemas to the latest
              internal value, and may reject unrecognized values. More info: https://git.k8s.io/community/contributors/devel/sig-architecture/api-conventions.md#resources'
            type: string
          kind:
            description: 'Kind is a string value representing the REST resource this
              object represents. Servers may infer this from the endpoint the client
              submits requests to. Cannot be updated. In CamelCase. More info: https://git.k8s.io/community/contributors/devel/sig-architecture/api-conventions.md#types-kinds'
            type: string
          metadata:
            type: object
          spec:
            description: KibanaSpec holds the specification of a Kibana instance.
            properties:
              config:
                description: 'Config holds the Kibana configuration. See: https://www.elastic.co/guide/en/kibana/current/settings.html'
                type: object
                x-kubernetes-preserve-unknown-fields: true
              count:
                description: Count of Kibana instances to deploy.
                format: int32
                type: integer
              elasticsearchRef:
                description: ElasticsearchRef is a reference to an Elasticsearch cluster
                  running in the same Kubernetes cluster.
                properties:
                  name:
                    description: Name of the Kubernetes object.
                    type: string
                  namespace:
                    description: Namespace of the Kubernetes object. If empty, defaults
                      to the current namespace.
                    type: string
                required:
                - name
                type: object
              http:
                description: HTTP holds the HTTP layer configuration for Kibana.
                properties:
                  service:
                    description: Service defines the template for the associated Kubernetes
                      Service object.
                    properties:
                      metadata:
                        description: ObjectMeta is the metadata of the service. The
                          name and namespace provided here are managed by ECK and
                          will be ignored.
                        properties:
                          annotations:
                            additionalProperties:
                              type: string
                            type: object
                          finalizers:
                            items:
                              type: string
                            type: array
                          labels:
                            additionalProperties:
                              type: string
                            type: object
                          name:
                            type: string
                          namespace:
                            type: string
                        type: object
                      spec:
                        description: Spec is the specification of the service.
                        properties:
                          allocateLoadBalancerNodePorts:
                            description: allocateLoadBalancerNodePorts defines if
                              NodePorts will be automatically allocated for services
                              with type LoadBalancer.  Default is "true". It may be
                              set to "false" if the cluster load-balancer does not
                              rely on NodePorts. allocateLoadBalancerNodePorts may
                              only be set for services with type LoadBalancer and
                              will be cleared if the type is changed to any other
                              type. This field is alpha-level and is only honored
                              by servers that enable the ServiceLBNodePortControl
                              feature.
                            type: boolean
                          clusterIP:
                            description: 'clusterIP is the IP address of the service
                              and is usually assigned randomly. If an address is specified
                              manually, is in-range (as per system configuration),
                              and is not in use, it will be allocated to the service;
                              otherwise creation of the service will fail. This field
                              may not be changed through updates unless the type field
                              is also being changed to ExternalName (which requires
                              this field to be blank) or the type field is being changed
                              from ExternalName (in which case this field may optionally
                              be specified, as describe above).  Valid values are
                              "None", empty string (""), or a valid IP address. Setting
                              this to "None" makes a "headless service" (no virtual
                              IP), which is useful when direct endpoint connections
                              are preferred and proxying is not required.  Only applies
                              to types ClusterIP, NodePort, and LoadBalancer. If this
                              field is specified when creating a Service of type ExternalName,
                              creation will fail. This field will be wiped when updating
                              a Service to type ExternalName. More info: https://kubernetes.io/docs/concepts/services-networking/service/#virtual-ips-and-service-proxies'
                            type: string
                          clusterIPs:
                            description: "ClusterIPs is a list of IP addresses assigned
                              to this service, and are usually assigned randomly.
                              \ If an address is specified manually, is in-range (as
                              per system configuration), and is not in use, it will
                              be allocated to the service; otherwise creation of the
                              service will fail. This field may not be changed through
                              updates unless the type field is also being changed
                              to ExternalName (which requires this field to be empty)
                              or the type field is being changed from ExternalName
                              (in which case this field may optionally be specified,
                              as describe above).  Valid values are \"None\", empty
                              string (\"\"), or a valid IP address.  Setting this
                              to \"None\" makes a \"headless service\" (no virtual
                              IP), which is useful when direct endpoint connections
                              are preferred and proxying is not required.  Only applies
                              to types ClusterIP, NodePort, and LoadBalancer. If this
                              field is specified when creating a Service of type ExternalName,
                              creation will fail. This field will be wiped when updating
                              a Service to type ExternalName.  If this field is not
                              specified, it will be initialized from the clusterIP
                              field.  If this field is specified, clients must ensure
                              that clusterIPs[0] and clusterIP have the same value.
                              \n Unless the \"IPv6DualStack\" feature gate is enabled,
                              this field is limited to one value, which must be the
                              same as the clusterIP field.  If the feature gate is
                              enabled, this field may hold a maximum of two entries
                              (dual-stack IPs, in either order).  These IPs must correspond
                              to the values of the ipFamilies field. Both clusterIPs
                              and ipFamilies are governed by the ipFamilyPolicy field.
                              More info: https://kubernetes.io/docs/concepts/services-networking/service/#virtual-ips-and-service-proxies"
                            items:
                              type: string
                            type: array
                            x-kubernetes-list-type: atomic
                          externalIPs:
                            description: externalIPs is a list of IP addresses for
                              which nodes in the cluster will also accept traffic
                              for this service.  These IPs are not managed by Kubernetes.  The
                              user is responsible for ensuring that traffic arrives
                              at a node with this IP.  A common example is external
                              load-balancers that are not part of the Kubernetes system.
                            items:
                              type: string
                            type: array
                          externalName:
                            description: externalName is the external reference that
                              discovery mechanisms will return as an alias for this
                              service (e.g. a DNS CNAME record). No proxying will
                              be involved.  Must be a lowercase RFC-1123 hostname
                              (https://tools.ietf.org/html/rfc1123) and requires `type`
                              to be "ExternalName".
                            type: string
                          externalTrafficPolicy:
                            description: externalTrafficPolicy denotes if this Service
                              desires to route external traffic to node-local or cluster-wide
                              endpoints. "Local" preserves the client source IP and
                              avoids a second hop for LoadBalancer and Nodeport type
                              services, but risks potentially imbalanced traffic spreading.
                              "Cluster" obscures the client source IP and may cause
                              a second hop to another node, but should have good overall
                              load-spreading.
                            type: string
                          healthCheckNodePort:
                            description: healthCheckNodePort specifies the healthcheck
                              nodePort for the service. This only applies when type
                              is set to LoadBalancer and externalTrafficPolicy is
                              set to Local. If a value is specified, is in-range,
                              and is not in use, it will be used.  If not specified,
                              a value will be automatically allocated.  External systems
                              (e.g. load-balancers) can use this port to determine
                              if a given node holds endpoints for this service or
                              not.  If this field is specified when creating a Service
                              which does not need it, creation will fail. This field
                              will be wiped when updating a Service to no longer need
                              it (e.g. changing type).
                            format: int32
                            type: integer
                          internalTrafficPolicy:
                            description: InternalTrafficPolicy specifies if the cluster
                              internal traffic should be routed to all endpoints or
                              node-local endpoints only. "Cluster" routes internal
                              traffic to a Service to all endpoints. "Local" routes
                              traffic to node-local endpoints only, traffic is dropped
                              if no node-local endpoints are ready. The default value
                              is "Cluster".
                            type: string
                          ipFamilies:
                            description: "IPFamilies is a list of IP families (e.g.
                              IPv4, IPv6) assigned to this service, and is gated by
                              the \"IPv6DualStack\" feature gate.  This field is usually
                              assigned automatically based on cluster configuration
                              and the ipFamilyPolicy field. If this field is specified
                              manually, the requested family is available in the cluster,
                              and ipFamilyPolicy allows it, it will be used; otherwise
                              creation of the service will fail.  This field is conditionally
                              mutable: it allows for adding or removing a secondary
                              IP family, but it does not allow changing the primary
                              IP family of the Service.  Valid values are \"IPv4\"
                              and \"IPv6\".  This field only applies to Services of
                              types ClusterIP, NodePort, and LoadBalancer, and does
                              apply to \"headless\" services.  This field will be
                              wiped when updating a Service to type ExternalName.
                              \n This field may hold a maximum of two entries (dual-stack
                              families, in either order).  These families must correspond
                              to the values of the clusterIPs field, if specified.
                              Both clusterIPs and ipFamilies are governed by the ipFamilyPolicy
                              field."
                            items:
                              description: IPFamily represents the IP Family (IPv4
                                or IPv6). This type is used to express the family
                                of an IP expressed by a type (e.g. service.spec.ipFamilies).
                              type: string
                            type: array
                            x-kubernetes-list-type: atomic
                          ipFamilyPolicy:
                            description: IPFamilyPolicy represents the dual-stack-ness
                              requested or required by this Service, and is gated
                              by the "IPv6DualStack" feature gate.  If there is no
                              value provided, then this field will be set to SingleStack.
                              Services can be "SingleStack" (a single IP family),
                              "PreferDualStack" (two IP families on dual-stack configured
                              clusters or a single IP family on single-stack clusters),
                              or "RequireDualStack" (two IP families on dual-stack
                              configured clusters, otherwise fail). The ipFamilies
                              and clusterIPs fields depend on the value of this field.  This
                              field will be wiped when updating a service to type
                              ExternalName.
                            type: string
                          loadBalancerClass:
                            description: loadBalancerClass is the class of the load
                              balancer implementation this Service belongs to. If
                              specified, the value of this field must be a label-style
                              identifier, with an optional prefix, e.g. "internal-vip"
                              or "example.com/internal-vip". Unprefixed names are
                              reserved for end-users. This field can only be set when
                              the Service type is 'LoadBalancer'. If not set, the
                              default load balancer implementation is used, today
                              this is typically done through the cloud provider integration,
                              but should apply for any default implementation. If
                              set, it is assumed that a load balancer implementation
                              is watching for Services with a matching class. Any
                              default load balancer implementation (e.g. cloud providers)
                              should ignore Services that set this field. This field
                              can only be set when creating or updating a Service
                              to type 'LoadBalancer'. Once set, it can not be changed.
                              This field will be wiped when a service is updated to
                              a non 'LoadBalancer' type.
                            type: string
                          loadBalancerIP:
                            description: 'Only applies to Service Type: LoadBalancer
                              LoadBalancer will get created with the IP specified
                              in this field. This feature depends on whether the underlying
                              cloud-provider supports specifying the loadBalancerIP
                              when a load balancer is created. This field will be
                              ignored if the cloud-provider does not support the feature.'
                            type: string
                          loadBalancerSourceRanges:
                            description: 'If specified and supported by the platform,
                              this will restrict traffic through the cloud-provider
                              load-balancer will be restricted to the specified client
                              IPs. This field will be ignored if the cloud-provider
                              does not support the feature." More info: https://kubernetes.io/docs/tasks/access-application-cluster/configure-cloud-provider-firewall/'
                            items:
                              type: string
                            type: array
                          ports:
                            description: 'The list of ports that are exposed by this
                              service. More info: https://kubernetes.io/docs/concepts/services-networking/service/#virtual-ips-and-service-proxies'
                            items:
                              description: ServicePort contains information on service's
                                port.
                              properties:
                                appProtocol:
                                  description: The application protocol for this port.
                                    This field follows standard Kubernetes label syntax.
                                    Un-prefixed names are reserved for IANA standard
                                    service names (as per RFC-6335 and http://www.iana.org/assignments/service-names).
                                    Non-standard protocols should use prefixed names
                                    such as mycompany.com/my-custom-protocol. This
                                    is a beta field that is guarded by the ServiceAppProtocol
                                    feature gate and enabled by default.
                                  type: string
                                name:
                                  description: The name of this port within the service.
                                    This must be a DNS_LABEL. All ports within a ServiceSpec
                                    must have unique names. When considering the endpoints
                                    for a Service, this must match the 'name' field
                                    in the EndpointPort. Optional if only one ServicePort
                                    is defined on this service.
                                  type: string
                                nodePort:
                                  description: 'The port on each node on which this
                                    service is exposed when type is NodePort or LoadBalancer.  Usually
                                    assigned by the system. If a value is specified,
                                    in-range, and not in use it will be used, otherwise
                                    the operation will fail.  If not specified, a
                                    port will be allocated if this Service requires
                                    one.  If this field is specified when creating
                                    a Service which does not need it, creation will
                                    fail. This field will be wiped when updating a
                                    Service to no longer need it (e.g. changing type
                                    from NodePort to ClusterIP). More info: https://kubernetes.io/docs/concepts/services-networking/service/#type-nodeport'
                                  format: int32
                                  type: integer
                                port:
                                  description: The port that will be exposed by this
                                    service.
                                  format: int32
                                  type: integer
                                protocol:
                                  default: TCP
                                  description: The IP protocol for this port. Supports
                                    "TCP", "UDP", and "SCTP". Default is TCP.
                                  type: string
                                targetPort:
                                  anyOf:
                                  - type: integer
                                  - type: string
                                  description: 'Number or name of the port to access
                                    on the pods targeted by the service. Number must
                                    be in the range 1 to 65535. Name must be an IANA_SVC_NAME.
                                    If this is a string, it will be looked up as a
                                    named port in the target Pod''s container ports.
                                    If this is not specified, the value of the ''port''
                                    field is used (an identity map). This field is
                                    ignored for services with clusterIP=None, and
                                    should be omitted or set equal to the ''port''
                                    field. More info: https://kubernetes.io/docs/concepts/services-networking/service/#defining-a-service'
                                  x-kubernetes-int-or-string: true
                              required:
                              - port
                              type: object
                            type: array
                            x-kubernetes-list-map-keys:
                            - port
                            - protocol
                            x-kubernetes-list-type: map
                          publishNotReadyAddresses:
                            description: publishNotReadyAddresses indicates that any
                              agent which deals with endpoints for this Service should
                              disregard any indications of ready/not-ready. The primary
                              use case for setting this field is for a StatefulSet's
                              Headless Service to propagate SRV DNS records for its
                              Pods for the purpose of peer discovery. The Kubernetes
                              controllers that generate Endpoints and EndpointSlice
                              resources for Services interpret this to mean that all
                              endpoints are considered "ready" even if the Pods themselves
                              are not. Agents which consume only Kubernetes generated
                              endpoints through the Endpoints or EndpointSlice resources
                              can safely assume this behavior.
                            type: boolean
                          selector:
                            additionalProperties:
                              type: string
                            description: 'Route service traffic to pods with label
                              keys and values matching this selector. If empty or
                              not present, the service is assumed to have an external
                              process managing its endpoints, which Kubernetes will
                              not modify. Only applies to types ClusterIP, NodePort,
                              and LoadBalancer. Ignored if type is ExternalName. More
                              info: https://kubernetes.io/docs/concepts/services-networking/service/'
                            type: object
                          sessionAffinity:
                            description: 'Supports "ClientIP" and "None". Used to
                              maintain session affinity. Enable client IP based session
                              affinity. Must be ClientIP or None. Defaults to None.
                              More info: https://kubernetes.io/docs/concepts/services-networking/service/#virtual-ips-and-service-proxies'
                            type: string
                          sessionAffinityConfig:
                            description: sessionAffinityConfig contains the configurations
                              of session affinity.
                            properties:
                              clientIP:
                                description: clientIP contains the configurations
                                  of Client IP based session affinity.
                                properties:
                                  timeoutSeconds:
                                    description: timeoutSeconds specifies the seconds
                                      of ClientIP type session sticky time. The value
                                      must be >0 && <=86400(for 1 day) if ServiceAffinity
                                      == "ClientIP". Default value is 10800(for 3
                                      hours).
                                    format: int32
                                    type: integer
                                type: object
                            type: object
                          topologyKeys:
                            description: topologyKeys is a preference-order list of
                              topology keys which implementations of services should
                              use to preferentially sort endpoints when accessing
                              this Service, it can not be used at the same time as
                              externalTrafficPolicy=Local. Topology keys must be valid
                              label keys and at most 16 keys may be specified. Endpoints
                              are chosen based on the first topology key with available
                              backends. If this field is specified and all entries
                              have no backends that match the topology of the client,
                              the service has no backends for that client and connections
                              should fail. The special value "*" may be used to mean
                              "any topology". This catch-all value, if used, only
                              makes sense as the last value in the list. If this is
                              not specified or empty, no topology constraints will
                              be applied. This field is alpha-level and is only honored
                              by servers that enable the ServiceTopology feature.
                              This field is deprecated and will be removed in a future
                              version.
                            items:
                              type: string
                            type: array
                          type:
                            description: 'type determines how the Service is exposed.
                              Defaults to ClusterIP. Valid options are ExternalName,
                              ClusterIP, NodePort, and LoadBalancer. "ClusterIP" allocates
                              a cluster-internal IP address for load-balancing to
                              endpoints. Endpoints are determined by the selector
                              or if that is not specified, by manual construction
                              of an Endpoints object or EndpointSlice objects. If
                              clusterIP is "None", no virtual IP is allocated and
                              the endpoints are published as a set of endpoints rather
                              than a virtual IP. "NodePort" builds on ClusterIP and
                              allocates a port on every node which routes to the same
                              endpoints as the clusterIP. "LoadBalancer" builds on
                              NodePort and creates an external load-balancer (if supported
                              in the current cloud) which routes to the same endpoints
                              as the clusterIP. "ExternalName" aliases this service
                              to the specified externalName. Several other fields
                              do not apply to ExternalName services. More info: https://kubernetes.io/docs/concepts/services-networking/service/#publishing-services-service-types'
                            type: string
                        type: object
                    type: object
                  tls:
                    description: TLS defines options for configuring TLS for HTTP.
                    properties:
                      certificate:
                        description: "Certificate is a reference to a Kubernetes secret
                          that contains the certificate and private key for enabling
                          TLS. The referenced secret should contain the following:
                          \n - `ca.crt`: The certificate authority (optional). - `tls.crt`:
                          The certificate (or a chain). - `tls.key`: The private key
                          to the first certificate in the certificate chain."
                        properties:
                          secretName:
                            description: SecretName is the name of the secret.
                            type: string
                        type: object
                      selfSignedCertificate:
                        description: SelfSignedCertificate allows configuring the
                          self-signed certificate generated by the operator.
                        properties:
                          disabled:
                            description: Disabled indicates that the provisioning
                              of the self-signed certifcate should be disabled.
                            type: boolean
                          subjectAltNames:
                            description: SubjectAlternativeNames is a list of SANs
                              to include in the generated HTTP TLS certificate.
                            items:
                              description: SubjectAlternativeName represents a SAN
                                entry in a x509 certificate.
                              properties:
                                dns:
                                  description: DNS is the DNS name of the subject.
                                  type: string
                                ip:
                                  description: IP is the IP address of the subject.
                                  type: string
                              type: object
                            type: array
                        type: object
                    type: object
                type: object
              image:
                description: Image is the Kibana Docker image to deploy.
                type: string
              podTemplate:
                description: PodTemplate provides customisation options (labels, annotations,
                  affinity rules, resource requests, and so on) for the Kibana pods
                type: object
                x-kubernetes-preserve-unknown-fields: true
              secureSettings:
                description: SecureSettings is a list of references to Kubernetes
                  secrets containing sensitive configuration options for Kibana.
                items:
                  description: SecretSource defines a data source based on a Kubernetes
                    Secret.
                  properties:
                    entries:
                      description: Entries define how to project each key-value pair
                        in the secret to filesystem paths. If not defined, all keys
                        will be projected to similarly named paths in the filesystem.
                        If defined, only the specified keys will be projected to the
                        corresponding paths.
                      items:
                        description: KeyToPath defines how to map a key in a Secret
                          object to a filesystem path.
                        properties:
                          key:
                            description: Key is the key contained in the secret.
                            type: string
                          path:
                            description: Path is the relative file path to map the
                              key to. Path must not be an absolute file path and must
                              not contain any ".." components.
                            type: string
                        required:
                        - key
                        type: object
                      type: array
                    secretName:
                      description: SecretName is the name of the secret.
                      type: string
                  required:
                  - secretName
                  type: object
                type: array
              version:
                description: Version of Kibana.
                type: string
            type: object
          status:
            description: KibanaStatus defines the observed state of Kibana
            properties:
              associationStatus:
                description: AssociationStatus is the status of an association resource.
                type: string
              availableNodes:
                format: int32
                type: integer
              health:
                description: KibanaHealth expresses the status of the Kibana instances.
                type: string
            type: object
        type: object
    served: true
    storage: false
    subresources:
      status: {}
status:
  acceptedNames:
    kind: ""
    plural: ""
  conditions: []
  storedVersions: []
{{- end }}<|MERGE_RESOLUTION|>--- conflicted
+++ resolved
@@ -6848,13 +6848,11 @@
                   the deployment.
                 format: int32
                 type: integer
-<<<<<<< HEAD
               count:
                 description: Count corresponds to Scale.Status.Replicas, which is
                   the actual number of observed instances of the scaled object.
                 format: int32
                 type: integer
-=======
               elasticsearchAssociationStatus:
                 description: ElasticsearchAssociationStatus is the status of any auto-linking
                   to Elasticsearch clusters.
@@ -6863,7 +6861,6 @@
                 description: EnterpriseSearchAssociationStatus is the status of any
                   auto-linking to Enterprise Search.
                 type: string
->>>>>>> f0763076
               health:
                 description: Health of the deployment.
                 type: string
