--- conflicted
+++ resolved
@@ -56,13 +56,11 @@
   - apiGroups: ["logstash.k8s.elastic.co"]
     resources: ["logstashes"]
     verbs: ["get", "list", "watch"]
-<<<<<<< HEAD
+  - apiGroups: ["autoops.k8s.elastic.co"]
+    resources: ["autoopsagentpolicies"]
+    verbs: ["get", "list", "watch"]
   - apiGroups: ["packageregistry.k8s.elastic.co"]
     resources: ["packageregistries"]
-=======
-  - apiGroups: ["autoops.k8s.elastic.co"]
-    resources: ["autoopsagentpolicies"]
->>>>>>> 220d5fd9
     verbs: ["get", "list", "watch"]
 ---
 apiVersion: rbac.authorization.k8s.io/v1
@@ -104,13 +102,11 @@
   - apiGroups: ["logstash.k8s.elastic.co"]
     resources: ["logstashes"]
     verbs: ["create", "delete", "deletecollection", "patch", "update"]
-<<<<<<< HEAD
+  - apiGroups: ["autoops.k8s.elastic.co"]
+    resources: ["autoopsagentpolicies"]
+    verbs: ["create", "delete", "deletecollection", "patch", "update"]
   - apiGroups: ["packageregistry.k8s.elastic.co"]
     resources: ["packageregistries"]
-=======
-  - apiGroups: ["autoops.k8s.elastic.co"]
-    resources: ["autoopsagentpolicies"]
->>>>>>> 220d5fd9
     verbs: ["create", "delete", "deletecollection", "patch", "update"]
 {{- if .Values.config.metrics.secureMode.enabled }}
 ---
