---
apiVersion: v1
kind: ConfigMap
metadata:
  name: {{ include "eck-operator.fullname" . }}
  namespace: {{ .Release.Namespace }}
  labels:
    {{- include "eck-operator.labels" . | nindent 4 }}
data:
  eck.yaml: |-
    log-verbosity: {{ int .Values.config.logVerbosity }}
    metrics-port: {{ int .Values.config.metricsPort }}
    container-registry: {{ .Values.config.containerRegistry }}
    max-concurrent-reconciles: {{ int .Values.config.maxConcurrentReconciles }}
    ca-cert-validity: {{ .Values.config.caValidity }}
    ca-cert-rotate-before: {{ .Values.config.caRotateBefore }}
    cert-validity: {{ .Values.config.certificatesValidity }}
    cert-rotate-before: {{ .Values.config.certificatesRotateBefore }}
<<<<<<< HEAD
    set-default-security-context: {{ .Values.config.setDefaultSecurityContext }}
    kube-client-timeout: {{ .Values.config.kubeClientTimeout }}
    elasticsearch-client-timeout: {{ .Values.config.elasticsearchClientTimeout }}
=======
>>>>>>> cdbed5d3
    disable-telemetry: {{ .Values.telemetry.disabled }}
    set-default-security-context: {{ .Values.config.setDefaultSecurityContext }}
    validate-storage-class: {{ .Values.config.validateStorageClass }}
    {{- if .Values.tracing.enabled }}
    enable-tracing: true
    {{- end }}
    {{- if .Values.refs.enforceRBAC }}
    enforce-rbac-on-refs: true
    {{- end }}
    enable-webhook: {{ .Values.webhook.enabled }}
    {{- if .Values.webhook.enabled }}
    webhook-name: {{ .Values.webhook.name }}
      {{- if not .Values.webhook.manageCerts }}
    manage-webhook-certs: false
    webhook-cert-dir: {{ .Values.webhook.certsDir }}
      {{- end }}
    {{- end }}
    {{- if .Values.managedNamespaces }}
    namespaces: [{{ join "," .Values.managedNamespaces  }}]
    {{- end }}<|MERGE_RESOLUTION|>--- conflicted
+++ resolved
@@ -16,14 +16,10 @@
     ca-cert-rotate-before: {{ .Values.config.caRotateBefore }}
     cert-validity: {{ .Values.config.certificatesValidity }}
     cert-rotate-before: {{ .Values.config.certificatesRotateBefore }}
-<<<<<<< HEAD
     set-default-security-context: {{ .Values.config.setDefaultSecurityContext }}
     kube-client-timeout: {{ .Values.config.kubeClientTimeout }}
     elasticsearch-client-timeout: {{ .Values.config.elasticsearchClientTimeout }}
-=======
->>>>>>> cdbed5d3
     disable-telemetry: {{ .Values.telemetry.disabled }}
-    set-default-security-context: {{ .Values.config.setDefaultSecurityContext }}
     validate-storage-class: {{ .Values.config.validateStorageClass }}
     {{- if .Values.tracing.enabled }}
     enable-tracing: true
