---
apiVersion: v1
kind: ConfigMap
metadata:
  name: {{ include "eck-operator.fullname" . }}
  namespace: {{ .Release.Namespace }}
  labels:
    {{- include "eck-operator.labels" . | nindent 4 }}
data:
  eck.yaml: |-
    log-verbosity: {{ int .Values.config.logVerbosity }}
    metrics-port: {{ int .Values.config.metricsPort }}
    container-registry: {{ .Values.config.containerRegistry }}
    max-concurrent-reconciles: {{ int .Values.config.maxConcurrentReconciles }}
    ca-cert-validity: {{ .Values.config.caValidity }}
    ca-cert-rotate-before: {{ .Values.config.caRotateBefore }}
    cert-validity: {{ .Values.config.certificatesValidity }}
    cert-rotate-before: {{ .Values.config.certificatesRotateBefore }}
    set-default-security-context: {{ .Values.config.setDefaultSecurityContext }}
<<<<<<< HEAD
    validate-storage-class: {{ .Values.config.validateStorageClass }}
=======
    disable-telemetry: {{ .Values.telemetry.disabled }}
>>>>>>> 17fdf965
    {{- if .Values.tracing.enabled }}
    enable-tracing: true
    {{- end }}
    {{- if .Values.refs.enforceRBAC }}
    enforce-rbac-on-refs: true
    {{- end }}
    enable-webhook: {{ .Values.webhook.enabled }}
    {{- if .Values.webhook.enabled }}
    webhook-name: {{ .Values.webhook.name }}
      {{- if not .Values.webhook.manageCerts }}
    manage-webhook-certs: false
    webhook-cert-dir: {{ .Values.webhook.certsDir }}
      {{- end }}
    {{- end }}
    {{- if .Values.managedNamespaces }}
    namespaces: [{{ join "," .Values.managedNamespaces  }}]
    {{- end }}<|MERGE_RESOLUTION|>--- conflicted
+++ resolved
@@ -16,12 +16,9 @@
     ca-cert-rotate-before: {{ .Values.config.caRotateBefore }}
     cert-validity: {{ .Values.config.certificatesValidity }}
     cert-rotate-before: {{ .Values.config.certificatesRotateBefore }}
+    disable-telemetry: {{ .Values.telemetry.disabled }}
     set-default-security-context: {{ .Values.config.setDefaultSecurityContext }}
-<<<<<<< HEAD
     validate-storage-class: {{ .Values.config.validateStorageClass }}
-=======
-    disable-telemetry: {{ .Values.telemetry.disabled }}
->>>>>>> 17fdf965
     {{- if .Values.tracing.enabled }}
     enable-tracing: true
     {{- end }}
