# nameOverride is the short name for the deployment. Leave empty to let Helm generate a name using chart values.
nameOverride: "elastic-operator"

# fullnameOverride is the full name for the deployment. Leave empty to let Helm generate a name using chart values.
fullnameOverride: "elastic-operator"

# managedNamespaces is the set of namespaces that the operator manages. Leave empty to manage all namespaces.
managedNamespaces: []

# installCRDs determines whether Custom Resource Definitions (CRD) are installed by the chart.
# Note that CRDs are global resources and require cluster admin privileges to install.
# If you are sharing a cluster with other users who may want to install ECK on their own namespaces, setting this to true can have unintended consequences.
# 1. Upgrades will overwrite the global CRDs and could disrupt the other users of ECK who may be running a different version.
# 2. Uninstalling the chart will delete the CRDs and potentially cause Elastic resources deployed by other users to be removed as well.
installCRDs: true

# replicaCount is the number of operator pods to run.
replicaCount: 1

image:
  # repository is the container image prefixed by the registry name.
  repository: docker.elastic.co/eck/eck-operator
  # pullPolicy is the container image pull policy.
  pullPolicy: IfNotPresent
  # tag is the container image tag. If not defined, defaults to chart appVersion.
  tag: null

# priorityClassName defines the PriorityClass to be used by the operator pods.
priorityClassName: ""

# imagePullSecrets defines the secrets to use when pulling the operator container image.
imagePullSecrets: []

# resources define the container resource limits for the operator.
resources:
  limits:
    cpu: 1
    memory: 1Gi
  requests:
    cpu: 100m
    memory: 150Mi

# podAnnotations define the annotations that should be added to the operator pod.
podAnnotations: {}

## podLabels define additional labels that should be added to the operator pod.
podLabels: {}

# podSecurityContext defines the pod security context for the operator pod.
podSecurityContext:
  runAsNonRoot: true

# securityContext defines the security context of the operator container.
securityContext:
  allowPrivilegeEscalation: false
  capabilities:
    drop:
      - ALL
  readOnlyRootFilesystem: true
  runAsNonRoot: true

# nodeSelector defines the node selector for the operator pod.
nodeSelector: {}

# tolerations defines the node tolerations for the operator pod.
tolerations: []

# affinity defines the node affinity rules for the operator pod.
affinity: {}

# podDisruptionBudget configures the minimum or the maxium available pods for voluntary disruptions,
# set to either an integer (e.g. 1) or a percentage value (e.g. 25%).
podDisruptionBudget:
  enabled: false
  minAvailable: 1
  # maxUnavailable: 3

# additional environment variables for the operator container.
env: []

# additional volume mounts for the operator container.
volumeMounts: []

# additional volumes to add to the operator pod.
volumes: []

# createClusterScopedResources determines whether cluster-scoped resources (ClusterRoles, ClusterRoleBindings) should be created.
createClusterScopedResources: true

serviceAccount:
  # create specifies whether a service account should be created for the operator.
  create: true
  # annotations to add to the service account
  annotations: {}
  # name of the service account to use. If not set and create is true, a name is generated using the fullname template.
  name: ""

tracing:
  # enabled specifies whether APM tracing is enabled for the operator.
  enabled: false
  # config is a map of APM Server configuration variables that should be set in the environment.
  config:
    ELASTIC_APM_SERVER_URL: http://localhost:8200
    ELASTIC_APM_SERVER_TIMEOUT: 30s

refs:
  # enforceRBAC specifies whether RBAC should be enforced for cross-namespace associations between resources.
  enforceRBAC: false

webhook:
  # enabled determines whether the webhook is installed.
  enabled: true
  # caBundle is the PEM-encoded CA trust bundle for the webhook certificate. Only required if manageCerts is false and certManagerCert is null.
  caBundle: Cg==
  # certManagerCert is the name of the cert-manager certificate to use with the webhook.
  certManagerCert: null
  # certsDir is the directory to mount the certificates.
  certsDir: "/tmp/k8s-webhook-server/serving-certs"
  # failurePolicy of the webhook.
  failurePolicy: Ignore
  # manageCerts determines whether the operator manages the webhook certificates automatically.
  manageCerts: true
  # namespaceSelector corresponds to the namespaceSelector property of the webhook.
  # Setting this restricts the webhook to act only on objects submitted to namespaces that match the selector.
  namespaceSelector: {}
  # objectSelector corresponds to the objectSelector property of the webhook.
  # Setting this restricts the webhook to act only on objects that match the selector.
  objectSelector: {}
  # HostNetwork allows a Pod to use the Node network namespace.
  # This is required to allow for communication with the kube API when using some alternate CNIs in conjunction with webhook enabled.
  # CAUTION: Proceed at your own risk. This setting has security concerns such as allowing malicious users to access workloads running on the host.
  hostNetwork: false
<<<<<<< HEAD
  # Used in conjunction with HostNetwork to prevent port clashes.
  webhookPort: 9443
=======
>>>>>>> ae88fe16

softMultiTenancy:
  # enabled determines whether the operator is installed with soft multi-tenancy extensions.
  # This requires network policies to be enabled on the Kubernetes cluster.
  enabled: false

# kubeAPIServerIP is required when softMultiTenancy is enabled.
kubeAPIServerIP: null

telemetry:
  # disabled determines whether the operator periodically updates ECK telemetry data for Kibana to consume.
  disabled: false
  # distributionChannel denotes which distribution channel was used to install the operator.
  distributionChannel: "helm"

# config values for the operator.
config:
  # logVerbosity defines the logging level. Valid values are as follows:
  # -2: Errors only
  # -1: Errors and warnings
  #  0: Errors, warnings, and information
  #  number greater than 0: Errors, warnings, information, and debug details.
  logVerbosity: "0"

  # metricsPort defines the port to expose operator metrics. Set to 0 to disable metrics reporting.
  metricsPort: "0"

  # containerRegistry to use for pulling Elasticsearch and other application container images.
  containerRegistry: docker.elastic.co

  # containerSuffix suffix to be appended to container images by default. Cannot be combined with -ubiOnly flag
  # containerSuffix: ""

  # maxConcurrentReconciles is the number of concurrent reconciliation operations to perform per controller.
  maxConcurrentReconciles: "3"

  # caValidity defines the validity period of the CA certificates generated by the operator.
  caValidity: 8760h

  # caRotateBefore defines when to rotate a CA certificate that is due to expire.
  caRotateBefore: 24h

  # certificatesValidity defines the validity period of certificates generated by the operator.
  certificatesValidity: 8760h

  # certificatesRotateBefore defines when to rotate a certificate that is due to expire.
  certificatesRotateBefore: 24h

  # exposedNodeLabels is an array of regular expressions of node labels which are allowed to be copied as annotations on Elasticsearch Pods.
  exposedNodeLabels: [ "topology.kubernetes.io/.*", "failure-domain.beta.kubernetes.io/.*" ]

  # setDefaultSecurityContext determines whether a default security context is set on application containers created by the operator.
  # *note* that the default option now is "auto-detect" to attempt to set this properly automatically when both running
  # in an openshift cluster, and a standard kubernetes cluster.  Valid values are as follows:
  # "auto-detect" : auto detect
  # "true"        : set pod security context when creating resources.
  # "false"       : do not set pod security context when creating resources.
  setDefaultSecurityContext: "auto-detect"

  # kubeClientTimeout sets the request timeout for Kubernetes API calls made by the operator.
  kubeClientTimeout: 60s

  # elasticsearchClientTimeout sets the request timeout for Elasticsearch API calls made by the operator.
  elasticsearchClientTimeout: 180s

  # validateStorageClass specifies whether storage classes volume expansion support should be verified.
  # Can be disabled if cluster-wide storage class RBAC access is not available.
  validateStorageClass: true

  # enableLeaderElection specifies whether leader election should be enabled
  enableLeaderElection: true

  # Interval between observations of Elasticsearch health, non-positive values disable asynchronous observation.
  elasticsearchObservationInterval: 10s

# Prometheus PodMonitor configuration
# Reference: https://github.com/prometheus-operator/prometheus-operator/blob/master/Documentation/api.md#podmonitor
podMonitor:

  # enabled determines whether a podMonitor should deployed to scrape the eck metrics.
  # This requires the prometheus operator and the config.metricsPort not to be 0
  enabled: false

  # labels adds additional labels to the podMonitor
  labels: {}

  # annotations adds additional annotations to the podMonitor
  annotations: {}

  # namespace determines in which namespace the podMonitor will be deployed.
  # If not set the podMonitor will be created in the namespace where the Helm release is installed into
  # namespace: monitoring

  # interval specifies the interval at which metrics should be scraped
  interval: 5m

  # scrapeTimeout specifies the timeout after which the scrape is ended
  scrapeTimeout: 30s

  # podTargetLabels transfers labels on the Kubernetes Pod onto the target.
  podTargetLabels: []

  # podMetricsEndpointConfig allows to add an extended configuration to the podMonitor
  podMetricsEndpointConfig: {}
  # honorTimestamps: true

# Globals meant for internal use only
global:
  # manifestGen specifies whether the chart is running under manifest generator. 
  # This is used for tasks specific to generating the all-in-one.yaml file.
  manifestGen: false
  # createOperatorNamespace defines whether the operator namespace manifest should be generated when in manifestGen mode.
  # Usually we do want that to happen (e.g. all-in-one.yaml) but, sometimes we don't (e.g. E2E tests). 
  createOperatorNamespace: true
  # kubeVersion is the effective Kubernetes version we target when generating the all-in-one.yaml.
  kubeVersion: 1.21.0<|MERGE_RESOLUTION|>--- conflicted
+++ resolved
@@ -130,11 +130,8 @@
   # This is required to allow for communication with the kube API when using some alternate CNIs in conjunction with webhook enabled.
   # CAUTION: Proceed at your own risk. This setting has security concerns such as allowing malicious users to access workloads running on the host.
   hostNetwork: false
-<<<<<<< HEAD
   # Used in conjunction with HostNetwork to prevent port clashes.
   webhookPort: 9443
-=======
->>>>>>> ae88fe16
 
 softMultiTenancy:
   # enabled determines whether the operator is installed with soft multi-tenancy extensions.
