# nameOverride is the short name for the deployment. Leave empty to let Helm generate a name using chart values.
nameOverride: "elastic-operator"

# fullnameOverride is the full name for the deployment. Leave empty to let Helm generate a name using chart values.
fullnameOverride: "elastic-operator"

# managedNamespaces is the set of namespaces that the operator manages. Leave empty to manage all namespaces.
managedNamespaces: []

# installCRDs determines whether Custom Resource Definitions (CRD) are installed by the chart.
# Note that CRDs are global resources and require cluster admin privileges to install. 
# If you are sharing a cluster with other users who may want to install ECK on their own namespaces, setting this to true can have unintended consequences.
# 1. Upgrades will overwrite the global CRDs and could disrupt the other users of ECK who may be running a different version.
# 2. Uninstalling the chart will delete the CRDs and potentially cause Elastic resources deployed by other users to be removed as well.
installCRDs: true

# replicaCount is the number of operator pods to run.
replicaCount: 1

image:
  # repository is the container image prefixed by the registry name.
  repository: docker.elastic.co/eck/eck-operator
  # pullPolicy is the container image pull policy.
  pullPolicy: IfNotPresent
  # tag is the container image tag. If not defined, defaults to chart appVersion.
  tag: null

# imagePullSecrets defines the secrets to use when pulling the operator container image.
imagePullSecrets: []

# resources define the container resource limits for the operator.
resources:
  limits:
    cpu: 1
    memory: 512Mi
  requests:
    cpu: 100m
    memory: 150Mi

# podAnnotations define the annotations that should be added to the operator pod. 
podAnnotations: {}

# podSecurityContext defines the pod security context for the operator pod.
podSecurityContext: 
  runAsNonRoot: true 

# securityContext defines the security context of the operator container.
securityContext: {} 

# nodeSelector defines the node selector for the operator pod.
nodeSelector: {}

# tolerations defines the node tolerations for the operator pod.
tolerations: []

# affinity defines the node affinity rules for the operator pod.
affinity: {} 

# createClusterScopedResources determines whether cluster-scoped resources (ClusterRoles, ClusterRoleBindings) should be created.
createClusterScopedResources: true

serviceAccount:
  # create specifies whether a service account should be created for the operator.
  create: true
  # annotations to add to the service account
  annotations: {}
  # name of the service account to use. If not set and create is true, a name is generated using the fullname template.
  name: ""

tracing:
  # enabled specifies whether APM tracing is enabled for the operator.
  enabled: false
  # config is a map of APM Server configuration variables that should be set in the environment.
  config:
    ELASTIC_APM_SERVER_URL: http://localhost:8200
    ELASTIC_APM_SERVER_TIMEOUT: 30s

refs:
  # enforceRBAC specifies whether RBAC should be enforced for cross-namespace associations between resources.
  enforceRBAC: false

webhook:
  # enabled determines whether the webhook is installed.
  enabled: true
  # caBundle is the PEM-encoded CA trust bundle for the webhook certificate. Only required if manageCerts is false and certManagerCert is null.
  caBundle: Cg==
  # certManagerCert is the name of the cert-manager certificate to use with the webhook. 
  certManagerCert: null
  # certsDir is the directory to mount the certificates.
  certsDir: "/tmp/k8s-webhook-server/serving-certs"
  # certsSecret is the name of the secret containing the webhook certificates.
  certsSecret: elastic-webhook-server-cert
  # failurePolicy of the webhook.
  failurePolicy: Ignore
  # manageCerts determines whether the operator manages the webhook certificates automatically.
  manageCerts: true
  # name of the webhook
  name: elastic-webhook.k8s.elastic.co
  # name of the service used to expose the webhook.
  serviceName: elastic-webhook-server

softMultiTenancy:
  # enabled determines whether the operator is installed with soft multi-tenancy extensions. 
  # This requires network policies to be enabled on the Kubernetes cluster.
  enabled: false

# kubeAPIServerIP is required when softMultiTenancy is enabled.
kubeAPIServerIP: null

telemetry:
  # disabled determines whether the operator periodically updates ECK telemetry data for Kibana to consume.
  disabled: false

# config values for the operator.
config:
  # logVerbosity defines the logging level. Valid values are as follows:
  # -2: Errors only
  # -1: Errors and warnings
  #  0: Errors, warnings, and information
  #  number greater than 0: Errors, warnings, information, and debug details. 
  logVerbosity: "0"

  # metricsPort defines the port to expose operator metrics. Set to 0 to disable metrics reporting.
  metricsPort: "0"

  # containerRegistry to use for pulling Elasticsearch and other application container images.
  containerRegistry: docker.elastic.co

  # maxConcurrentReconciles is the number of concurrent reconciliation operations to perform per controller.
  maxConcurrentReconciles: "3"

  # caValidity defines the validity period of the CA certificates generated by the operator.
  caValidity: 8760h

  # caRotateBefore defines when to rotate a CA certificate that is due to expire.
  caRotateBefore: 24h

  # certificatesValidity defines the validity period of certificates generated by the operator.
  certificatesValidity: 8760h

  # certificatesRotateBefore defines when to rotate a certificate that is due to expire.
  certificatesRotateBefore: 24h

  # setDefaultSecurityContext determines whether a default security context is set on application containers created by the operator.
  setDefaultSecurityContext: true

<<<<<<< HEAD
  # kubeClientTimeout sets the request timeout for Kubernetes API calls made by the operator.
  kubeClientTimeout: 60s

  # elasticsearchClientTimeout sets the request timeout for Elasticsearch API calls made by the operator.
  elasticsearchClientTimeout: 180s
=======
  # validateStorageClass specifies whether storage classes volume expansion support should be verified.
  # Can be disabled if cluster-wide storage class RBAC access is not available.
  validateStorageClass: true
>>>>>>> cdbed5d3

# Internal use only
internal:
  manifestGen: false
<|MERGE_RESOLUTION|>--- conflicted
+++ resolved
@@ -144,17 +144,15 @@
   # setDefaultSecurityContext determines whether a default security context is set on application containers created by the operator.
   setDefaultSecurityContext: true
 
-<<<<<<< HEAD
   # kubeClientTimeout sets the request timeout for Kubernetes API calls made by the operator.
   kubeClientTimeout: 60s
 
   # elasticsearchClientTimeout sets the request timeout for Elasticsearch API calls made by the operator.
   elasticsearchClientTimeout: 180s
-=======
+
   # validateStorageClass specifies whether storage classes volume expansion support should be verified.
   # Can be disabled if cluster-wide storage class RBAC access is not available.
   validateStorageClass: true
->>>>>>> cdbed5d3
 
 # Internal use only
 internal:
