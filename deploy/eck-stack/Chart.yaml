--- conflicted
+++ resolved
@@ -8,55 +8,19 @@
 dependencies:
   - name: eck-elasticsearch
     condition: eck-elasticsearch.enabled
-<<<<<<< HEAD
-    version: "0.4.0-SNAPSHOT"
-    repository: "https://helm.elastic.co"
-  - name: eck-kibana
-    condition: eck-kibana.enabled
-    version: "0.4.0-SNAPSHOT"
-    repository: "https://helm.elastic.co"
-  - name: eck-agent
-    condition: eck-agent.enabled
-    version: "0.4.0-SNAPSHOT"
-    repository: "https://helm.elastic.co"
-  - name: eck-fleet-server
-    condition: eck-fleet-server.enabled
-    version: "0.4.0-SNAPSHOT"
-  - name: eck-beats
-    condition: eck-beats.enabled
-    version: "0.3.0-SNAPSHOT"
-=======
     version: "0.5.0-SNAPSHOT"
-    # uncomment for local testing, and comment
-    # the helm.elastic.co repository.
-    # repository: "file://../eck-elasticsearch"
     repository: "https://helm.elastic.co"
   - name: eck-kibana
     condition: eck-kibana.enabled
     version: "0.5.0-SNAPSHOT"
-    # uncomment for local testing, and comment
-    # the helm.elastic.co repository.
-    # repository: "file://../eck-kibana"
     repository: "https://helm.elastic.co"
   - name: eck-agent
     condition: eck-agent.enabled
     version: "0.5.0-SNAPSHOT"
-    # uncomment for local testing, and comment
-    # the helm.elastic.co repository.
-    # repository: "file://../eck-agent"
     repository: "https://helm.elastic.co"
   - name: eck-fleet-server
     condition: eck-fleet-server.enabled
     version: "0.5.0-SNAPSHOT"
-    # uncomment for local testing, and comment
-    # the helm.elastic.co repository.
-    # repository: "file://../eck-fleet-server"
-    repository: "https://helm.elastic.co"
   - name: eck-beats
     condition: eck-beats.enabled
-    version: "0.4.0-SNAPSHOT"
-    # uncomment for local testing, and comment
-    # the helm.elastic.co repository.
-    # repository: "file://../eck-beats"
-    repository: "https://helm.elastic.co"
->>>>>>> bdb0c439
+    version: "0.4.0-SNAPSHOT"