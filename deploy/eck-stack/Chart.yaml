--- conflicted
+++ resolved
@@ -30,11 +30,9 @@
   - name: eck-enterprise-search
     condition: eck-enterprise-search.enabled
     version: "0.18.0-SNAPSHOT"
-<<<<<<< HEAD
+  - name: eck-autoops-agent-policy
+    condition: eck-autoops-agent-policy.enabled
+    version: "0.18.0-SNAPSHOT"
   - name: eck-package-registry
     condition: eck-package-registry.enabled
-=======
-  - name: eck-autoops-agent-policy
-    condition: eck-autoops-agent-policy.enabled
->>>>>>> 220d5fd9
     version: "0.18.0-SNAPSHOT"