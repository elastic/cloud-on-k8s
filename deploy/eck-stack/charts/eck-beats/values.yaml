---
# Default values for eck-beats.
# This is a YAML-formatted file.

# Overridable names of the Beats resource.
# By default, this is the Release name set for the chart,
# followed by 'eck-beats'.
#
# nameOverride will override the name of the Chart with the name set here,
# so nameOverride: quickstart, would convert to '{{ Release.name }}-quickstart'
#
# nameOverride: "quickstart"
#
# fullnameOverride will override both the release name, and the chart name,
# and will name the Beats resource exactly as specified.
#
# fullnameOverride: "quickstart"

# Version of Elastic Beats.
#
version: 8.17.0-SNAPSHOT

# Labels that will be applied to Elastic Beats.
#
labels: {}

# Annotations that will be applied to Elastic Beats.
#
annotations: {}

# ** Deprecation Notice **
# The previous versions of this Helm Chart simply used the `spec` field here
# and allowed the user to specify any fields below spec that were templated directly
# into the final Kibana manifest. This is no long the preferred way to specify these
# fields and each field that is supported underneath `spec` is now directly specified
# in this values file. Currently both patterns are supported for backwards compatibility
# but we plan to remove the `spec` field in the future.
# spec: {}

# Type of Elastic Beats. Standard types of Beat are [filebeat,metricbeat,heartbeat,auditbeat,packetbeat,journalbeat].
# ref: https://www.elastic.co/guide/en/cloud-on-k8s/current/k8s-beat-configuration.html#k8s-beat-deploy-elastic-beat
#
# Note: This is required to be set, or the release install will fail.
#
type: ""

# Beats image to deploy.
#
# image: docker.elastic.co/beats/metricbeat:8.17.0-SNAPSHOT

# Count of Elastic beats replicas to create.
#
count: 1

# Referenced resources are below and depending on the setup, at least elasticsearchRef is required for a functional Beat.
# ref: https://www.elastic.co/guide/en/cloud-on-k8s/current/k8s-beat-configuration.html#k8s-beat-connect-es
#
# Reference to ECK-managed Kibana instance.
#
# kibanaRef:
#   name: quickstart
  # Optional namespace reference to Kibana instance.
  # If not specified, then the namespace of the Beats instance
  # will be assumed.
  #
  # namespace: default

# Reference to ECK-managed Elasticsearch instance.
# *Note* If Beat's output is intended to go to Elasticsearch and not something like Logstash,
# this elasticsearchRef must be updated to the name of the Elasticsearch instance.
#
elasticsearchRef: {}
  # name: elasticsearch
  # Optional namespace reference to Elasticsearch instance.
  # If not specified, then the namespace of the Beats instance
  # will be assumed.
  #
  # namespace: default

# Daemonset, or Deployment specification for the type of Beat specified.
# At least one is required of [daemonSet, deployment].
# No default is currently set, refer to https://github.com/elastic/cloud-on-k8s/issues/7429.
# ref: https://www.elastic.co/guide/en/cloud-on-k8s/current/k8s-beat-configuration.html#k8s-beat-chose-the-deployment-model
#
# deployment:
#   podTemplate:
#     spec:
#       containers:
#       - name: agent
#         securityContext:
#           runAsUser: 0
# daemonSet:
#   podTemplate:
#     spec:
#       containers:
#       - name: agent
#         securityContext:
#           runAsUser: 0

# Configuration of Beat, which is dependent on the `type` of Beat specified.
# NOTE: The `config` and `configRef` fields are mutually exclusive. Only one of them should be defined at a time,
# as using both may cause conflicts.
#
# ref: https://www.elastic.co/guide/en/cloud-on-k8s/current/k8s-beat-configuration.html#k8s-beat-custom-configuration
#
config: {}

# Reference a configuration in a Secret.
# ref: https://www.elastic.co/guide/en/cloud-on-k8s/current/k8s-beat-configuration.html#k8s-beat-custom-configuration
#
# configRef:
#   secretName: ""

# The HTTP layer configuration for the Beats Service.
#
# http:

<<<<<<< HEAD
=======
# Settings for configuring stack monitoring.
# ref: https://www.elastic.co/guide/en/cloud-on-k8s/current/k8s-stack-monitoring.html
#
# monitoring: {}
  # metrics:
  #   elasticsearchRefs:
  #   - name: monitoring
  #     namespace: observability
  # logs:
  #   elasticsearchRefs:
  #   - name: monitoring
  #     namespace: observability

>>>>>>> 316dd24b
# SecureSettings is a list of references to Kubernetes Secrets containing sensitive configuration options for Elastic Beats.
secureSettings: []
# - secretName: my-secret-with-secure-settings

# Number of revisions to retain to allow rollback in the underlying Deployment.
# If not set Kubernetes sets this to 10 by default.
#
# revisionHistoryLimit: 2

# ServiceAccount to be used by Elastic Beats. Some Beats features (such as autodiscover or Kubernetes module metricsets)
# require that Beat Pods interact with Kubernetes APIs. This functionality requires specific permissions
# ref: https://www.elastic.co/guide/en/cloud-on-k8s/current/k8s-beat-configuration.html#k8s-beat-role-based-access-control-for-beats
#
serviceAccount: {}
#  name: elastic-beat-filebeat-quickstart
#  namespace: optional-namespace

# ClusterRoleBinding to be used by Elastic Beats. Similar to ServiceAccount, this is required in some scenarios.
# ref: https://www.elastic.co/guide/en/cloud-on-k8s/current/k8s-beat-configuration.html#k8s-beat-role-based-access-control-for-beats
#
clusterRoleBinding: {}
#  name: elastic-beat-autodiscover-binding
#  subjects:
#  - kind: ServiceAccount
#    name: elastic-beat-filebeat-quickstart
#    namespace: default
#  roleRef:
#    kind: ClusterRole
#    name: elastic-beat-autodiscover
#    apiGroup: rbac.authorization.k8s.io

# ClusterRole to be used by Elastic Beats. Similar to ServiceAccount, this is required in some scenarios.
# ref: https://www.elastic.co/guide/en/cloud-on-k8s/current/k8s-beat-configuration.html#k8s-beat-role-based-access-control-for-beats
#
clusterRole: {}
#  name: elastic-beat-autodiscover
#  rules:
#  - apiGroups: [""]
#    resources:
#    - events
#    - pods
#    - namespaces
#    - nodes
#    verbs:
#    - get
#    - watch
#    - list<|MERGE_RESOLUTION|>--- conflicted
+++ resolved
@@ -115,8 +115,6 @@
 #
 # http:
 
-<<<<<<< HEAD
-=======
 # Settings for configuring stack monitoring.
 # ref: https://www.elastic.co/guide/en/cloud-on-k8s/current/k8s-stack-monitoring.html
 #
@@ -130,7 +128,6 @@
   #   - name: monitoring
   #     namespace: observability
 
->>>>>>> 316dd24b
 # SecureSettings is a list of references to Kubernetes Secrets containing sensitive configuration options for Elastic Beats.
 secureSettings: []
 # - secretName: my-secret-with-secure-settings
