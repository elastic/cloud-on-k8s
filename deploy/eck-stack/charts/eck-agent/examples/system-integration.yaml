# The following example should only be used in Agent "standalone" mode,
# and should not be used when Agent is used with Fleet Server.
#
<<<<<<< HEAD
version: 8.16.0
elasticsearchRefs:
- name: eck-elasticsearch
daemonSet:
  podTemplate:
    spec:
      containers:
      - name: agent
        securityContext:
          runAsUser: 0
        volumeMounts:
        - name: agent-data
          mountPath: /usr/share/elastic-agent/data/elastic-agent-08e204/run
config:
  id: 488e0b80-3634-11eb-8208-57893829af4e
  revision: 2
  agent:
    monitoring:
      enabled: true
      use_output: default
      logs: true
      metrics: true
  inputs:
  - id: 4917ade0-3634-11eb-8208-57893829af4e
    name: system-1
    revision: 1
    type: system/metrics
    use_output: default
    meta:
      package:
        name: system
        version: 8.17.0-SNAPSHOT
    data_stream:
      namespace: default
    streams:
    - id: system/metrics-system.cpu
=======
version: 8.17.0
spec:
  elasticsearchRefs:
  - name: eck-elasticsearch
  daemonSet:
    podTemplate:
      spec:
        containers:
        - name: agent
          securityContext:
            runAsUser: 0
          volumeMounts:
          - name: agent-data
            mountPath: /usr/share/elastic-agent/data/elastic-agent-08e204/run
  config:
    id: 488e0b80-3634-11eb-8208-57893829af4e
    revision: 2
    agent:
      monitoring:
        enabled: true
        use_output: default
        logs: true
        metrics: true
    inputs:
    - id: 4917ade0-3634-11eb-8208-57893829af4e
      name: system-1
      revision: 1
      type: system/metrics
      use_output: default
      meta:
        package:
          name: system
          version: 8.17.0
>>>>>>> 8f1a18ba
      data_stream:
        dataset: system.cpu
        type: metrics
      metricsets:
      - cpu
      cpu.metrics:
      - percentages
      - normalized_percentages
      period: 10s
    - id: system/metrics-system.diskio
      data_stream:
        dataset: system.diskio
        type: metrics
      metricsets:
      - diskio
      diskio.include_devices: null
      period: 10s
    - id: system/metrics-system.filesystem
      data_stream:
        dataset: system.filesystem
        type: metrics
      metricsets:
      - filesystem
      period: 1m
      processors:
      - drop_event.when.regexp:
          system.filesystem.mount_point: ^/(sys|cgroup|proc|dev|etc|host|lib|snap)($|/)
    - id: system/metrics-system.fsstat
      data_stream:
        dataset: system.fsstat
        type: metrics
      metricsets:
      - fsstat
      period: 1m
      processors:
      - drop_event.when.regexp:
          system.fsstat.mount_point: ^/(sys|cgroup|proc|dev|etc|host|lib|snap)($|/)
    - id: system/metrics-system.load
      data_stream:
        dataset: system.load
        type: metrics
      metricsets:
      - load
      period: 10s
    - id: system/metrics-system.memory
      data_stream:
        dataset: system.memory
        type: metrics
      metricsets:
      - memory
      period: 10s
    - id: system/metrics-system.network
      data_stream:
        dataset: system.network
        type: metrics
      metricsets:
      - network
      period: 10s
      network.interfaces: null
    - id: system/metrics-system.process
      data_stream:
        dataset: system.process
        type: metrics
      metricsets:
      - process
      period: 10s
      process.include_top_n.by_cpu: 5
      process.include_top_n.by_memory: 5
      process.cmdline.cache.enabled: true
      process.cgroups.enabled: false
      process.include_cpu_ticks: false
      processes:
      - .*
    - id: system/metrics-system.process_summary
      data_stream:
        dataset: system.process_summary
        type: metrics
      metricsets:
      - process_summary
      period: 10s
    - id: system/metrics-system.socket_summary
      data_stream:
        dataset: system.socket_summary
        type: metrics
      metricsets:
      - socket_summary
      period: 10s
    - id: system/metrics-system.uptime
      data_stream:
        dataset: system.uptime
        type: metrics
      metricsets:
      - uptime
      period: 10s<|MERGE_RESOLUTION|>--- conflicted
+++ resolved
@@ -1,44 +1,7 @@
 # The following example should only be used in Agent "standalone" mode,
 # and should not be used when Agent is used with Fleet Server.
 #
-<<<<<<< HEAD
-version: 8.16.0
-elasticsearchRefs:
-- name: eck-elasticsearch
-daemonSet:
-  podTemplate:
-    spec:
-      containers:
-      - name: agent
-        securityContext:
-          runAsUser: 0
-        volumeMounts:
-        - name: agent-data
-          mountPath: /usr/share/elastic-agent/data/elastic-agent-08e204/run
-config:
-  id: 488e0b80-3634-11eb-8208-57893829af4e
-  revision: 2
-  agent:
-    monitoring:
-      enabled: true
-      use_output: default
-      logs: true
-      metrics: true
-  inputs:
-  - id: 4917ade0-3634-11eb-8208-57893829af4e
-    name: system-1
-    revision: 1
-    type: system/metrics
-    use_output: default
-    meta:
-      package:
-        name: system
-        version: 8.17.0-SNAPSHOT
-    data_stream:
-      namespace: default
-    streams:
-    - id: system/metrics-system.cpu
-=======
+
 version: 8.17.0
 spec:
   elasticsearchRefs:
@@ -72,7 +35,6 @@
         package:
           name: system
           version: 8.17.0
->>>>>>> 8f1a18ba
       data_stream:
         dataset: system.cpu
         type: metrics
