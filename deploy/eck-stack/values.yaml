---
# Default values for eck-stack.
# This is a YAML-formatted file.

# If enabled, will use the eck-elasticsearch chart and deploy an Elasticsearch resource.
#
eck-elasticsearch:
  enabled: true
  # This is adjusting the full name of the elasticsearch resource so that both the eck-elasticsearch
  # and the eck-kibana chart work together by default in the eck-stack chart.
  fullnameOverride: elasticsearch

# If enabled, will use the eck-kibana chart and deploy a Kibana resource.
#
eck-kibana:
  enabled: true
  spec:
    # This is also adjusting the kibana reference to the elasticsearch resource named previously so that
    # both the eck-elasticsearch and the eck-kibana chart work together by default in the eck-stack chart.
    elasticsearchRef:
      name: elasticsearch

<<<<<<< HEAD
eck-beats:
=======
# If enabled, will use the eck-agent chart and deploy an Elastic Agent instance.
#
eck-agent:
  enabled: false

# If enabled, will use the eck-fleet-server chart and deploy a Fleet Server resource.
#
eck-fleet-server:
>>>>>>> 90b8499b
  enabled: false<|MERGE_RESOLUTION|>--- conflicted
+++ resolved
@@ -20,9 +20,6 @@
     elasticsearchRef:
       name: elasticsearch
 
-<<<<<<< HEAD
-eck-beats:
-=======
 # If enabled, will use the eck-agent chart and deploy an Elastic Agent instance.
 #
 eck-agent:
@@ -31,5 +28,9 @@
 # If enabled, will use the eck-fleet-server chart and deploy a Fleet Server resource.
 #
 eck-fleet-server:
->>>>>>> 90b8499b
+  enabled: false
+
+# If enabled, will use the eck-beats chart and deploy a Beats resource.
+#
+eck-beats:
   enabled: false