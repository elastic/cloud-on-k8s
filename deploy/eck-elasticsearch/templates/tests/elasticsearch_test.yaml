--- conflicted
+++ resolved
@@ -89,11 +89,7 @@
             app.kubernetes.io/instance: quickstart
             app.kubernetes.io/managed-by: Helm
             app.kubernetes.io/name: eck-elasticsearch
-<<<<<<< HEAD
-            helm.sh/chart: eck-elasticsearch-0.2.1
-=======
             helm.sh/chart: eck-elasticsearch-0.3.0
->>>>>>> 622cfaea
             test: label
       - equal:
           path: metadata.annotations
