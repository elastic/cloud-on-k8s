--- conflicted
+++ resolved
@@ -27,15 +27,9 @@
 
 2. Install the operator with its RBAC rules:
 
-<<<<<<< HEAD
-    ```bash
-           kubectl apply -f https://raw.githubusercontent.com/elastic/k8s-operators/master/operators/config/operator/all-in-one.yaml
-    ```
-=======
-```bash
-kubectl apply -f https://raw.githubusercontent.com/elastic/k8s-operators/master/operators/config/all-in-one.yaml
-```
->>>>>>> 61528382
+    ```bash
+           kubectl apply -f https://raw.githubusercontent.com/elastic/k8s-operators/master/operators/config/all-in-one.yaml
+    ```
 
 3. Monitor the operator logs:
 
