--- conflicted
+++ resolved
@@ -29,14 +29,10 @@
 [id="{p}-release-license-mgmt"]
 === License management
 
-<<<<<<< HEAD
-Handling of licenses has been greatly improved. If the license changes, all new clusters will use it and all existing clusters will be upgraded to the new cluster. See <<{p}-licensing>> for more information.
+Handling of licenses has been greatly improved. If the license changes, all new clusters will use it and all existing clusters will be upgraded to the new license. See <<{p}-licensing>> for more information.
 
 [float]
 [id="{p}-release-mesh-compat"]
 === Service mesh compatibility
 
-Compatibility with service mesh systems such as Istio has been improved, with changes such as link:https://github.com/elastic/cloud-on-k8s/pull/2083[#2038].
-=======
-Handling of licenses has been greatly improved. If the license changes, all new clusters will use it and all existing clusters will be upgraded to the new license. See <<{p}-licensing>> for more information.
->>>>>>> 1987c362
+Compatibility with service mesh systems such as Istio has been improved, with changes such as link:https://github.com/elastic/cloud-on-k8s/pull/2083[#2038].