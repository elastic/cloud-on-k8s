---
mapped_pages:
  - https://www.elastic.co/guide/en/cloud-on-k8s/current/k8s-api-reference.html
navigation_title: current
applies_to:
  deployment:
    eck: preview
---
% Generated documentation. Please do not edit.

# {{eck}} API Reference for main [k8s-api-reference-main]

## Packages
* [agent.k8s.elastic.co/v1alpha1](#agentk8selasticcov1alpha1)
* [apm.k8s.elastic.co/v1](#apmk8selasticcov1)
* [apm.k8s.elastic.co/v1beta1](#apmk8selasticcov1beta1)
* [autoops.k8s.elastic.co/v1alpha1](#autoopsk8selasticcov1alpha1)
* [autoscaling.k8s.elastic.co/v1alpha1](#autoscalingk8selasticcov1alpha1)
* [beat.k8s.elastic.co/v1beta1](#beatk8selasticcov1beta1)
* [common.k8s.elastic.co/v1](#commonk8selasticcov1)
* [common.k8s.elastic.co/v1alpha1](#commonk8selasticcov1alpha1)
* [common.k8s.elastic.co/v1beta1](#commonk8selasticcov1beta1)
* [elasticsearch.k8s.elastic.co/v1](#elasticsearchk8selasticcov1)
* [elasticsearch.k8s.elastic.co/v1beta1](#elasticsearchk8selasticcov1beta1)
* [enterprisesearch.k8s.elastic.co/v1](#enterprisesearchk8selasticcov1)
* [enterprisesearch.k8s.elastic.co/v1beta1](#enterprisesearchk8selasticcov1beta1)
* [kibana.k8s.elastic.co/v1](#kibanak8selasticcov1)
* [kibana.k8s.elastic.co/v1beta1](#kibanak8selasticcov1beta1)
* [logstash.k8s.elastic.co/v1alpha1](#logstashk8selasticcov1alpha1)
* [maps.k8s.elastic.co/v1alpha1](#mapsk8selasticcov1alpha1)
* [packageregistry.k8s.elastic.co/v1alpha1](#packageregistryk8selasticcov1alpha1)
* [stackconfigpolicy.k8s.elastic.co/v1alpha1](#stackconfigpolicyk8selasticcov1alpha1)


% TODO add function to crd-ref-docs return anchor used in links docs-v3 does not seem to produce valid markdown anchors
## agent.k8s.elastic.co/v1alpha1 [#agentk8selasticcov1alpha1]

Package v1alpha1 contains API Schema definitions for the agent v1alpha1 API group

### Resource Types
- [Agent](#agent)



### Agent  [#agent]

Agent is the Schema for the Agents API.



| Field | Description |
| --- | --- |
| *`apiVersion`* __string__ | `agent.k8s.elastic.co/v1alpha1` |
| *`kind`* __string__ | `Agent` | 
| *`metadata`* __[ObjectMeta](https://kubernetes.io/docs/reference/generated/kubernetes-api/v1.32/#objectmeta-v1-meta)__ | Refer to Kubernetes API documentation for fields of `metadata`. |
| *`spec`* __[AgentSpec](#agentspec)__ |  |


### AgentMode (string)  [#agentmode]



:::{admonition} Appears In:
* [AgentSpec](#agentspec)

:::



### AgentSpec  [#agentspec]

AgentSpec defines the desired state of the Agent

:::{admonition} Appears In:
* [Agent](#agent)

:::

| Field | Description |
| --- | --- |
| *`version`* __string__ | Version of the Agent. |
| *`elasticsearchRefs`* __[Output](#output) array__ | ElasticsearchRefs is a reference to a list of Elasticsearch clusters running in the same Kubernetes cluster.<br>Due to existing limitations, only a single ES cluster is currently supported. |
| *`image`* __string__ | Image is the Agent Docker image to deploy. Version has to match the Agent in the image. |
| *`config`* __[Config](#config)__ | Config holds the Agent configuration. At most one of [`Config`, `ConfigRef`] can be specified. |
| *`configRef`* __[ConfigSource](#configsource)__ | ConfigRef contains a reference to an existing Kubernetes Secret holding the Agent configuration.<br>Agent settings must be specified as yaml, under a single "agent.yml" entry. At most one of [`Config`, `ConfigRef`]<br>can be specified. |
| *`secureSettings`* __[SecretSource](#secretsource) array__ | SecureSettings is a list of references to Kubernetes Secrets containing sensitive configuration options for the Agent.<br>Secrets data can be then referenced in the Agent config using the Secret's keys or as specified in `Entries` field of<br>each SecureSetting. |
| *`serviceAccountName`* __string__ | ServiceAccountName is used to check access from the current resource to an Elasticsearch resource in a different namespace.<br>Can only be used if ECK is enforcing RBAC on references. |
| *`daemonSet`* __[DaemonSetSpec](#daemonsetspec)__ | DaemonSet specifies the Agent should be deployed as a DaemonSet, and allows providing its spec.<br>Cannot be used along with `deployment` or `statefulSet`. |
| *`deployment`* __[DeploymentSpec](#deploymentspec)__ | Deployment specifies the Agent should be deployed as a Deployment, and allows providing its spec.<br>Cannot be used along with `daemonSet` or `statefulSet`. |
| *`statefulSet`* __[StatefulSetSpec](#statefulsetspec)__ | StatefulSet specifies the Agent should be deployed as a StatefulSet, and allows providing its spec.<br>Cannot be used along with `daemonSet` or `deployment`. |
| *`revisionHistoryLimit`* __integer__ | RevisionHistoryLimit is the number of revisions to retain to allow rollback in the underlying DaemonSet or Deployment or StatefulSet. |
| *`http`* __[HTTPConfig](#httpconfig)__ | HTTP holds the HTTP layer configuration for the Agent in Fleet mode with Fleet Server enabled. |
| *`mode`* __[AgentMode](#agentmode)__ | Mode specifies the runtime mode for the Agent. The configuration can be specified locally through<br>`config` or `configRef` (`standalone` mode), or come from Fleet during runtime (`fleet` mode). Starting with<br>version 8.13.0 Fleet-managed agents support advanced configuration via a local configuration file.<br>See https://www.elastic.co/docs/reference/fleet/advanced-kubernetes-managed-by-fleet<br>Defaults to `standalone` mode. |
| *`fleetServerEnabled`* __boolean__ | FleetServerEnabled determines whether this Agent will launch Fleet Server. Don't set unless `mode` is set to `fleet`. |
| *`policyID`* __string__ | PolicyID determines into which Agent Policy this Agent will be enrolled.<br>This field will become mandatory in a future release, default policies are deprecated since 8.1.0. |
| *`kibanaRef`* __[ObjectSelector](#objectselector)__ | KibanaRef is a reference to Kibana where Fleet should be set up and this Agent should be enrolled. Don't set<br>unless `mode` is set to `fleet`. |
| *`fleetServerRef`* __[ObjectSelector](#objectselector)__ | FleetServerRef is a reference to Fleet Server that this Agent should connect to to obtain it's configuration.<br>Don't set unless `mode` is set to `fleet`.<br>References to Fleet servers running outside the Kubernetes cluster via the `secretName` attribute are not supported. |


### DaemonSetSpec  [#daemonsetspec]



:::{admonition} Appears In:
* [AgentSpec](#agentspec)

:::

| Field | Description |
| --- | --- |
| *`podTemplate`* __[PodTemplateSpec](https://kubernetes.io/docs/reference/generated/kubernetes-api/v1.32/#podtemplatespec-v1-core)__ |  |
| *`updateStrategy`* __[DaemonSetUpdateStrategy](https://kubernetes.io/docs/reference/generated/kubernetes-api/v1.32/#daemonsetupdatestrategy-v1-apps)__ |  |


### DeploymentSpec  [#deploymentspec]



:::{admonition} Appears In:
* [AgentSpec](#agentspec)

:::

| Field | Description |
| --- | --- |
| *`podTemplate`* __[PodTemplateSpec](https://kubernetes.io/docs/reference/generated/kubernetes-api/v1.32/#podtemplatespec-v1-core)__ |  |
| *`replicas`* __integer__ |  |
| *`strategy`* __[DeploymentStrategy](https://kubernetes.io/docs/reference/generated/kubernetes-api/v1.32/#deploymentstrategy-v1-apps)__ |  |


### Output  [#output]



:::{admonition} Appears In:
* [AgentSpec](#agentspec)

:::

| Field | Description |
| --- | --- |
| *`ObjectSelector`* __[ObjectSelector](#objectselector)__ |  |
| *`outputName`* __string__ |  |


### StatefulSetSpec  [#statefulsetspec]



:::{admonition} Appears In:
* [AgentSpec](#agentspec)

:::

| Field | Description |
| --- | --- |
| *`podTemplate`* __[PodTemplateSpec](https://kubernetes.io/docs/reference/generated/kubernetes-api/v1.32/#podtemplatespec-v1-core)__ |  |
| *`replicas`* __integer__ |  |
| *`serviceName`* __string__ |  |
| *`podManagementPolicy`* __[PodManagementPolicyType](https://kubernetes.io/docs/reference/generated/kubernetes-api/v1.32/#podmanagementpolicytype-v1-apps)__ | PodManagementPolicy controls how pods are created during initial scale up,<br>when replacing pods on nodes, or when scaling down. The default policy is<br>`Parallel`, where pods are created in parallel to match the desired scale<br>without waiting, and on scale down will delete all pods at once.<br>The alternative policy is `OrderedReady`, the default for vanilla kubernetes<br>StatefulSets, where pods are created in increasing order in increasing order<br>(pod-0, then pod-1, etc.) and the controller will wait until each pod is ready before<br>continuing. When scaling down, the pods are removed in the opposite order. |
| *`volumeClaimTemplates`* __[PersistentVolumeClaim](https://kubernetes.io/docs/reference/generated/kubernetes-api/v1.32/#persistentvolumeclaim-v1-core) array__ | VolumeClaimTemplates is a list of persistent volume claims to be used by each Pod.<br>Every claim in this list must have a matching volumeMount in one of the containers defined in the PodTemplate.<br>Items defined here take precedence over any default claims added by the operator with the same name. |



% TODO add function to crd-ref-docs return anchor used in links docs-v3 does not seem to produce valid markdown anchors
## apm.k8s.elastic.co/v1 [#apmk8selasticcov1]

Package v1 contains API schema definitions for managing APM Server resources.

### Resource Types
- [ApmServer](#apmserver)



### ApmServer  [#apmserver]

ApmServer represents an APM Server resource in a Kubernetes cluster.



| Field | Description |
| --- | --- |
| *`apiVersion`* __string__ | `apm.k8s.elastic.co/v1` |
| *`kind`* __string__ | `ApmServer` | 
| *`metadata`* __[ObjectMeta](https://kubernetes.io/docs/reference/generated/kubernetes-api/v1.32/#objectmeta-v1-meta)__ | Refer to Kubernetes API documentation for fields of `metadata`. |
| *`spec`* __[ApmServerSpec](#apmserverspec)__ |  |


### ApmServerSpec  [#apmserverspec]

ApmServerSpec holds the specification of an APM Server.

:::{admonition} Appears In:
* [ApmServer](#apmserver)

:::

| Field | Description |
| --- | --- |
| *`version`* __string__ | Version of the APM Server. |
| *`image`* __string__ | Image is the APM Server Docker image to deploy. |
| *`count`* __integer__ | Count of APM Server instances to deploy. |
| *`config`* __[Config](#config)__ | Config holds the APM Server configuration. See: https://www.elastic.co/guide/en/apm/server/current/configuring-howto-apm-server.html |
| *`http`* __[HTTPConfig](#httpconfig)__ | HTTP holds the HTTP layer configuration for the APM Server resource. |
| *`elasticsearchRef`* __[ObjectSelector](#objectselector)__ | ElasticsearchRef is a reference to the output Elasticsearch cluster running in the same Kubernetes cluster. |
| *`kibanaRef`* __[ObjectSelector](#objectselector)__ | KibanaRef is a reference to a Kibana instance running in the same Kubernetes cluster.<br>It allows APM agent central configuration management in Kibana. |
| *`podTemplate`* __[PodTemplateSpec](https://kubernetes.io/docs/reference/generated/kubernetes-api/v1.32/#podtemplatespec-v1-core)__ | PodTemplate provides customisation options (labels, annotations, affinity rules, resource requests, and so on) for the APM Server pods. |
| *`revisionHistoryLimit`* __integer__ | RevisionHistoryLimit is the number of revisions to retain to allow rollback in the underlying Deployment. |
| *`secureSettings`* __[SecretSource](#secretsource) array__ | SecureSettings is a list of references to Kubernetes secrets containing sensitive configuration options for APM Server. |
| *`serviceAccountName`* __string__ | ServiceAccountName is used to check access from the current resource to a resource (for ex. Elasticsearch) in a different namespace.<br>Can only be used if ECK is enforcing RBAC on references. |



% TODO add function to crd-ref-docs return anchor used in links docs-v3 does not seem to produce valid markdown anchors
## apm.k8s.elastic.co/v1beta1 [#apmk8selasticcov1beta1]

Package v1beta1 contains API schema definitions for managing APM Server resources.

### Resource Types
- [ApmServer](#apmserver)



### ApmServer  [#apmserver]

ApmServer represents an APM Server resource in a Kubernetes cluster.



| Field | Description |
| --- | --- |
| *`apiVersion`* __string__ | `apm.k8s.elastic.co/v1beta1` |
| *`kind`* __string__ | `ApmServer` | 
| *`metadata`* __[ObjectMeta](https://kubernetes.io/docs/reference/generated/kubernetes-api/v1.32/#objectmeta-v1-meta)__ | Refer to Kubernetes API documentation for fields of `metadata`. |
| *`spec`* __[ApmServerSpec](#apmserverspec)__ |  |


### ApmServerSpec  [#apmserverspec]

ApmServerSpec holds the specification of an APM Server.

:::{admonition} Appears In:
* [ApmServer](#apmserver)

:::

| Field | Description |
| --- | --- |
| *`version`* __string__ | Version of the APM Server. |
| *`image`* __string__ | Image is the APM Server Docker image to deploy. |
| *`count`* __integer__ | Count of APM Server instances to deploy. |
| *`config`* __[Config](#config)__ | Config holds the APM Server configuration. See: https://www.elastic.co/guide/en/apm/server/current/configuring-howto-apm-server.html |
| *`http`* __[HTTPConfig](#httpconfig)__ | HTTP holds the HTTP layer configuration for the APM Server resource. |
| *`elasticsearchRef`* __[ObjectSelector](#objectselector)__ | ElasticsearchRef is a reference to the output Elasticsearch cluster running in the same Kubernetes cluster. |
| *`podTemplate`* __[PodTemplateSpec](https://kubernetes.io/docs/reference/generated/kubernetes-api/v1.32/#podtemplatespec-v1-core)__ | PodTemplate provides customisation options (labels, annotations, affinity rules, resource requests, and so on) for the APM Server pods. |
| *`secureSettings`* __[SecretSource](#secretsource) array__ | SecureSettings is a list of references to Kubernetes secrets containing sensitive configuration options for APM Server. |



% TODO add function to crd-ref-docs return anchor used in links docs-v3 does not seem to produce valid markdown anchors
## autoops.k8s.elastic.co/v1alpha1 [#autoopsk8selasticcov1alpha1]

Package v1alpha1 contains API schema definitions for managing AutoOpsAgentPolicy resources.

### Resource Types
- [AutoOpsAgentPolicy](#autoopsagentpolicy)



### AutoOpsAgentPolicy  [#autoopsagentpolicy]

<<<<<<< HEAD
AutoOpsAgentPolicy represents an AutoOpsAgentPolicy resource in a Kubernetes cluster.
=======
AutoOpsAgentPolicy represents an Elastic AutoOps Policy resource in a Kubernetes cluster.
>>>>>>> 220d5fd9



| Field | Description |
| --- | --- |
| *`apiVersion`* __string__ | `autoops.k8s.elastic.co/v1alpha1` |
| *`kind`* __string__ | `AutoOpsAgentPolicy` | 
| *`metadata`* __[ObjectMeta](https://kubernetes.io/docs/reference/generated/kubernetes-api/v1.32/#objectmeta-v1-meta)__ | Refer to Kubernetes API documentation for fields of `metadata`. |
| *`spec`* __[AutoOpsAgentPolicySpec](#autoopsagentpolicyspec)__ |  |


### AutoOpsAgentPolicySpec  [#autoopsagentpolicyspec]



:::{admonition} Appears In:
* [AutoOpsAgentPolicy](#autoopsagentpolicy)

:::

| Field | Description |
| --- | --- |
| *`version`* __string__ | Version of the AutoOpsAgentPolicy. |
| *`resourceSelector`* __[LabelSelector](https://kubernetes.io/docs/reference/generated/kubernetes-api/v1.32/#labelselector-v1-meta)__ | ResourceSelector is a label selector for the resources to be configured.<br>Any Elasticsearch instances that match the selector will be configured to send data to AutoOps. |
<<<<<<< HEAD
| *`config`* __[ConfigSource](#configsource)__ | Config holds the AutoOpsAgentPolicy configuration.<br>The contents of the referenced secret requires the following format:<br>  kind: Secret<br>  apiVersion: v1<br>  metadata:<br>    name: autoops-agent-policy-config<br>  stringData:<br>    ccmApiKey: aslkfjsldkjfslkdjflksdjfl<br>    tempResourceID: u857abce4-9214-446b-951c-a1644b7d204ao<br>    autoOpsOTelURL: https://otel.auto-ops.console.qa.cld.elstc.co<br>    autoOpsToken: skdfjdskjf |
=======
| *`autoOpsRef`* __[AutoOpsRef](#autoopsref)__ | AutoOpsRef defines a reference to a secret containing connection details for AutoOps via Cloud Connect. |
| *`image`* __string__ | Image is the AutoOps Agent Docker image to deploy. |
| *`podTemplate`* __[PodTemplateSpec](https://kubernetes.io/docs/reference/generated/kubernetes-api/v1.32/#podtemplatespec-v1-core)__ | PodTemplate provides customisation options (labels, annotations, affinity rules, resource requests, and so on) for the Agent pods |
| *`revisionHistoryLimit`* __integer__ | RevisionHistoryLimit is the number of revisions to retain to allow rollback in the underlying Deployment. |
| *`serviceAccountName`* __string__ | ServiceAccountName is used to check access to Elasticsearch resources in different namespaces.<br>Can only be used if ECK is enforcing RBAC on references (--enforce-rbac-on-refs flag).<br>The service account must have "get" permission on elasticsearch.k8s.elastic.co/elasticsearches<br>in the target namespaces. |


### AutoOpsRef  [#autoopsref]

AutoOpsRef defines a reference to a secret containing connection details for AutoOps via Cloud Connect.

:::{admonition} Appears In:
* [AutoOpsAgentPolicySpec](#autoopsagentpolicyspec)

:::

| Field | Description |
| --- | --- |
| *`secretName`* __string__ | SecretName references a Secret containing connection details for external AutoOps.<br>Required when connecting via Cloud Connect. The secret must contain:<br>- `cloud-connected-mode-api-key`: Cloud Connected Mode API key<br>- `autoops-otel-url`: AutoOps OpenTelemetry endpoint URL<br>- `autoops-token`: AutoOps authentication token<br>- `cloud-connected-mode-api-url`: (optional) Cloud Connected Mode API URL<br>This field cannot be used in combination with `name`. |
>>>>>>> 220d5fd9





% TODO add function to crd-ref-docs return anchor used in links docs-v3 does not seem to produce valid markdown anchors
## autoscaling.k8s.elastic.co/v1alpha1 [#autoscalingk8selasticcov1alpha1]

Package v1alpha1 contains API schema definitions for managing ElasticsearchAutoscaler resources.

### Resource Types
- [ElasticsearchAutoscaler](#elasticsearchautoscaler)



### ElasticsearchAutoscaler  [#elasticsearchautoscaler]

ElasticsearchAutoscaler represents an ElasticsearchAutoscaler resource in a Kubernetes cluster.



| Field | Description |
| --- | --- |
| *`apiVersion`* __string__ | `autoscaling.k8s.elastic.co/v1alpha1` |
| *`kind`* __string__ | `ElasticsearchAutoscaler` | 
| *`metadata`* __[ObjectMeta](https://kubernetes.io/docs/reference/generated/kubernetes-api/v1.32/#objectmeta-v1-meta)__ | Refer to Kubernetes API documentation for fields of `metadata`. |
| *`spec`* __[ElasticsearchAutoscalerSpec](#elasticsearchautoscalerspec)__ |  |


### ElasticsearchAutoscalerSpec  [#elasticsearchautoscalerspec]

ElasticsearchAutoscalerSpec holds the specification of an Elasticsearch autoscaler resource.

:::{admonition} Appears In:
* [ElasticsearchAutoscaler](#elasticsearchautoscaler)

:::

| Field | Description |
| --- | --- |
| *`elasticsearchRef`* __[ElasticsearchRef](#elasticsearchref)__ |  |
| *`pollingPeriod`* __[Duration](https://kubernetes.io/docs/reference/generated/kubernetes-api/v1.32/#duration-v1-meta)__ | PollingPeriod is the period at which to synchronize with the Elasticsearch autoscaling API. |


### ElasticsearchRef  [#elasticsearchref]

ElasticsearchRef is a reference to an Elasticsearch cluster that exists in the same namespace.

:::{admonition} Appears In:
* [ElasticsearchAutoscalerSpec](#elasticsearchautoscalerspec)

:::

| Field | Description |
| --- | --- |
| *`name`* __string__ | Name is the name of the Elasticsearch resource to scale automatically. |



% TODO add function to crd-ref-docs return anchor used in links docs-v3 does not seem to produce valid markdown anchors
## beat.k8s.elastic.co/v1beta1 [#beatk8selasticcov1beta1]

Package v1beta1 contains API Schema definitions for the beat v1beta1 API group

### Resource Types
- [Beat](#beat)



### Beat  [#beat]

Beat is the Schema for the Beats API.



| Field | Description |
| --- | --- |
| *`apiVersion`* __string__ | `beat.k8s.elastic.co/v1beta1` |
| *`kind`* __string__ | `Beat` | 
| *`metadata`* __[ObjectMeta](https://kubernetes.io/docs/reference/generated/kubernetes-api/v1.32/#objectmeta-v1-meta)__ | Refer to Kubernetes API documentation for fields of `metadata`. |
| *`spec`* __[BeatSpec](#beatspec)__ |  |


### BeatSpec  [#beatspec]

BeatSpec defines the desired state of a Beat.

:::{admonition} Appears In:
* [Beat](#beat)

:::

| Field | Description |
| --- | --- |
| *`type`* __string__ | Type is the type of the Beat to deploy (filebeat, metricbeat, heartbeat, auditbeat, journalbeat, packetbeat, and so on).<br>Any string can be used, but well-known types will have the image field defaulted and have the appropriate<br>Elasticsearch roles created automatically. It also allows for dashboard setup when combined with a `KibanaRef`. |
| *`version`* __string__ | Version of the Beat. |
| *`elasticsearchRef`* __[ObjectSelector](#objectselector)__ | ElasticsearchRef is a reference to an Elasticsearch cluster running in the same Kubernetes cluster. |
| *`kibanaRef`* __[ObjectSelector](#objectselector)__ | KibanaRef is a reference to a Kibana instance running in the same Kubernetes cluster.<br>It allows automatic setup of dashboards and visualizations. |
| *`image`* __string__ | Image is the Beat Docker image to deploy. Version and Type have to match the Beat in the image. |
| *`config`* __[Config](#config)__ | Config holds the Beat configuration. At most one of [`Config`, `ConfigRef`] can be specified. |
| *`configRef`* __[ConfigSource](#configsource)__ | ConfigRef contains a reference to an existing Kubernetes Secret holding the Beat configuration.<br>Beat settings must be specified as yaml, under a single "beat.yml" entry. At most one of [`Config`, `ConfigRef`]<br>can be specified. |
| *`secureSettings`* __[SecretSource](#secretsource) array__ | SecureSettings is a list of references to Kubernetes Secrets containing sensitive configuration options for the Beat.<br>Secrets data can be then referenced in the Beat config using the Secret's keys or as specified in `Entries` field of<br>each SecureSetting. |
| *`serviceAccountName`* __string__ | ServiceAccountName is used to check access from the current resource to Elasticsearch resource in a different namespace.<br>Can only be used if ECK is enforcing RBAC on references. |
| *`daemonSet`* __[DaemonSetSpec](#daemonsetspec)__ | DaemonSet specifies the Beat should be deployed as a DaemonSet, and allows providing its spec.<br>Cannot be used along with `deployment`. If both are absent a default for the Type is used. |
| *`deployment`* __[DeploymentSpec](#deploymentspec)__ | Deployment specifies the Beat should be deployed as a Deployment, and allows providing its spec.<br>Cannot be used along with `daemonSet`. If both are absent a default for the Type is used. |
| *`monitoring`* __[Monitoring](#monitoring)__ | Monitoring enables you to collect and ship logs and metrics for this Beat.<br>Metricbeat and/or Filebeat sidecars are configured and send monitoring data to an<br>Elasticsearch monitoring cluster running in the same Kubernetes cluster. |
| *`revisionHistoryLimit`* __integer__ | RevisionHistoryLimit is the number of revisions to retain to allow rollback in the underlying DaemonSet or Deployment. |


### DaemonSetSpec  [#daemonsetspec]



:::{admonition} Appears In:
* [BeatSpec](#beatspec)

:::

| Field | Description |
| --- | --- |
| *`podTemplate`* __[PodTemplateSpec](https://kubernetes.io/docs/reference/generated/kubernetes-api/v1.32/#podtemplatespec-v1-core)__ |  |
| *`updateStrategy`* __[DaemonSetUpdateStrategy](https://kubernetes.io/docs/reference/generated/kubernetes-api/v1.32/#daemonsetupdatestrategy-v1-apps)__ |  |


### DeploymentSpec  [#deploymentspec]



:::{admonition} Appears In:
* [BeatSpec](#beatspec)

:::

| Field | Description |
| --- | --- |
| *`podTemplate`* __[PodTemplateSpec](https://kubernetes.io/docs/reference/generated/kubernetes-api/v1.32/#podtemplatespec-v1-core)__ |  |
| *`replicas`* __integer__ |  |
| *`strategy`* __[DeploymentStrategy](https://kubernetes.io/docs/reference/generated/kubernetes-api/v1.32/#deploymentstrategy-v1-apps)__ |  |



% TODO add function to crd-ref-docs return anchor used in links docs-v3 does not seem to produce valid markdown anchors
## common.k8s.elastic.co/v1 [#commonk8selasticcov1]

Package v1 contains API schema definitions for common types used by all resources.





### Config  [#config]

Config represents untyped YAML configuration.

:::{admonition} Appears In:
* [AgentSpec](#agentspec)
* [ApmServerSpec](#apmserverspec)
* [BeatSpec](#beatspec)
* [ElasticsearchConfigPolicySpec](#elasticsearchconfigpolicyspec)
* [EnterpriseSearchSpec](#enterprisesearchspec)
* [EnterpriseSearchSpec](#enterprisesearchspec)
* [IndexTemplates](#indextemplates)
* [KibanaConfigPolicySpec](#kibanaconfigpolicyspec)
* [KibanaSpec](#kibanaspec)
* [LogstashSpec](#logstashspec)
* [MapsSpec](#mapsspec)
* [NodeSet](#nodeset)
* [PackageRegistrySpec](#packageregistryspec)
* [Search](#search)

:::



### ConfigMapRef  [#configmapref]

ConfigMapRef is a reference to a config map that exists in the same namespace as the referring resource.

:::{admonition} Appears In:
* [TransportTLSOptions](#transporttlsoptions)

:::

| Field | Description |
| --- | --- |
| *`configMapName`* __string__ |  |


### ConfigSource  [#configsource]

ConfigSource references configuration settings.

:::{admonition} Appears In:
* [AgentSpec](#agentspec)
* [AutoOpsAgentPolicySpec](#autoopsagentpolicyspec)
* [BeatSpec](#beatspec)
* [EnterpriseSearchSpec](#enterprisesearchspec)
* [EnterpriseSearchSpec](#enterprisesearchspec)
* [LogstashSpec](#logstashspec)
* [MapsSpec](#mapsspec)
* [PackageRegistrySpec](#packageregistryspec)

:::

| Field | Description |
| --- | --- |
| *`secretName`* __string__ | SecretName is the name of the secret. |




### HTTPConfig  [#httpconfig]

HTTPConfig holds the HTTP layer configuration for resources.

:::{admonition} Appears In:
* [AgentSpec](#agentspec)
* [ApmServerSpec](#apmserverspec)
* [ElasticsearchSpec](#elasticsearchspec)
* [EnterpriseSearchSpec](#enterprisesearchspec)
* [EnterpriseSearchSpec](#enterprisesearchspec)
* [KibanaSpec](#kibanaspec)
* [MapsSpec](#mapsspec)
* [PackageRegistrySpec](#packageregistryspec)

:::

| Field | Description |
| --- | --- |
| *`service`* __[ServiceTemplate](#servicetemplate)__ | Service defines the template for the associated Kubernetes Service object. |
| *`tls`* __[TLSOptions](#tlsoptions)__ | TLS defines options for configuring TLS for HTTP. |






### KeyToPath  [#keytopath]

KeyToPath defines how to map a key in a Secret object to a filesystem path.

:::{admonition} Appears In:
* [SecretSource](#secretsource)

:::

| Field | Description |
| --- | --- |
| *`key`* __string__ | Key is the key contained in the secret. |
| *`path`* __string__ | Path is the relative file path to map the key to.<br>Path must not be an absolute file path and must not contain any ".." components. |


### LocalObjectSelector  [#localobjectselector]

LocalObjectSelector defines a reference to a Kubernetes object corresponding to an Elastic resource managed by the operator

:::{admonition} Appears In:
* [RemoteCluster](#remotecluster)

:::

| Field | Description |
| --- | --- |
| *`namespace`* __string__ | Namespace of the Kubernetes object. If empty, defaults to the current namespace. |
| *`name`* __string__ | Name of an existing Kubernetes object corresponding to an Elastic resource managed by ECK. |
| *`serviceName`* __string__ | ServiceName is the name of an existing Kubernetes service which is used to make requests to the referenced<br>object. It has to be in the same namespace as the referenced resource. If left empty, the default HTTP service of<br>the referenced resource is used. |


### LogsMonitoring  [#logsmonitoring]

LogsMonitoring holds a list of Elasticsearch clusters which receive logs data from
associated resources.

:::{admonition} Appears In:
* [Monitoring](#monitoring)

:::

| Field | Description |
| --- | --- |
| *`elasticsearchRefs`* __[ObjectSelector](#objectselector) array__ | ElasticsearchRefs is a reference to a list of monitoring Elasticsearch clusters running in the same Kubernetes cluster.<br>Due to existing limitations, only a single Elasticsearch cluster is currently supported. |


### MetricsMonitoring  [#metricsmonitoring]

MetricsMonitoring holds a list of Elasticsearch clusters which receive monitoring data from
associated resources.

:::{admonition} Appears In:
* [Monitoring](#monitoring)

:::

| Field | Description |
| --- | --- |
| *`elasticsearchRefs`* __[ObjectSelector](#objectselector) array__ | ElasticsearchRefs is a reference to a list of monitoring Elasticsearch clusters running in the same Kubernetes cluster.<br>Due to existing limitations, only a single Elasticsearch cluster is currently supported. |


### Monitoring  [#monitoring]

Monitoring holds references to both the metrics, and logs Elasticsearch clusters for
configuring stack monitoring.

:::{admonition} Appears In:
* [BeatSpec](#beatspec)
* [ElasticsearchSpec](#elasticsearchspec)
* [KibanaSpec](#kibanaspec)
* [LogstashSpec](#logstashspec)

:::

| Field | Description |
| --- | --- |
| *`metrics`* __[MetricsMonitoring](#metricsmonitoring)__ | Metrics holds references to Elasticsearch clusters which receive monitoring data from this resource. |
| *`logs`* __[LogsMonitoring](#logsmonitoring)__ | Logs holds references to Elasticsearch clusters which receive log data from an associated resource. |


### ObjectSelector  [#objectselector]

ObjectSelector defines a reference to a Kubernetes object which can be an Elastic resource managed by the operator
or a Secret describing an external Elastic resource not managed by the operator.

:::{admonition} Appears In:
* [AgentSpec](#agentspec)
* [ApmServerSpec](#apmserverspec)
* [BeatSpec](#beatspec)
* [ElasticsearchCluster](#elasticsearchcluster)
* [EnterpriseSearchSpec](#enterprisesearchspec)
* [EnterpriseSearchSpec](#enterprisesearchspec)
* [KibanaSpec](#kibanaspec)
* [LogsMonitoring](#logsmonitoring)
* [MapsSpec](#mapsspec)
* [MetricsMonitoring](#metricsmonitoring)
* [Output](#output)

:::

| Field | Description |
| --- | --- |
| *`namespace`* __string__ | Namespace of the Kubernetes object. If empty, defaults to the current namespace. |
| *`name`* __string__ | Name of an existing Kubernetes object corresponding to an Elastic resource managed by ECK. |
| *`serviceName`* __string__ | ServiceName is the name of an existing Kubernetes service which is used to make requests to the referenced<br>object. It has to be in the same namespace as the referenced resource. If left empty, the default HTTP service of<br>the referenced resource is used. |
| *`secretName`* __string__ | SecretName is the name of an existing Kubernetes secret that contains connection information for associating an<br>Elastic resource not managed by the operator.<br>The referenced secret must contain the following:<br>- `url`: the URL to reach the Elastic resource<br>- `username`: the username of the user to be authenticated to the Elastic resource<br>- `password`: the password of the user to be authenticated to the Elastic resource<br>- `ca.crt`: the CA certificate in PEM format (optional)<br>- `api-key`: the key to authenticate against the Elastic resource instead of a username and password (supported only for `elasticsearchRefs` in AgentSpec and in BeatSpec)<br>This field cannot be used in combination with the other fields name, namespace or serviceName. |


### PodDisruptionBudgetTemplate  [#poddisruptionbudgettemplate]

PodDisruptionBudgetTemplate defines the template for creating a PodDisruptionBudget.

:::{admonition} Appears In:
* [ElasticsearchSpec](#elasticsearchspec)

:::

| Field | Description |
| --- | --- |
| *`metadata`* __[ObjectMeta](https://kubernetes.io/docs/reference/generated/kubernetes-api/v1.32/#objectmeta-v1-meta)__ | Refer to Kubernetes API documentation for fields of `metadata`. |
| *`spec`* __[PodDisruptionBudgetSpec](https://kubernetes.io/docs/reference/generated/kubernetes-api/v1.32/#poddisruptionbudgetspec-v1-policy)__ | Spec is the specification of the PDB. |


### SecretRef  [#secretref]

SecretRef is a reference to a secret that exists in the same namespace.

:::{admonition} Appears In:
* [ConfigSource](#configsource)
* [FileRealmSource](#filerealmsource)
* [RoleSource](#rolesource)
* [TLSOptions](#tlsoptions)
* [TransportTLSOptions](#transporttlsoptions)

:::

| Field | Description |
| --- | --- |
| *`secretName`* __string__ | SecretName is the name of the secret. |


### SecretSource  [#secretsource]

SecretSource defines a data source based on a Kubernetes Secret.

:::{admonition} Appears In:
* [AgentSpec](#agentspec)
* [ApmServerSpec](#apmserverspec)
* [BeatSpec](#beatspec)
* [ElasticsearchConfigPolicySpec](#elasticsearchconfigpolicyspec)
* [ElasticsearchSpec](#elasticsearchspec)
* [KibanaConfigPolicySpec](#kibanaconfigpolicyspec)
* [KibanaSpec](#kibanaspec)
* [LogstashSpec](#logstashspec)
* [StackConfigPolicySpec](#stackconfigpolicyspec)

:::

| Field | Description |
| --- | --- |
| *`secretName`* __string__ | SecretName is the name of the secret. |
| *`entries`* __[KeyToPath](#keytopath) array__ | Entries define how to project each key-value pair in the secret to filesystem paths.<br>If not defined, all keys will be projected to similarly named paths in the filesystem.<br>If defined, only the specified keys will be projected to the corresponding paths. |


### SelfSignedCertificate  [#selfsignedcertificate]

SelfSignedCertificate holds configuration for the self-signed certificate generated by the operator.

:::{admonition} Appears In:
* [TLSOptions](#tlsoptions)

:::

| Field | Description |
| --- | --- |
| *`subjectAltNames`* __[SubjectAlternativeName](#subjectalternativename) array__ | SubjectAlternativeNames is a list of SANs to include in the generated HTTP TLS certificate. |
| *`disabled`* __boolean__ | Disabled indicates that the provisioning of the self-signed certifcate should be disabled. |




### ServiceTemplate  [#servicetemplate]

ServiceTemplate defines the template for a Kubernetes Service.

:::{admonition} Appears In:
* [HTTPConfig](#httpconfig)
* [LogstashService](#logstashservice)
* [RemoteClusterServer](#remoteclusterserver)
* [TransportConfig](#transportconfig)

:::

| Field | Description |
| --- | --- |
| *`metadata`* __[ObjectMeta](https://kubernetes.io/docs/reference/generated/kubernetes-api/v1.32/#objectmeta-v1-meta)__ | Refer to Kubernetes API documentation for fields of `metadata`. |
| *`spec`* __[ServiceSpec](https://kubernetes.io/docs/reference/generated/kubernetes-api/v1.32/#servicespec-v1-core)__ | Spec is the specification of the service. |


### SubjectAlternativeName  [#subjectalternativename]

SubjectAlternativeName represents a SAN entry in a x509 certificate.

:::{admonition} Appears In:
* [SelfSignedCertificate](#selfsignedcertificate)
* [TransportTLSOptions](#transporttlsoptions)

:::

| Field | Description |
| --- | --- |
| *`dns`* __string__ | DNS is the DNS name of the subject. |
| *`ip`* __string__ | IP is the IP address of the subject. |


### TLSOptions  [#tlsoptions]

TLSOptions holds TLS configuration options.

:::{admonition} Appears In:
* [HTTPConfig](#httpconfig)
* [LogstashService](#logstashservice)

:::

| Field | Description |
| --- | --- |
| *`selfSignedCertificate`* __[SelfSignedCertificate](#selfsignedcertificate)__ | SelfSignedCertificate allows configuring the self-signed certificate generated by the operator. |
| *`certificate`* __[SecretRef](#secretref)__ | Certificate is a reference to a Kubernetes secret that contains the certificate and private key for enabling TLS.<br>The referenced secret should contain the following:<br><br>- `ca.crt`: The certificate authority (optional).<br>- `tls.crt`: The certificate (or a chain).<br>- `tls.key`: The private key to the first certificate in the certificate chain. |



% TODO add function to crd-ref-docs return anchor used in links docs-v3 does not seem to produce valid markdown anchors
## common.k8s.elastic.co/v1alpha1 [#commonk8selasticcov1alpha1]

Package v1alpha1 contains API schema definitions for common types used by all resources.



### Condition  [#condition]

Condition represents Elasticsearch resource's condition.
**This API is in technical preview and may be changed or removed in a future release.**

:::{admonition} Appears In:
* [Conditions](#conditions)

:::

| Field | Description |
| --- | --- |
| *`type`* __[ConditionType](#conditiontype)__ |  |
| *`status`* __[ConditionStatus](https://kubernetes.io/docs/reference/generated/kubernetes-api/v1.32/#conditionstatus-v1-core)__ |  |
| *`lastTransitionTime`* __[Time](https://kubernetes.io/docs/reference/generated/kubernetes-api/v1.32/#time-v1-meta)__ |  |
| *`message`* __string__ |  |


### ConditionType (string)  [#conditiontype]

ConditionType defines the condition of an Elasticsearch resource.

:::{admonition} Appears In:
* [Condition](#condition)

:::



### Conditions ([Condition](#condition))  [#conditions]



:::{admonition} Appears In:
* [ElasticsearchStatus](#elasticsearchstatus)

:::

| Field | Description |
| --- | --- |
| *`type`* __[ConditionType](#conditiontype)__ |  |
| *`status`* __[ConditionStatus](https://kubernetes.io/docs/reference/generated/kubernetes-api/v1.32/#conditionstatus-v1-core)__ |  |
| *`lastTransitionTime`* __[Time](https://kubernetes.io/docs/reference/generated/kubernetes-api/v1.32/#time-v1-meta)__ |  |
| *`message`* __string__ |  |

















% TODO add function to crd-ref-docs return anchor used in links docs-v3 does not seem to produce valid markdown anchors
## common.k8s.elastic.co/v1beta1 [#commonk8selasticcov1beta1]

Package v1beta1 contains API schema definitions for common types used by all resources.





### Config  [#config]

Config represents untyped YAML configuration.

:::{admonition} Appears In:
* [ApmServerSpec](#apmserverspec)
* [KibanaSpec](#kibanaspec)
* [NodeSet](#nodeset)

:::



### HTTPConfig  [#httpconfig]

HTTPConfig holds the HTTP layer configuration for resources.

:::{admonition} Appears In:
* [ApmServerSpec](#apmserverspec)
* [ElasticsearchSpec](#elasticsearchspec)
* [KibanaSpec](#kibanaspec)

:::

| Field | Description |
| --- | --- |
| *`service`* __[ServiceTemplate](#servicetemplate)__ | Service defines the template for the associated Kubernetes Service object. |
| *`tls`* __[TLSOptions](#tlsoptions)__ | TLS defines options for configuring TLS for HTTP. |


### KeyToPath  [#keytopath]

KeyToPath defines how to map a key in a Secret object to a filesystem path.

:::{admonition} Appears In:
* [SecretSource](#secretsource)

:::

| Field | Description |
| --- | --- |
| *`key`* __string__ | Key is the key contained in the secret. |
| *`path`* __string__ | Path is the relative file path to map the key to.<br>Path must not be an absolute file path and must not contain any ".." components. |


### ObjectSelector  [#objectselector]

ObjectSelector defines a reference to a Kubernetes object.

:::{admonition} Appears In:
* [ApmServerSpec](#apmserverspec)
* [KibanaSpec](#kibanaspec)

:::

| Field | Description |
| --- | --- |
| *`name`* __string__ | Name of the Kubernetes object. |
| *`namespace`* __string__ | Namespace of the Kubernetes object. If empty, defaults to the current namespace. |


### PodDisruptionBudgetTemplate  [#poddisruptionbudgettemplate]

PodDisruptionBudgetTemplate defines the template for creating a PodDisruptionBudget.

:::{admonition} Appears In:
* [ElasticsearchSpec](#elasticsearchspec)

:::

| Field | Description |
| --- | --- |
| *`metadata`* __[ObjectMeta](https://kubernetes.io/docs/reference/generated/kubernetes-api/v1.32/#objectmeta-v1-meta)__ | Refer to Kubernetes API documentation for fields of `metadata`. |
| *`spec`* __[PodDisruptionBudgetSpec](https://kubernetes.io/docs/reference/generated/kubernetes-api/v1.32/#poddisruptionbudgetspec-v1beta1-policy)__ | Spec is the specification of the PDB. |


### SecretRef  [#secretref]

SecretRef is a reference to a secret that exists in the same namespace.

:::{admonition} Appears In:
* [TLSOptions](#tlsoptions)

:::

| Field | Description |
| --- | --- |
| *`secretName`* __string__ | SecretName is the name of the secret. |


### SecretSource  [#secretsource]

SecretSource defines a data source based on a Kubernetes Secret.

:::{admonition} Appears In:
* [ApmServerSpec](#apmserverspec)
* [ElasticsearchSpec](#elasticsearchspec)
* [KibanaSpec](#kibanaspec)

:::

| Field | Description |
| --- | --- |
| *`secretName`* __string__ | SecretName is the name of the secret. |
| *`entries`* __[KeyToPath](#keytopath) array__ | Entries define how to project each key-value pair in the secret to filesystem paths.<br>If not defined, all keys will be projected to similarly named paths in the filesystem.<br>If defined, only the specified keys will be projected to the corresponding paths. |


### SelfSignedCertificate  [#selfsignedcertificate]

SelfSignedCertificate holds configuration for the self-signed certificate generated by the operator.

:::{admonition} Appears In:
* [TLSOptions](#tlsoptions)

:::

| Field | Description |
| --- | --- |
| *`subjectAltNames`* __[SubjectAlternativeName](#subjectalternativename) array__ | SubjectAlternativeNames is a list of SANs to include in the generated HTTP TLS certificate. |
| *`disabled`* __boolean__ | Disabled indicates that the provisioning of the self-signed certifcate should be disabled. |


### ServiceTemplate  [#servicetemplate]

ServiceTemplate defines the template for a Kubernetes Service.

:::{admonition} Appears In:
* [HTTPConfig](#httpconfig)

:::

| Field | Description |
| --- | --- |
| *`metadata`* __[ObjectMeta](https://kubernetes.io/docs/reference/generated/kubernetes-api/v1.32/#objectmeta-v1-meta)__ | Refer to Kubernetes API documentation for fields of `metadata`. |
| *`spec`* __[ServiceSpec](https://kubernetes.io/docs/reference/generated/kubernetes-api/v1.32/#servicespec-v1-core)__ | Spec is the specification of the service. |


### SubjectAlternativeName  [#subjectalternativename]

SubjectAlternativeName represents a SAN entry in a x509 certificate.

:::{admonition} Appears In:
* [SelfSignedCertificate](#selfsignedcertificate)

:::

| Field | Description |
| --- | --- |
| *`dns`* __string__ | DNS is the DNS name of the subject. |
| *`ip`* __string__ | IP is the IP address of the subject. |


### TLSOptions  [#tlsoptions]

TLSOptions holds TLS configuration options.

:::{admonition} Appears In:
* [HTTPConfig](#httpconfig)

:::

| Field | Description |
| --- | --- |
| *`selfSignedCertificate`* __[SelfSignedCertificate](#selfsignedcertificate)__ | SelfSignedCertificate allows configuring the self-signed certificate generated by the operator. |
| *`certificate`* __[SecretRef](#secretref)__ | Certificate is a reference to a Kubernetes secret that contains the certificate and private key for enabling TLS.<br>The referenced secret should contain the following:<br><br>- `ca.crt`: The certificate authority (optional).<br>- `tls.crt`: The certificate (or a chain).<br>- `tls.key`: The private key to the first certificate in the certificate chain. |



% TODO add function to crd-ref-docs return anchor used in links docs-v3 does not seem to produce valid markdown anchors
## elasticsearch.k8s.elastic.co/v1 [#elasticsearchk8selasticcov1]

Package v1 contains API schema definitions for managing Elasticsearch resources.

### Resource Types
- [Elasticsearch](#elasticsearch)



### Auth  [#auth]

Auth contains user authentication and authorization security settings for Elasticsearch.

:::{admonition} Appears In:
* [ElasticsearchSpec](#elasticsearchspec)

:::

| Field | Description |
| --- | --- |
| *`roles`* __[RoleSource](#rolesource) array__ | Roles to propagate to the Elasticsearch cluster. |
| *`fileRealm`* __[FileRealmSource](#filerealmsource) array__ | FileRealm to propagate to the Elasticsearch cluster. |
| *`disableElasticUser`* __boolean__ | DisableElasticUser disables the default elastic user that is created by ECK. |




### ChangeBudget  [#changebudget]

ChangeBudget defines the constraints to consider when applying changes to the Elasticsearch cluster.

:::{admonition} Appears In:
* [UpdateStrategy](#updatestrategy)

:::

| Field | Description |
| --- | --- |
| *`maxUnavailable`* __integer__ | MaxUnavailable is the maximum number of Pods that can be unavailable (not ready) during the update due to<br>circumstances under the control of the operator. Setting a negative value will disable this restriction.<br>Defaults to 1 if not specified. |
| *`maxSurge`* __integer__ | MaxSurge is the maximum number of new Pods that can be created exceeding the original number of Pods defined in<br>the specification. MaxSurge is only taken into consideration when scaling up. Setting a negative value will<br>disable the restriction. Defaults to unbounded if not specified. |




### DownscaleOperation  [#downscaleoperation]

DownscaleOperation provides details about in progress downscale operations.
**This API is in technical preview and may be changed or removed in a future release.**

:::{admonition} Appears In:
* [InProgressOperations](#inprogressoperations)

:::

| Field | Description |
| --- | --- |
| *`lastUpdatedTime`* __[Time](https://kubernetes.io/docs/reference/generated/kubernetes-api/v1.32/#time-v1-meta)__ |  |
| *`nodes`* __[DownscaledNode](#downscalednode) array__ | Nodes which are scheduled to be removed from the cluster. |
| *`stalled`* __boolean__ | Stalled represents a state where no progress can be made.<br>It is only available for clusters managed with the Elasticsearch shutdown API. |


### DownscaledNode  [#downscalednode]

DownscaledNode provides an overview of in progress changes applied by the operator to remove Elasticsearch nodes from the cluster.
**This API is in technical preview and may be changed or removed in a future release.**

:::{admonition} Appears In:
* [DownscaleOperation](#downscaleoperation)

:::

| Field | Description |
| --- | --- |
| *`name`* __string__ | Name of the Elasticsearch node that should be removed. |
| *`shutdownStatus`* __string__ | Shutdown status as returned by the Elasticsearch shutdown API.<br>If the Elasticsearch shutdown API is not available, the shutdown status is then inferred from the remaining<br>shards on the nodes, as observed by the operator. |
| *`explanation`* __string__ | Explanation provides details about an in progress node shutdown. It is only available for clusters managed with the<br>Elasticsearch shutdown API. |


### Elasticsearch  [#elasticsearch]

Elasticsearch represents an Elasticsearch resource in a Kubernetes cluster.



| Field | Description |
| --- | --- |
| *`apiVersion`* __string__ | `elasticsearch.k8s.elastic.co/v1` |
| *`kind`* __string__ | `Elasticsearch` | 
| *`metadata`* __[ObjectMeta](https://kubernetes.io/docs/reference/generated/kubernetes-api/v1.32/#objectmeta-v1-meta)__ | Refer to Kubernetes API documentation for fields of `metadata`. |
| *`spec`* __[ElasticsearchSpec](#elasticsearchspec)__ |  |
| *`status`* __[ElasticsearchStatus](#elasticsearchstatus)__ |  |


### ElasticsearchHealth (string)  [#elasticsearchhealth]

ElasticsearchHealth is the health of the cluster as returned by the health API.

:::{admonition} Appears In:
* [ElasticsearchStatus](#elasticsearchstatus)

:::



### ElasticsearchOrchestrationPhase (string)  [#elasticsearchorchestrationphase]

ElasticsearchOrchestrationPhase is the phase Elasticsearch is in from the controller point of view.

:::{admonition} Appears In:
* [ElasticsearchStatus](#elasticsearchstatus)

:::



### ElasticsearchSpec  [#elasticsearchspec]

ElasticsearchSpec holds the specification of an Elasticsearch cluster.

:::{admonition} Appears In:
* [Elasticsearch](#elasticsearch)

:::

| Field | Description |
| --- | --- |
| *`version`* __string__ | Version of Elasticsearch. |
| *`image`* __string__ | Image is the Elasticsearch Docker image to deploy. |
| *`remoteClusterServer`* __[RemoteClusterServer](#remoteclusterserver)__ | RemoteClusterServer specifies if the remote cluster server should be enabled.<br>This must be enabled if this cluster is a remote cluster which is expected to be accessed using API key authentication. |
| *`http`* __[HTTPConfig](#httpconfig)__ | HTTP holds HTTP layer settings for Elasticsearch. |
| *`transport`* __[TransportConfig](#transportconfig)__ | Transport holds transport layer settings for Elasticsearch. |
| *`nodeSets`* __[NodeSet](#nodeset) array__ | NodeSets allow specifying groups of Elasticsearch nodes sharing the same configuration and Pod templates. |
| *`updateStrategy`* __[UpdateStrategy](#updatestrategy)__ | UpdateStrategy specifies how updates to the cluster should be performed. |
| *`podDisruptionBudget`* __[PodDisruptionBudgetTemplate](#poddisruptionbudgettemplate)__ | PodDisruptionBudget provides access to the default Pod disruption budget(s) for the Elasticsearch cluster.<br>The behavior depends on the license level.<br>With a Basic license or if podDisruptionBudget.spec is not empty:<br>  The default budget doesn't allow any Pod to be removed in case the cluster is not green or if there is only one node of type `data` or `master`.<br>  In all other cases the default podDisruptionBudget sets `minAvailable` equal to the total number of nodes minus 1.<br>With an Enterprise license and if podDisruptionBudget.spec is empty:<br>  The default budget is split into multiple budgets, each targeting a specific node role type allowing additional disruptions<br>  for certain roles according to the health status of the cluster.<br>    Example:<br>      All data roles (excluding frozen): allows disruptions only when the cluster is green.<br>      All other roles: allows disruptions only when the cluster is yellow or green.<br>To disable, set `podDisruptionBudget` to the empty value (`{}` in YAML). |
| *`auth`* __[Auth](#auth)__ | Auth contains user authentication and authorization security settings for Elasticsearch. |
| *`secureSettings`* __[SecretSource](#secretsource) array__ | SecureSettings is a list of references to Kubernetes secrets containing sensitive configuration options for Elasticsearch. |
| *`serviceAccountName`* __string__ | ServiceAccountName is used to check access from the current resource to a resource (for ex. a remote Elasticsearch cluster) in a different namespace.<br>Can only be used if ECK is enforcing RBAC on references. |
| *`remoteClusters`* __[RemoteCluster](#remotecluster) array__ | RemoteClusters enables you to establish uni-directional connections to a remote Elasticsearch cluster. |
| *`volumeClaimDeletePolicy`* __[VolumeClaimDeletePolicy](#volumeclaimdeletepolicy)__ | VolumeClaimDeletePolicy sets the policy for handling deletion of PersistentVolumeClaims for all NodeSets.<br>Possible values are DeleteOnScaledownOnly and DeleteOnScaledownAndClusterDeletion. Defaults to DeleteOnScaledownAndClusterDeletion. |
| *`monitoring`* __[Monitoring](#monitoring)__ | Monitoring enables you to collect and ship log and monitoring data of this Elasticsearch cluster.<br>See https://www.elastic.co/guide/en/elasticsearch/reference/current/monitor-elasticsearch-cluster.html.<br>Metricbeat and Filebeat are deployed in the same Pod as sidecars and each one sends data to one or two different<br>Elasticsearch monitoring clusters running in the same Kubernetes cluster. |
| *`revisionHistoryLimit`* __integer__ | RevisionHistoryLimit is the number of revisions to retain to allow rollback in the underlying StatefulSets. |


### ElasticsearchStatus  [#elasticsearchstatus]

ElasticsearchStatus represents the observed state of Elasticsearch.

:::{admonition} Appears In:
* [Elasticsearch](#elasticsearch)

:::

| Field | Description |
| --- | --- |
| *`availableNodes`* __integer__ | AvailableNodes is the number of available instances. |
| *`version`* __string__ | Version of the stack resource currently running. During version upgrades, multiple versions may run<br>in parallel: this value specifies the lowest version currently running. |
| *`health`* __[ElasticsearchHealth](#elasticsearchhealth)__ |  |
| *`phase`* __[ElasticsearchOrchestrationPhase](#elasticsearchorchestrationphase)__ |  |
| *`conditions`* __[Conditions](#conditions)__ | Conditions holds the current service state of an Elasticsearch cluster.<br>**This API is in technical preview and may be changed or removed in a future release.** |
| *`inProgressOperations`* __[InProgressOperations](#inprogressoperations)__ | InProgressOperations represents changes being applied by the operator to the Elasticsearch cluster.<br>**This API is in technical preview and may be changed or removed in a future release.** |
| *`observedGeneration`* __integer__ | ObservedGeneration is the most recent generation observed for this Elasticsearch cluster.<br>It corresponds to the metadata generation, which is updated on mutation by the API Server.<br>If the generation observed in status diverges from the generation in metadata, the Elasticsearch<br>controller has not yet processed the changes contained in the Elasticsearch specification. |


### FieldSecurity  [#fieldsecurity]



:::{admonition} Appears In:
* [Search](#search)

:::

| Field | Description |
| --- | --- |
| *`grant`* __string array__ |  |
| *`except`* __string array__ |  |


### FileRealmSource  [#filerealmsource]

FileRealmSource references users to create in the Elasticsearch cluster.

:::{admonition} Appears In:
* [Auth](#auth)

:::

| Field | Description |
| --- | --- |
| *`secretName`* __string__ | SecretName is the name of the secret. |


### InProgressOperations  [#inprogressoperations]

InProgressOperations provides details about in progress changes applied by the operator on the Elasticsearch cluster.
**This API is in technical preview and may be changed or removed in a future release.**

:::{admonition} Appears In:
* [ElasticsearchStatus](#elasticsearchstatus)

:::

| Field | Description |
| --- | --- |
| *`downscale`* __[DownscaleOperation](#downscaleoperation)__ |  |
| *`upgrade`* __[UpgradeOperation](#upgradeoperation)__ |  |
| *`upscale`* __[UpscaleOperation](#upscaleoperation)__ |  |


### NewNode  [#newnode]



:::{admonition} Appears In:
* [UpscaleOperation](#upscaleoperation)

:::

| Field | Description |
| --- | --- |
| *`name`* __string__ | Name of the Elasticsearch node that should be added to the cluster. |
| *`status`* __[NewNodeStatus](#newnodestatus)__ | NewNodeStatus states if a new node is being created, or if the upscale is delayed. |
| *`message`* __string__ | Optional message to explain why a node may not be immediately added. |


### NewNodeStatus (string)  [#newnodestatus]

NewNodeStatus provides details about the status of nodes which are expected to be created and added to the Elasticsearch cluster.
**This API is in technical preview and may be changed or removed in a future release.**

:::{admonition} Appears In:
* [NewNode](#newnode)

:::







### NodeSet  [#nodeset]

NodeSet is the specification for a group of Elasticsearch nodes sharing the same configuration and a Pod template.

:::{admonition} Appears In:
* [ElasticsearchSpec](#elasticsearchspec)

:::

| Field | Description |
| --- | --- |
| *`name`* __string__ | Name of this set of nodes. Becomes a part of the Elasticsearch node.name setting. |
| *`config`* __[Config](#config)__ | Config holds the Elasticsearch configuration. |
| *`count`* __integer__ | Count of Elasticsearch nodes to deploy.<br>If the node set is managed by an autoscaling policy the initial value is automatically set by the autoscaling controller. |
| *`podTemplate`* __[PodTemplateSpec](https://kubernetes.io/docs/reference/generated/kubernetes-api/v1.32/#podtemplatespec-v1-core)__ | PodTemplate provides customisation options (labels, annotations, affinity rules, resource requests, and so on) for the Pods belonging to this NodeSet. |
| *`volumeClaimTemplates`* __[PersistentVolumeClaim](https://kubernetes.io/docs/reference/generated/kubernetes-api/v1.32/#persistentvolumeclaim-v1-core) array__ | VolumeClaimTemplates is a list of persistent volume claims to be used by each Pod in this NodeSet.<br>Every claim in this list must have a matching volumeMount in one of the containers defined in the PodTemplate.<br>Items defined here take precedence over any default claims added by the operator with the same name. |


### RemoteCluster  [#remotecluster]

RemoteCluster declares a remote Elasticsearch cluster connection.

:::{admonition} Appears In:
* [ElasticsearchSpec](#elasticsearchspec)

:::

| Field | Description |
| --- | --- |
| *`name`* __string__ | Name is the name of the remote cluster as it is set in the Elasticsearch settings.<br>The name is expected to be unique for each remote clusters. |
| *`elasticsearchRef`* __[LocalObjectSelector](#localobjectselector)__ | ElasticsearchRef is a reference to an Elasticsearch cluster running within the same k8s cluster. |
| *`apiKey`* __[RemoteClusterAPIKey](#remoteclusterapikey)__ | APIKey can be used to enable remote cluster access using Cross-Cluster API keys: https://www.elastic.co/guide/en/elasticsearch/reference/current/security-api-create-cross-cluster-api-key.html |


### RemoteClusterAPIKey  [#remoteclusterapikey]

RemoteClusterAPIKey defines a remote cluster API Key.

:::{admonition} Appears In:
* [RemoteCluster](#remotecluster)

:::

| Field | Description |
| --- | --- |
| *`access`* __[RemoteClusterAccess](#remoteclusteraccess)__ | Access is the name of the API Key. It is automatically generated if not set or empty. |


### RemoteClusterAccess  [#remoteclusteraccess]

RemoteClusterAccess models the API key specification as documented in https://www.elastic.co/guide/en/elasticsearch/reference/current/security-api-create-cross-cluster-api-key.html

:::{admonition} Appears In:
* [RemoteClusterAPIKey](#remoteclusterapikey)

:::

| Field | Description |
| --- | --- |
| *`search`* __[Search](#search)__ |  |
| *`replication`* __[Replication](#replication)__ |  |


### RemoteClusterServer  [#remoteclusterserver]



:::{admonition} Appears In:
* [ElasticsearchSpec](#elasticsearchspec)

:::

| Field | Description |
| --- | --- |
| *`enabled`* __boolean__ |  |
| *`service`* __[ServiceTemplate](#servicetemplate)__ | Service defines the template for the remote cluster server Service object. |


### Replication  [#replication]



:::{admonition} Appears In:
* [RemoteClusterAccess](#remoteclusteraccess)

:::

| Field | Description |
| --- | --- |
| *`names`* __string array__ |  |


### RoleSource  [#rolesource]

RoleSource references roles to create in the Elasticsearch cluster.

:::{admonition} Appears In:
* [Auth](#auth)

:::

| Field | Description |
| --- | --- |
| *`secretName`* __string__ | SecretName is the name of the secret. |


### Search  [#search]



:::{admonition} Appears In:
* [RemoteClusterAccess](#remoteclusteraccess)

:::

| Field | Description |
| --- | --- |
| *`names`* __string array__ |  |
| *`field_security`* __[FieldSecurity](#fieldsecurity)__ |  |
| *`query`* __[Config](#config)__ |  |
| *`allow_restricted_indices`* __boolean__ |  |


### SelfSignedTransportCertificates  [#selfsignedtransportcertificates]

SelfSignedTransportCertificates holds configuration for the self-signed certificates generated by the operator.

:::{admonition} Appears In:
* [TransportTLSOptions](#transporttlsoptions)

:::

| Field | Description |
| --- | --- |
| *`disabled`* __boolean__ | Disabled indicates that provisioning of the self-signed certificates should be disabled. |


### TransportConfig  [#transportconfig]

TransportConfig holds the transport layer settings for Elasticsearch.

:::{admonition} Appears In:
* [ElasticsearchSpec](#elasticsearchspec)

:::

| Field | Description |
| --- | --- |
| *`service`* __[ServiceTemplate](#servicetemplate)__ | Service defines the template for the associated Kubernetes Service object. |
| *`tls`* __[TransportTLSOptions](#transporttlsoptions)__ | TLS defines options for configuring TLS on the transport layer. |


### TransportTLSOptions  [#transporttlsoptions]



:::{admonition} Appears In:
* [TransportConfig](#transportconfig)

:::

| Field | Description |
| --- | --- |
| *`otherNameSuffix`* __string__ | OtherNameSuffix when defined will be prefixed with the Pod name and used as the common name,<br>and the first DNSName, as well as an OtherName required by Elasticsearch in the Subject Alternative Name<br>extension of each Elasticsearch node's transport TLS certificate.<br>Example: if set to "node.cluster.local", the generated certificate will have its otherName set to "<pod_name>.node.cluster.local". |
| *`subjectAltNames`* __[SubjectAlternativeName](#subjectalternativename) array__ | SubjectAlternativeNames is a list of SANs to include in the generated node transport TLS certificates. |
| *`certificate`* __[SecretRef](#secretref)__ | Certificate is a reference to a Kubernetes secret that contains the CA certificate<br>and private key for generating node certificates.<br>The referenced secret should contain the following:<br><br>- `ca.crt`: The CA certificate in PEM format.<br>- `ca.key`: The private key for the CA certificate in PEM format. |
| *`certificateAuthorities`* __[ConfigMapRef](#configmapref)__ | CertificateAuthorities is a reference to a config map that contains one or more x509 certificates for<br>trusted authorities in PEM format. The certificates need to be in a file called `ca.crt`. |
| *`selfSignedCertificates`* __[SelfSignedTransportCertificates](#selfsignedtransportcertificates)__ | SelfSignedCertificates allows configuring the self-signed certificate generated by the operator. |


### UpdateStrategy  [#updatestrategy]

UpdateStrategy specifies how updates to the cluster should be performed.

:::{admonition} Appears In:
* [ElasticsearchSpec](#elasticsearchspec)

:::

| Field | Description |
| --- | --- |
| *`changeBudget`* __[ChangeBudget](#changebudget)__ | ChangeBudget defines the constraints to consider when applying changes to the Elasticsearch cluster. |


### UpgradeOperation  [#upgradeoperation]

UpgradeOperation provides an overview of the pending or in progress changes applied by the operator to update the Elasticsearch nodes in the cluster.
**This API is in technical preview and may be changed or removed in a future release.**

:::{admonition} Appears In:
* [InProgressOperations](#inprogressoperations)

:::

| Field | Description |
| --- | --- |
| *`lastUpdatedTime`* __[Time](https://kubernetes.io/docs/reference/generated/kubernetes-api/v1.32/#time-v1-meta)__ |  |
| *`nodes`* __[UpgradedNode](#upgradednode) array__ | Nodes that must be restarted for upgrade. |


### UpgradedNode  [#upgradednode]

UpgradedNode provides details about the status of nodes which are expected to be updated.
**This API is in technical preview and may be changed or removed in a future release.**

:::{admonition} Appears In:
* [UpgradeOperation](#upgradeoperation)

:::

| Field | Description |
| --- | --- |
| *`name`* __string__ | Name of the Elasticsearch node that should be upgraded. |
| *`status`* __string__ | Status states if the node is either in the process of being deleted for an upgrade,<br>or blocked by a predicate or another condition stated in the message field. |
| *`message`* __string__ | Optional message to explain why a node may not be immediately restarted for upgrade. |
| *`predicate`* __string__ | Predicate is the name of the predicate currently preventing this node from being deleted for an upgrade. |


### UpscaleOperation  [#upscaleoperation]

UpscaleOperation provides an overview of in progress changes applied by the operator to add Elasticsearch nodes to the cluster.
**This API is in technical preview and may be changed or removed in a future release.**

:::{admonition} Appears In:
* [InProgressOperations](#inprogressoperations)

:::

| Field | Description |
| --- | --- |
| *`lastUpdatedTime`* __[Time](https://kubernetes.io/docs/reference/generated/kubernetes-api/v1.32/#time-v1-meta)__ |  |
| *`nodes`* __[NewNode](#newnode) array__ | Nodes expected to be added by the operator. |


### VolumeClaimDeletePolicy (string)  [#volumeclaimdeletepolicy]

VolumeClaimDeletePolicy describes the delete policy for handling PersistentVolumeClaims that hold Elasticsearch data.
Inspired by https://github.com/kubernetes/enhancements/pull/2440

:::{admonition} Appears In:
* [ElasticsearchSpec](#elasticsearchspec)

:::




% TODO add function to crd-ref-docs return anchor used in links docs-v3 does not seem to produce valid markdown anchors
## elasticsearch.k8s.elastic.co/v1beta1 [#elasticsearchk8selasticcov1beta1]

Package v1beta1 contains API schema definitions for managing Elasticsearch resources.

### Resource Types
- [Elasticsearch](#elasticsearch)



### ChangeBudget  [#changebudget]

ChangeBudget defines the constraints to consider when applying changes to the Elasticsearch cluster.

:::{admonition} Appears In:
* [UpdateStrategy](#updatestrategy)

:::

| Field | Description |
| --- | --- |
| *`maxUnavailable`* __integer__ | MaxUnavailable is the maximum number of pods that can be unavailable (not ready) during the update due to<br>circumstances under the control of the operator. Setting a negative value will disable this restriction.<br>Defaults to 1 if not specified. |
| *`maxSurge`* __integer__ | MaxSurge is the maximum number of new pods that can be created exceeding the original number of pods defined in<br>the specification. MaxSurge is only taken into consideration when scaling up. Setting a negative value will<br>disable the restriction. Defaults to unbounded if not specified. |




### Elasticsearch  [#elasticsearch]

Elasticsearch represents an Elasticsearch resource in a Kubernetes cluster.



| Field | Description |
| --- | --- |
| *`apiVersion`* __string__ | `elasticsearch.k8s.elastic.co/v1beta1` |
| *`kind`* __string__ | `Elasticsearch` | 
| *`metadata`* __[ObjectMeta](https://kubernetes.io/docs/reference/generated/kubernetes-api/v1.32/#objectmeta-v1-meta)__ | Refer to Kubernetes API documentation for fields of `metadata`. |
| *`spec`* __[ElasticsearchSpec](#elasticsearchspec)__ |  |
| *`status`* __[ElasticsearchStatus](#elasticsearchstatus)__ |  |


### ElasticsearchHealth (string)  [#elasticsearchhealth]

ElasticsearchHealth is the health of the cluster as returned by the health API.

:::{admonition} Appears In:
* [ElasticsearchStatus](#elasticsearchstatus)

:::



### ElasticsearchOrchestrationPhase (string)  [#elasticsearchorchestrationphase]

ElasticsearchOrchestrationPhase is the phase Elasticsearch is in from the controller point of view.

:::{admonition} Appears In:
* [ElasticsearchStatus](#elasticsearchstatus)

:::



### ElasticsearchSpec  [#elasticsearchspec]

ElasticsearchSpec holds the specification of an Elasticsearch cluster.

:::{admonition} Appears In:
* [Elasticsearch](#elasticsearch)

:::

| Field | Description |
| --- | --- |
| *`version`* __string__ | Version of Elasticsearch. |
| *`image`* __string__ | Image is the Elasticsearch Docker image to deploy. |
| *`http`* __[HTTPConfig](#httpconfig)__ | HTTP holds HTTP layer settings for Elasticsearch. |
| *`nodeSets`* __[NodeSet](#nodeset) array__ | NodeSets allow specifying groups of Elasticsearch nodes sharing the same configuration and Pod templates. |
| *`updateStrategy`* __[UpdateStrategy](#updatestrategy)__ | UpdateStrategy specifies how updates to the cluster should be performed. |
| *`podDisruptionBudget`* __[PodDisruptionBudgetTemplate](#poddisruptionbudgettemplate)__ | PodDisruptionBudget provides access to the default pod disruption budget for the Elasticsearch cluster.<br>The default budget selects all cluster pods and sets `maxUnavailable` to 1. To disable, set `PodDisruptionBudget`<br>to the empty value (`{}` in YAML). |
| *`secureSettings`* __[SecretSource](#secretsource) array__ | SecureSettings is a list of references to Kubernetes secrets containing sensitive configuration options for Elasticsearch. |


### ElasticsearchStatus  [#elasticsearchstatus]

ElasticsearchStatus defines the observed state of Elasticsearch

:::{admonition} Appears In:
* [Elasticsearch](#elasticsearch)

:::

| Field | Description |
| --- | --- |
| *`health`* __[ElasticsearchHealth](#elasticsearchhealth)__ |  |
| *`phase`* __[ElasticsearchOrchestrationPhase](#elasticsearchorchestrationphase)__ |  |




### NodeSet  [#nodeset]

NodeSet is the specification for a group of Elasticsearch nodes sharing the same configuration and a Pod template.

:::{admonition} Appears In:
* [ElasticsearchSpec](#elasticsearchspec)

:::

| Field | Description |
| --- | --- |
| *`name`* __string__ | Name of this set of nodes. Becomes a part of the Elasticsearch node.name setting. |
| *`config`* __[Config](#config)__ | Config holds the Elasticsearch configuration. |
| *`count`* __integer__ | Count of Elasticsearch nodes to deploy. |
| *`podTemplate`* __[PodTemplateSpec](https://kubernetes.io/docs/reference/generated/kubernetes-api/v1.32/#podtemplatespec-v1-core)__ | PodTemplate provides customisation options (labels, annotations, affinity rules, resource requests, and so on) for the Pods belonging to this NodeSet. |
| *`volumeClaimTemplates`* __[PersistentVolumeClaim](https://kubernetes.io/docs/reference/generated/kubernetes-api/v1.32/#persistentvolumeclaim-v1-core) array__ | VolumeClaimTemplates is a list of persistent volume claims to be used by each Pod in this NodeSet.<br>Every claim in this list must have a matching volumeMount in one of the containers defined in the PodTemplate.<br>Items defined here take precedence over any default claims added by the operator with the same name. |


### UpdateStrategy  [#updatestrategy]

UpdateStrategy specifies how updates to the cluster should be performed.

:::{admonition} Appears In:
* [ElasticsearchSpec](#elasticsearchspec)

:::

| Field | Description |
| --- | --- |
| *`changeBudget`* __[ChangeBudget](#changebudget)__ | ChangeBudget defines the constraints to consider when applying changes to the Elasticsearch cluster. |





% TODO add function to crd-ref-docs return anchor used in links docs-v3 does not seem to produce valid markdown anchors
## enterprisesearch.k8s.elastic.co/v1 [#enterprisesearchk8selasticcov1]

Package v1beta1 contains API schema definitions for managing Enterprise Search resources.

### Resource Types
- [EnterpriseSearch](#enterprisesearch)



### EnterpriseSearch  [#enterprisesearch]

EnterpriseSearch is a Kubernetes CRD to represent Enterprise Search.



| Field | Description |
| --- | --- |
| *`apiVersion`* __string__ | `enterprisesearch.k8s.elastic.co/v1` |
| *`kind`* __string__ | `EnterpriseSearch` | 
| *`metadata`* __[ObjectMeta](https://kubernetes.io/docs/reference/generated/kubernetes-api/v1.32/#objectmeta-v1-meta)__ | Refer to Kubernetes API documentation for fields of `metadata`. |
| *`spec`* __[EnterpriseSearchSpec](#enterprisesearchspec)__ |  |


### EnterpriseSearchSpec  [#enterprisesearchspec]

EnterpriseSearchSpec holds the specification of an Enterprise Search resource.

:::{admonition} Appears In:
* [EnterpriseSearch](#enterprisesearch)

:::

| Field | Description |
| --- | --- |
| *`version`* __string__ | Version of Enterprise Search. |
| *`image`* __string__ | Image is the Enterprise Search Docker image to deploy. |
| *`count`* __integer__ | Count of Enterprise Search instances to deploy. |
| *`config`* __[Config](#config)__ | Config holds the Enterprise Search configuration. |
| *`configRef`* __[ConfigSource](#configsource)__ | ConfigRef contains a reference to an existing Kubernetes Secret holding the Enterprise Search configuration.<br>Configuration settings are merged and have precedence over settings specified in `config`. |
| *`http`* __[HTTPConfig](#httpconfig)__ | HTTP holds the HTTP layer configuration for Enterprise Search resource. |
| *`elasticsearchRef`* __[ObjectSelector](#objectselector)__ | ElasticsearchRef is a reference to the Elasticsearch cluster running in the same Kubernetes cluster. |
| *`podTemplate`* __[PodTemplateSpec](https://kubernetes.io/docs/reference/generated/kubernetes-api/v1.32/#podtemplatespec-v1-core)__ | PodTemplate provides customisation options (labels, annotations, affinity rules, resource requests, and so on)<br>for the Enterprise Search pods. |
| *`revisionHistoryLimit`* __integer__ | RevisionHistoryLimit is the number of revisions to retain to allow rollback in the underlying Deployment. |
| *`serviceAccountName`* __string__ | ServiceAccountName is used to check access from the current resource to a resource (for ex. Elasticsearch) in a different namespace.<br>Can only be used if ECK is enforcing RBAC on references. |



% TODO add function to crd-ref-docs return anchor used in links docs-v3 does not seem to produce valid markdown anchors
## enterprisesearch.k8s.elastic.co/v1beta1 [#enterprisesearchk8selasticcov1beta1]

Package v1beta1 contains API schema definitions for managing Enterprise Search resources.

### Resource Types
- [EnterpriseSearch](#enterprisesearch)



### EnterpriseSearch  [#enterprisesearch]

EnterpriseSearch is a Kubernetes CRD to represent Enterprise Search.



| Field | Description |
| --- | --- |
| *`apiVersion`* __string__ | `enterprisesearch.k8s.elastic.co/v1beta1` |
| *`kind`* __string__ | `EnterpriseSearch` | 
| *`metadata`* __[ObjectMeta](https://kubernetes.io/docs/reference/generated/kubernetes-api/v1.32/#objectmeta-v1-meta)__ | Refer to Kubernetes API documentation for fields of `metadata`. |
| *`spec`* __[EnterpriseSearchSpec](#enterprisesearchspec)__ |  |


### EnterpriseSearchSpec  [#enterprisesearchspec]

EnterpriseSearchSpec holds the specification of an Enterprise Search resource.

:::{admonition} Appears In:
* [EnterpriseSearch](#enterprisesearch)

:::

| Field | Description |
| --- | --- |
| *`version`* __string__ | Version of Enterprise Search. |
| *`image`* __string__ | Image is the Enterprise Search Docker image to deploy. |
| *`count`* __integer__ | Count of Enterprise Search instances to deploy. |
| *`config`* __[Config](#config)__ | Config holds the Enterprise Search configuration. |
| *`configRef`* __[ConfigSource](#configsource)__ | ConfigRef contains a reference to an existing Kubernetes Secret holding the Enterprise Search configuration.<br>Configuration settings are merged and have precedence over settings specified in `config`. |
| *`http`* __[HTTPConfig](#httpconfig)__ | HTTP holds the HTTP layer configuration for Enterprise Search resource. |
| *`elasticsearchRef`* __[ObjectSelector](#objectselector)__ | ElasticsearchRef is a reference to the Elasticsearch cluster running in the same Kubernetes cluster. |
| *`podTemplate`* __[PodTemplateSpec](https://kubernetes.io/docs/reference/generated/kubernetes-api/v1.32/#podtemplatespec-v1-core)__ | PodTemplate provides customisation options (labels, annotations, affinity rules, resource requests, and so on)<br>for the Enterprise Search pods. |
| *`serviceAccountName`* __string__ | ServiceAccountName is used to check access from the current resource to a resource (for ex. Elasticsearch) in a different namespace.<br>Can only be used if ECK is enforcing RBAC on references. |



% TODO add function to crd-ref-docs return anchor used in links docs-v3 does not seem to produce valid markdown anchors
## kibana.k8s.elastic.co/v1 [#kibanak8selasticcov1]

Package v1 contains API schema definitions for managing Kibana resources.

### Resource Types
- [Kibana](#kibana)



### Kibana  [#kibana]

Kibana represents a Kibana resource in a Kubernetes cluster.



| Field | Description |
| --- | --- |
| *`apiVersion`* __string__ | `kibana.k8s.elastic.co/v1` |
| *`kind`* __string__ | `Kibana` | 
| *`metadata`* __[ObjectMeta](https://kubernetes.io/docs/reference/generated/kubernetes-api/v1.32/#objectmeta-v1-meta)__ | Refer to Kubernetes API documentation for fields of `metadata`. |
| *`spec`* __[KibanaSpec](#kibanaspec)__ |  |


### KibanaSpec  [#kibanaspec]

KibanaSpec holds the specification of a Kibana instance.

:::{admonition} Appears In:
* [Kibana](#kibana)

:::

| Field | Description |
| --- | --- |
| *`version`* __string__ | Version of Kibana. |
| *`image`* __string__ | Image is the Kibana Docker image to deploy. |
| *`count`* __integer__ | Count of Kibana instances to deploy. |
| *`elasticsearchRef`* __[ObjectSelector](#objectselector)__ | ElasticsearchRef is a reference to an Elasticsearch cluster running in the same Kubernetes cluster. |
| *`packageRegistryRef`* __[ObjectSelector](#objectselector)__ | PackageRegistryRef is a reference to an Elastic Package Registry running in the same Kubernetes cluster. |
| *`enterpriseSearchRef`* __[ObjectSelector](#objectselector)__ | EnterpriseSearchRef is a reference to an EnterpriseSearch running in the same Kubernetes cluster.<br>Kibana provides the default Enterprise Search UI starting version 7.14. |
| *`config`* __[Config](#config)__ | Config holds the Kibana configuration. See: https://www.elastic.co/guide/en/kibana/current/settings.html |
| *`http`* __[HTTPConfig](#httpconfig)__ | HTTP holds the HTTP layer configuration for Kibana. |
| *`podTemplate`* __[PodTemplateSpec](https://kubernetes.io/docs/reference/generated/kubernetes-api/v1.32/#podtemplatespec-v1-core)__ | PodTemplate provides customisation options (labels, annotations, affinity rules, resource requests, and so on) for the Kibana pods |
| *`revisionHistoryLimit`* __integer__ | RevisionHistoryLimit is the number of revisions to retain to allow rollback in the underlying Deployment. |
| *`secureSettings`* __[SecretSource](#secretsource) array__ | SecureSettings is a list of references to Kubernetes secrets containing sensitive configuration options for Kibana. |
| *`serviceAccountName`* __string__ | ServiceAccountName is used to check access from the current resource to a resource (for ex. Elasticsearch) in a different namespace.<br>Can only be used if ECK is enforcing RBAC on references. |
| *`monitoring`* __[Monitoring](#monitoring)__ | Monitoring enables you to collect and ship log and monitoring data of this Kibana.<br>See https://www.elastic.co/guide/en/kibana/current/xpack-monitoring.html.<br>Metricbeat and Filebeat are deployed in the same Pod as sidecars and each one sends data to one or two different<br>Elasticsearch monitoring clusters running in the same Kubernetes cluster. |



% TODO add function to crd-ref-docs return anchor used in links docs-v3 does not seem to produce valid markdown anchors
## kibana.k8s.elastic.co/v1beta1 [#kibanak8selasticcov1beta1]

Package v1beta1 contains API schema definitions for managing Kibana resources.

### Resource Types
- [Kibana](#kibana)



### Kibana  [#kibana]

Kibana represents a Kibana resource in a Kubernetes cluster.



| Field | Description |
| --- | --- |
| *`apiVersion`* __string__ | `kibana.k8s.elastic.co/v1beta1` |
| *`kind`* __string__ | `Kibana` | 
| *`metadata`* __[ObjectMeta](https://kubernetes.io/docs/reference/generated/kubernetes-api/v1.32/#objectmeta-v1-meta)__ | Refer to Kubernetes API documentation for fields of `metadata`. |
| *`spec`* __[KibanaSpec](#kibanaspec)__ |  |


### KibanaSpec  [#kibanaspec]

KibanaSpec holds the specification of a Kibana instance.

:::{admonition} Appears In:
* [Kibana](#kibana)

:::

| Field | Description |
| --- | --- |
| *`version`* __string__ | Version of Kibana. |
| *`image`* __string__ | Image is the Kibana Docker image to deploy. |
| *`count`* __integer__ | Count of Kibana instances to deploy. |
| *`elasticsearchRef`* __[ObjectSelector](#objectselector)__ | ElasticsearchRef is a reference to an Elasticsearch cluster running in the same Kubernetes cluster. |
| *`config`* __[Config](#config)__ | Config holds the Kibana configuration. See: https://www.elastic.co/guide/en/kibana/current/settings.html |
| *`http`* __[HTTPConfig](#httpconfig)__ | HTTP holds the HTTP layer configuration for Kibana. |
| *`podTemplate`* __[PodTemplateSpec](https://kubernetes.io/docs/reference/generated/kubernetes-api/v1.32/#podtemplatespec-v1-core)__ | PodTemplate provides customisation options (labels, annotations, affinity rules, resource requests, and so on) for the Kibana pods |
| *`secureSettings`* __[SecretSource](#secretsource) array__ | SecureSettings is a list of references to Kubernetes secrets containing sensitive configuration options for Kibana. |



% TODO add function to crd-ref-docs return anchor used in links docs-v3 does not seem to produce valid markdown anchors
## logstash.k8s.elastic.co/v1alpha1 [#logstashk8selasticcov1alpha1]

Package v1alpha1 contains API Schema definitions for the logstash v1alpha1 API group

### Resource Types
- [Logstash](#logstash)



### ElasticsearchCluster  [#elasticsearchcluster]

ElasticsearchCluster is a named reference to an Elasticsearch cluster which can be used in a Logstash pipeline.

:::{admonition} Appears In:
* [LogstashSpec](#logstashspec)

:::

| Field | Description |
| --- | --- |
| *`ObjectSelector`* __[ObjectSelector](#objectselector)__ |  |
| *`clusterName`* __string__ | ClusterName is an alias for the cluster to be used to refer to the Elasticsearch cluster in Logstash<br>configuration files, and will be used to identify "named clusters" in Logstash |


### Logstash  [#logstash]

Logstash is the Schema for the logstashes API



| Field | Description |
| --- | --- |
| *`apiVersion`* __string__ | `logstash.k8s.elastic.co/v1alpha1` |
| *`kind`* __string__ | `Logstash` | 
| *`metadata`* __[ObjectMeta](https://kubernetes.io/docs/reference/generated/kubernetes-api/v1.32/#objectmeta-v1-meta)__ | Refer to Kubernetes API documentation for fields of `metadata`. |
| *`spec`* __[LogstashSpec](#logstashspec)__ |  |
| *`status`* __[LogstashStatus](#logstashstatus)__ |  |


### LogstashHealth (string)  [#logstashhealth]



:::{admonition} Appears In:
* [LogstashStatus](#logstashstatus)

:::



### LogstashService  [#logstashservice]



:::{admonition} Appears In:
* [LogstashSpec](#logstashspec)

:::

| Field | Description |
| --- | --- |
| *`name`* __string__ |  |
| *`service`* __[ServiceTemplate](#servicetemplate)__ | Service defines the template for the associated Kubernetes Service object. |
| *`tls`* __[TLSOptions](#tlsoptions)__ | TLS defines options for configuring TLS for HTTP. |


### LogstashSpec  [#logstashspec]

LogstashSpec defines the desired state of Logstash

:::{admonition} Appears In:
* [Logstash](#logstash)

:::

| Field | Description |
| --- | --- |
| *`version`* __string__ | Version of the Logstash. |
| *`count`* __integer__ |  |
| *`image`* __string__ | Image is the Logstash Docker image to deploy. Version and Type have to match the Logstash in the image. |
| *`elasticsearchRefs`* __[ElasticsearchCluster](#elasticsearchcluster) array__ | ElasticsearchRefs are references to Elasticsearch clusters running in the same Kubernetes cluster. |
| *`config`* __[Config](#config)__ | Config holds the Logstash configuration. At most one of [`Config`, `ConfigRef`] can be specified. |
| *`configRef`* __[ConfigSource](#configsource)__ | ConfigRef contains a reference to an existing Kubernetes Secret holding the Logstash configuration.<br>Logstash settings must be specified as yaml, under a single "logstash.yml" entry. At most one of [`Config`, `ConfigRef`]<br>can be specified. |
| *`pipelines`* __[Config](#config) array__ | Pipelines holds the Logstash Pipelines. At most one of [`Pipelines`, `PipelinesRef`] can be specified. |
| *`pipelinesRef`* __[ConfigSource](#configsource)__ | PipelinesRef contains a reference to an existing Kubernetes Secret holding the Logstash Pipelines.<br>Logstash pipelines must be specified as yaml, under a single "pipelines.yml" entry. At most one of [`Pipelines`, `PipelinesRef`]<br>can be specified. |
| *`services`* __[LogstashService](#logstashservice) array__ | Services contains details of services that Logstash should expose - similar to the HTTP layer configuration for the<br>rest of the stack, but also applicable for more use cases than the metrics API, as logstash may need to<br>be opened up for other services: Beats, TCP, UDP, etc, inputs. |
| *`monitoring`* __[Monitoring](#monitoring)__ | Monitoring enables you to collect and ship log and monitoring data of this Logstash.<br>Metricbeat and Filebeat are deployed in the same Pod as sidecars and each one sends data to one or two different<br>Elasticsearch monitoring clusters running in the same Kubernetes cluster. |
| *`podTemplate`* __[PodTemplateSpec](https://kubernetes.io/docs/reference/generated/kubernetes-api/v1.32/#podtemplatespec-v1-core)__ | PodTemplate provides customisation options for the Logstash pods. |
| *`revisionHistoryLimit`* __integer__ | RevisionHistoryLimit is the number of revisions to retain to allow rollback in the underlying StatefulSet. |
| *`secureSettings`* __[SecretSource](#secretsource) array__ | SecureSettings is a list of references to Kubernetes Secrets containing sensitive configuration options for the Logstash.<br>Secrets data can be then referenced in the Logstash config using the Secret's keys or as specified in `Entries` field of<br>each SecureSetting. |
| *`serviceAccountName`* __string__ | ServiceAccountName is used to check access from the current resource to Elasticsearch resource in a different namespace.<br>Can only be used if ECK is enforcing RBAC on references. |
| *`updateStrategy`* __[StatefulSetUpdateStrategy](https://kubernetes.io/docs/reference/generated/kubernetes-api/v1.32/#statefulsetupdatestrategy-v1-apps)__ | UpdateStrategy is a StatefulSetUpdateStrategy. The default type is "RollingUpdate". |
| *`volumeClaimTemplates`* __[PersistentVolumeClaim](https://kubernetes.io/docs/reference/generated/kubernetes-api/v1.32/#persistentvolumeclaim-v1-core) array__ | VolumeClaimTemplates is a list of persistent volume claims to be used by each Pod.<br>Every claim in this list must have a matching volumeMount in one of the containers defined in the PodTemplate.<br>Items defined here take precedence over any default claims added by the operator with the same name. |


### LogstashStatus  [#logstashstatus]

LogstashStatus defines the observed state of Logstash

:::{admonition} Appears In:
* [Logstash](#logstash)

:::

| Field | Description |
| --- | --- |
| *`version`* __string__ | Version of the stack resource currently running. During version upgrades, multiple versions may run<br>in parallel: this value specifies the lowest version currently running. |
| *`expectedNodes`* __integer__ |  |
| *`availableNodes`* __integer__ |  |
| *`health`* __[LogstashHealth](#logstashhealth)__ |  |
| *`observedGeneration`* __integer__ | ObservedGeneration is the most recent generation observed for this Logstash instance.<br>It corresponds to the metadata generation, which is updated on mutation by the API Server.<br>If the generation observed in status diverges from the generation in metadata, the Logstash<br>controller has not yet processed the changes contained in the Logstash specification. |
| *`selector`* __string__ |  |



% TODO add function to crd-ref-docs return anchor used in links docs-v3 does not seem to produce valid markdown anchors
## maps.k8s.elastic.co/v1alpha1 [#mapsk8selasticcov1alpha1]

Package v1alpha1 contains API schema definitions for managing Elastic Maps Server resources.

### Resource Types
- [ElasticMapsServer](#elasticmapsserver)
- [ElasticMapsServerList](#elasticmapsserverlist)



### ElasticMapsServer  [#elasticmapsserver]

ElasticMapsServer represents an Elastic Map Server resource in a Kubernetes cluster.

:::{admonition} Appears In:
* [ElasticMapsServerList](#elasticmapsserverlist)

:::

| Field | Description |
| --- | --- |
| *`apiVersion`* __string__ | `maps.k8s.elastic.co/v1alpha1` |
| *`kind`* __string__ | `ElasticMapsServer` | 
| *`metadata`* __[ObjectMeta](https://kubernetes.io/docs/reference/generated/kubernetes-api/v1.32/#objectmeta-v1-meta)__ | Refer to Kubernetes API documentation for fields of `metadata`. |
| *`spec`* __[MapsSpec](#mapsspec)__ |  |


### ElasticMapsServerList  [#elasticmapsserverlist]

ElasticMapsServerList contains a list of ElasticMapsServer



| Field | Description |
| --- | --- |
| *`apiVersion`* __string__ | `maps.k8s.elastic.co/v1alpha1` |
| *`kind`* __string__ | `ElasticMapsServerList` | 
| *`metadata`* __[ListMeta](https://kubernetes.io/docs/reference/generated/kubernetes-api/v1.32/#listmeta-v1-meta)__ | Refer to Kubernetes API documentation for fields of `metadata`. |
| *`items`* __[ElasticMapsServer](#elasticmapsserver) array__ |  |


### MapsSpec  [#mapsspec]

MapsSpec holds the specification of an Elastic Maps Server instance.

:::{admonition} Appears In:
* [ElasticMapsServer](#elasticmapsserver)

:::

| Field | Description |
| --- | --- |
| *`version`* __string__ | Version of Elastic Maps Server. |
| *`image`* __string__ | Image is the Elastic Maps Server Docker image to deploy. |
| *`count`* __integer__ | Count of Elastic Maps Server instances to deploy. |
| *`elasticsearchRef`* __[ObjectSelector](#objectselector)__ | ElasticsearchRef is a reference to an Elasticsearch cluster running in the same Kubernetes cluster. |
| *`config`* __[Config](#config)__ | Config holds the ElasticMapsServer configuration. See: https://www.elastic.co/guide/en/kibana/current/maps-connect-to-ems.html#elastic-maps-server-configuration |
| *`configRef`* __[ConfigSource](#configsource)__ | ConfigRef contains a reference to an existing Kubernetes Secret holding the Elastic Maps Server configuration.<br>Configuration settings are merged and have precedence over settings specified in `config`. |
| *`http`* __[HTTPConfig](#httpconfig)__ | HTTP holds the HTTP layer configuration for Elastic Maps Server. |
| *`podTemplate`* __[PodTemplateSpec](https://kubernetes.io/docs/reference/generated/kubernetes-api/v1.32/#podtemplatespec-v1-core)__ | PodTemplate provides customisation options (labels, annotations, affinity rules, resource requests, and so on) for the Elastic Maps Server pods |
| *`revisionHistoryLimit`* __integer__ | RevisionHistoryLimit is the number of revisions to retain to allow rollback in the underlying Deployment. |
| *`serviceAccountName`* __string__ | ServiceAccountName is used to check access from the current resource to a resource (for ex. Elasticsearch) in a different namespace.<br>Can only be used if ECK is enforcing RBAC on references. |



% TODO add function to crd-ref-docs return anchor used in links docs-v3 does not seem to produce valid markdown anchors
## packageregistry.k8s.elastic.co/v1alpha1 [#packageregistryk8selasticcov1alpha1]

Package v1alpha1 contains API schema definitions for managing Elastic Package Registry resources.

### Resource Types
- [PackageRegistry](#packageregistry)
- [PackageRegistryList](#packageregistrylist)



### PackageRegistry  [#packageregistry]

PackageRegistry represents an Elastic Package Registry resource in a Kubernetes cluster.

:::{admonition} Appears In:
* [PackageRegistryList](#packageregistrylist)

:::

| Field | Description |
| --- | --- |
| *`apiVersion`* __string__ | `packageregistry.k8s.elastic.co/v1alpha1` |
| *`kind`* __string__ | `PackageRegistry` | 
| *`metadata`* __[ObjectMeta](https://kubernetes.io/docs/reference/generated/kubernetes-api/v1.32/#objectmeta-v1-meta)__ | Refer to Kubernetes API documentation for fields of `metadata`. |
| *`spec`* __[PackageRegistrySpec](#packageregistryspec)__ |  |
| *`status`* __[PackageRegistryStatus](#packageregistrystatus)__ |  |


### PackageRegistryList  [#packageregistrylist]

PackageRegistryList contains a list of PackageRegistry



| Field | Description |
| --- | --- |
| *`apiVersion`* __string__ | `packageregistry.k8s.elastic.co/v1alpha1` |
| *`kind`* __string__ | `PackageRegistryList` | 
| *`metadata`* __[ListMeta](https://kubernetes.io/docs/reference/generated/kubernetes-api/v1.32/#listmeta-v1-meta)__ | Refer to Kubernetes API documentation for fields of `metadata`. |
| *`items`* __[PackageRegistry](#packageregistry) array__ |  |


### PackageRegistrySpec  [#packageregistryspec]

PackageRegistrySpec holds the specification of an Elastic Package Registry instance.

:::{admonition} Appears In:
* [PackageRegistry](#packageregistry)

:::

| Field | Description |
| --- | --- |
| *`version`* __string__ | Version of Elastic Package Registry. |
| *`image`* __string__ | Image is the Elastic Package Registry Docker image to deploy. |
| *`count`* __integer__ | Count of Elastic Package Registry instances to deploy. |
| *`config`* __[Config](#config)__ | Config holds the PackageRegistry configuration. See: https://github.com/elastic/package-registry/blob/main/config.reference.yml |
| *`configRef`* __[ConfigSource](#configsource)__ | ConfigRef contains a reference to an existing Kubernetes Secret holding the Elastic Package Registry configuration.<br>Configuration settings are merged and have precedence over settings specified in `config`. |
| *`http`* __[HTTPConfig](#httpconfig)__ | HTTP holds the HTTP layer configuration for Elastic Package Registry. |
| *`podTemplate`* __[PodTemplateSpec](https://kubernetes.io/docs/reference/generated/kubernetes-api/v1.32/#podtemplatespec-v1-core)__ | PodTemplate provides customisation options (labels, annotations, affinity rules, resource requests, and so on) for the Elastic Package Registry pods |
| *`revisionHistoryLimit`* __integer__ | RevisionHistoryLimit is the number of revisions to retain to allow rollback in the underlying Deployment. |


### PackageRegistryStatus  [#packageregistrystatus]

PackageRegistryStatus defines the observed state of Elastic Package Registry

:::{admonition} Appears In:
* [PackageRegistry](#packageregistry)

:::

| Field | Description |
| --- | --- |
| *`observedGeneration`* __integer__ | ObservedGeneration is the most recent generation observed for this Elastic Package Registry.<br>It corresponds to the metadata generation, which is updated on mutation by the API Server.<br>If the generation observed in status diverges from the generation in metadata, the Elastic Package Registry<br>controller has not yet processed the changes contained in the Elastic Package Registry specification. |



% TODO add function to crd-ref-docs return anchor used in links docs-v3 does not seem to produce valid markdown anchors
## stackconfigpolicy.k8s.elastic.co/v1alpha1 [#stackconfigpolicyk8selasticcov1alpha1]

Package v1alpha1 contains API schema definitions for managing StackConfigPolicy resources.

### Resource Types
- [StackConfigPolicy](#stackconfigpolicy)



### ElasticsearchConfigPolicySpec  [#elasticsearchconfigpolicyspec]



:::{admonition} Appears In:
* [StackConfigPolicySpec](#stackconfigpolicyspec)

:::

| Field | Description |
| --- | --- |
| *`clusterSettings`* __[Config](#config)__ | ClusterSettings holds the Elasticsearch cluster settings (/_cluster/settings) |
| *`snapshotRepositories`* __[Config](#config)__ | SnapshotRepositories holds the Snapshot Repositories settings (/_snapshot) |
| *`snapshotLifecyclePolicies`* __[Config](#config)__ | SnapshotLifecyclePolicies holds the Snapshot Lifecycle Policies settings (/_slm/policy) |
| *`securityRoleMappings`* __[Config](#config)__ | SecurityRoleMappings holds the Role Mappings settings (/_security/role_mapping) |
| *`indexLifecyclePolicies`* __[Config](#config)__ | IndexLifecyclePolicies holds the Index Lifecycle policies settings (/_ilm/policy) |
| *`ingestPipelines`* __[Config](#config)__ | IngestPipelines holds the Ingest Pipelines settings (/_ingest/pipeline) |
| *`indexTemplates`* __[IndexTemplates](#indextemplates)__ | IndexTemplates holds the Index and Component Templates settings |
| *`config`* __[Config](#config)__ | Config holds the settings that go into elasticsearch.yml. |
| *`secretMounts`* __[SecretMount](#secretmount) array__ | SecretMounts are additional Secrets that need to be mounted into the Elasticsearch pods. |
| *`secureSettings`* __[SecretSource](#secretsource) array__ | SecureSettings are additional Secrets that contain data to be configured to Elasticsearch's keystore. |




### IndexTemplates  [#indextemplates]



:::{admonition} Appears In:
* [ElasticsearchConfigPolicySpec](#elasticsearchconfigpolicyspec)

:::

| Field | Description |
| --- | --- |
| *`componentTemplates`* __[Config](#config)__ | ComponentTemplates holds the Component Templates settings (/_component_template) |
| *`composableIndexTemplates`* __[Config](#config)__ | ComposableIndexTemplates holds the Index Templates settings (/_index_template) |


### KibanaConfigPolicySpec  [#kibanaconfigpolicyspec]



:::{admonition} Appears In:
* [StackConfigPolicySpec](#stackconfigpolicyspec)

:::

| Field | Description |
| --- | --- |
| *`config`* __[Config](#config)__ | Config holds the settings that go into kibana.yml. |
| *`secureSettings`* __[SecretSource](#secretsource) array__ | SecureSettings are additional Secrets that contain data to be configured to Kibana's keystore. |








### SecretMount  [#secretmount]

SecretMount contains information about additional secrets to be mounted to the elasticsearch pods

:::{admonition} Appears In:
* [ElasticsearchConfigPolicySpec](#elasticsearchconfigpolicyspec)

:::

| Field | Description |
| --- | --- |
| *`secretName`* __string__ | SecretName denotes the name of the secret that needs to be mounted to the elasticsearch pod |
| *`mountPath`* __string__ | MountPath denotes the path to which the secret should be mounted to inside the elasticsearch pod |


### StackConfigPolicy  [#stackconfigpolicy]

StackConfigPolicy represents a StackConfigPolicy resource in a Kubernetes cluster.



| Field | Description |
| --- | --- |
| *`apiVersion`* __string__ | `stackconfigpolicy.k8s.elastic.co/v1alpha1` |
| *`kind`* __string__ | `StackConfigPolicy` | 
| *`metadata`* __[ObjectMeta](https://kubernetes.io/docs/reference/generated/kubernetes-api/v1.32/#objectmeta-v1-meta)__ | Refer to Kubernetes API documentation for fields of `metadata`. |
| *`spec`* __[StackConfigPolicySpec](#stackconfigpolicyspec)__ |  |


### StackConfigPolicySpec  [#stackconfigpolicyspec]



:::{admonition} Appears In:
* [StackConfigPolicy](#stackconfigpolicy)

:::

| Field | Description |
| --- | --- |
| *`resourceSelector`* __[LabelSelector](https://kubernetes.io/docs/reference/generated/kubernetes-api/v1.32/#labelselector-v1-meta)__ |  |
| *`weight`* __integer__ | Weight determines the priority of this policy when multiple policies target the same resource.<br>Lower weight values take precedence. Defaults to 0. |
| *`secureSettings`* __[SecretSource](#secretsource) array__ | Deprecated: SecureSettings only applies to Elasticsearch and is deprecated. It must be set per application instead. |
| *`elasticsearch`* __[ElasticsearchConfigPolicySpec](#elasticsearchconfigpolicyspec)__ |  |
| *`kibana`* __[KibanaConfigPolicySpec](#kibanaconfigpolicyspec)__ |  |

<|MERGE_RESOLUTION|>--- conflicted
+++ resolved
@@ -269,11 +269,7 @@
 
 ### AutoOpsAgentPolicy  [#autoopsagentpolicy]
 
-<<<<<<< HEAD
-AutoOpsAgentPolicy represents an AutoOpsAgentPolicy resource in a Kubernetes cluster.
-=======
 AutoOpsAgentPolicy represents an Elastic AutoOps Policy resource in a Kubernetes cluster.
->>>>>>> 220d5fd9
 
 
 
@@ -298,9 +294,6 @@
 | --- | --- |
 | *`version`* __string__ | Version of the AutoOpsAgentPolicy. |
 | *`resourceSelector`* __[LabelSelector](https://kubernetes.io/docs/reference/generated/kubernetes-api/v1.32/#labelselector-v1-meta)__ | ResourceSelector is a label selector for the resources to be configured.<br>Any Elasticsearch instances that match the selector will be configured to send data to AutoOps. |
-<<<<<<< HEAD
-| *`config`* __[ConfigSource](#configsource)__ | Config holds the AutoOpsAgentPolicy configuration.<br>The contents of the referenced secret requires the following format:<br>  kind: Secret<br>  apiVersion: v1<br>  metadata:<br>    name: autoops-agent-policy-config<br>  stringData:<br>    ccmApiKey: aslkfjsldkjfslkdjflksdjfl<br>    tempResourceID: u857abce4-9214-446b-951c-a1644b7d204ao<br>    autoOpsOTelURL: https://otel.auto-ops.console.qa.cld.elstc.co<br>    autoOpsToken: skdfjdskjf |
-=======
 | *`autoOpsRef`* __[AutoOpsRef](#autoopsref)__ | AutoOpsRef defines a reference to a secret containing connection details for AutoOps via Cloud Connect. |
 | *`image`* __string__ | Image is the AutoOps Agent Docker image to deploy. |
 | *`podTemplate`* __[PodTemplateSpec](https://kubernetes.io/docs/reference/generated/kubernetes-api/v1.32/#podtemplatespec-v1-core)__ | PodTemplate provides customisation options (labels, annotations, affinity rules, resource requests, and so on) for the Agent pods |
@@ -320,7 +313,6 @@
 | Field | Description |
 | --- | --- |
 | *`secretName`* __string__ | SecretName references a Secret containing connection details for external AutoOps.<br>Required when connecting via Cloud Connect. The secret must contain:<br>- `cloud-connected-mode-api-key`: Cloud Connected Mode API key<br>- `autoops-otel-url`: AutoOps OpenTelemetry endpoint URL<br>- `autoops-token`: AutoOps authentication token<br>- `cloud-connected-mode-api-url`: (optional) Cloud Connected Mode API URL<br>This field cannot be used in combination with `name`. |
->>>>>>> 220d5fd9
 
 
 
@@ -515,7 +507,6 @@
 
 :::{admonition} Appears In:
 * [AgentSpec](#agentspec)
-* [AutoOpsAgentPolicySpec](#autoopsagentpolicyspec)
 * [BeatSpec](#beatspec)
 * [EnterpriseSearchSpec](#enterprisesearchspec)
 * [EnterpriseSearchSpec](#enterprisesearchspec)
