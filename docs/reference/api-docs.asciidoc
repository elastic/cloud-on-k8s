// Generated documentation. Please do not edit.
:page_id: api-reference
:anchor_prefix: k8s-api

ifdef::env-github[]
****
link:https://www.elastic.co/guide/en/cloud-on-k8s/master/k8s-{page_id}.html[View this document on the Elastic website]
****
endif::[]

[id="{p}-{page_id}"]
= API Reference

.Packages
- xref:{anchor_prefix}-agent-k8s-elastic-co-v1alpha1[$$agent.k8s.elastic.co/v1alpha1$$]
- xref:{anchor_prefix}-apm-k8s-elastic-co-v1[$$apm.k8s.elastic.co/v1$$]
- xref:{anchor_prefix}-apm-k8s-elastic-co-v1beta1[$$apm.k8s.elastic.co/v1beta1$$]
- xref:{anchor_prefix}-autoscaling-k8s-elastic-co-v1alpha1[$$autoscaling.k8s.elastic.co/v1alpha1$$]
- xref:{anchor_prefix}-beat-k8s-elastic-co-v1beta1[$$beat.k8s.elastic.co/v1beta1$$]
- xref:{anchor_prefix}-common-k8s-elastic-co-v1[$$common.k8s.elastic.co/v1$$]
- xref:{anchor_prefix}-common-k8s-elastic-co-v1alpha1[$$common.k8s.elastic.co/v1alpha1$$]
- xref:{anchor_prefix}-common-k8s-elastic-co-v1beta1[$$common.k8s.elastic.co/v1beta1$$]
- xref:{anchor_prefix}-elasticsearch-k8s-elastic-co-v1[$$elasticsearch.k8s.elastic.co/v1$$]
- xref:{anchor_prefix}-elasticsearch-k8s-elastic-co-v1beta1[$$elasticsearch.k8s.elastic.co/v1beta1$$]
- xref:{anchor_prefix}-enterprisesearch-k8s-elastic-co-v1[$$enterprisesearch.k8s.elastic.co/v1$$]
- xref:{anchor_prefix}-enterprisesearch-k8s-elastic-co-v1beta1[$$enterprisesearch.k8s.elastic.co/v1beta1$$]
- xref:{anchor_prefix}-kibana-k8s-elastic-co-v1[$$kibana.k8s.elastic.co/v1$$]
- xref:{anchor_prefix}-kibana-k8s-elastic-co-v1beta1[$$kibana.k8s.elastic.co/v1beta1$$]
- xref:{anchor_prefix}-logstash-k8s-elastic-co-v1alpha1[$$logstash.k8s.elastic.co/v1alpha1$$]
- xref:{anchor_prefix}-maps-k8s-elastic-co-v1alpha1[$$maps.k8s.elastic.co/v1alpha1$$]
- xref:{anchor_prefix}-stackconfigpolicy-k8s-elastic-co-v1alpha1[$$stackconfigpolicy.k8s.elastic.co/v1alpha1$$]


[id="{anchor_prefix}-agent-k8s-elastic-co-v1alpha1"]
== agent.k8s.elastic.co/v1alpha1

Package v1alpha1 contains API Schema definitions for the agent v1alpha1 API group

.Resource Types
- xref:{anchor_prefix}-github-com-elastic-cloud-on-k8s-v2-pkg-apis-agent-v1alpha1-agent[$$Agent$$]



[id="{anchor_prefix}-github-com-elastic-cloud-on-k8s-v2-pkg-apis-agent-v1alpha1-agent"]
=== Agent 

Agent is the Schema for the Agents API.



[cols="25a,75a", options="header"]
|===
| Field | Description
| *`apiVersion`* __string__ | `agent.k8s.elastic.co/v1alpha1`
| *`kind`* __string__ | `Agent`
| *`metadata`* __link:https://kubernetes.io/docs/reference/generated/kubernetes-api/v1.27/#objectmeta-v1-meta[$$ObjectMeta$$]__ | Refer to Kubernetes API documentation for fields of `metadata`.

| *`spec`* __xref:{anchor_prefix}-github-com-elastic-cloud-on-k8s-v2-pkg-apis-agent-v1alpha1-agentspec[$$AgentSpec$$]__ | 
|===


[id="{anchor_prefix}-github-com-elastic-cloud-on-k8s-v2-pkg-apis-agent-v1alpha1-agentmode"]
=== AgentMode (string) 



.Appears In:
****
- xref:{anchor_prefix}-github-com-elastic-cloud-on-k8s-v2-pkg-apis-agent-v1alpha1-agentspec[$$AgentSpec$$]
****



[id="{anchor_prefix}-github-com-elastic-cloud-on-k8s-v2-pkg-apis-agent-v1alpha1-agentspec"]
=== AgentSpec 

AgentSpec defines the desired state of the Agent

.Appears In:
****
- xref:{anchor_prefix}-github-com-elastic-cloud-on-k8s-v2-pkg-apis-agent-v1alpha1-agent[$$Agent$$]
****

[cols="25a,75a", options="header"]
|===
| Field | Description
| *`version`* __string__ | Version of the Agent.
| *`elasticsearchRefs`* __xref:{anchor_prefix}-github-com-elastic-cloud-on-k8s-v2-pkg-apis-agent-v1alpha1-output[$$Output$$] array__ | ElasticsearchRefs is a reference to a list of Elasticsearch clusters running in the same Kubernetes cluster.
Due to existing limitations, only a single ES cluster is currently supported.
| *`image`* __string__ | Image is the Agent Docker image to deploy. Version has to match the Agent in the image.
| *`config`* __xref:{anchor_prefix}-github-com-elastic-cloud-on-k8s-v2-pkg-apis-common-v1-config[$$Config$$]__ | Config holds the Agent configuration. At most one of [`Config`, `ConfigRef`] can be specified.
| *`configRef`* __xref:{anchor_prefix}-github-com-elastic-cloud-on-k8s-v2-pkg-apis-common-v1-configsource[$$ConfigSource$$]__ | ConfigRef contains a reference to an existing Kubernetes Secret holding the Agent configuration.
Agent settings must be specified as yaml, under a single "agent.yml" entry. At most one of [`Config`, `ConfigRef`]
can be specified.
| *`secureSettings`* __xref:{anchor_prefix}-github-com-elastic-cloud-on-k8s-v2-pkg-apis-common-v1-secretsource[$$SecretSource$$] array__ | SecureSettings is a list of references to Kubernetes Secrets containing sensitive configuration options for the Agent.
Secrets data can be then referenced in the Agent config using the Secret's keys or as specified in `Entries` field of
each SecureSetting.
| *`serviceAccountName`* __string__ | ServiceAccountName is used to check access from the current resource to an Elasticsearch resource in a different namespace.
Can only be used if ECK is enforcing RBAC on references.
| *`daemonSet`* __xref:{anchor_prefix}-github-com-elastic-cloud-on-k8s-v2-pkg-apis-agent-v1alpha1-daemonsetspec[$$DaemonSetSpec$$]__ | DaemonSet specifies the Agent should be deployed as a DaemonSet, and allows providing its spec.
Cannot be used along with `deployment` or `statefulSet`.
| *`deployment`* __xref:{anchor_prefix}-github-com-elastic-cloud-on-k8s-v2-pkg-apis-agent-v1alpha1-deploymentspec[$$DeploymentSpec$$]__ | Deployment specifies the Agent should be deployed as a Deployment, and allows providing its spec.
Cannot be used along with `daemonSet` or `statefulSet`.
| *`statefulSet`* __xref:{anchor_prefix}-github-com-elastic-cloud-on-k8s-v2-pkg-apis-agent-v1alpha1-statefulsetspec[$$StatefulSetSpec$$]__ | StatefulSet specifies the Agent should be deployed as a StatefulSet, and allows providing its spec.
Cannot be used along with `daemonSet` or `deployment`.
| *`revisionHistoryLimit`* __integer__ | RevisionHistoryLimit is the number of revisions to retain to allow rollback in the underlying DaemonSet or Deployment or StatefulSet.
| *`http`* __xref:{anchor_prefix}-github-com-elastic-cloud-on-k8s-v2-pkg-apis-common-v1-httpconfig[$$HTTPConfig$$]__ | HTTP holds the HTTP layer configuration for the Agent in Fleet mode with Fleet Server enabled.
| *`mode`* __xref:{anchor_prefix}-github-com-elastic-cloud-on-k8s-v2-pkg-apis-agent-v1alpha1-agentmode[$$AgentMode$$]__ | Mode specifies the source of configuration for the Agent. The configuration can be specified locally through
`config` or `configRef` (`standalone` mode), or come from Fleet during runtime (`fleet` mode).
Defaults to `standalone` mode.
| *`fleetServerEnabled`* __boolean__ | FleetServerEnabled determines whether this Agent will launch Fleet Server. Don't set unless `mode` is set to `fleet`.
| *`policyID`* __string__ | PolicyID determines into which Agent Policy this Agent will be enrolled.
This field will become mandatory in a future release, default policies are deprecated since 8.1.0.
| *`kibanaRef`* __xref:{anchor_prefix}-github-com-elastic-cloud-on-k8s-v2-pkg-apis-common-v1-objectselector[$$ObjectSelector$$]__ | KibanaRef is a reference to Kibana where Fleet should be set up and this Agent should be enrolled. Don't set
unless `mode` is set to `fleet`.
| *`fleetServerRef`* __xref:{anchor_prefix}-github-com-elastic-cloud-on-k8s-v2-pkg-apis-common-v1-objectselector[$$ObjectSelector$$]__ | FleetServerRef is a reference to Fleet Server that this Agent should connect to to obtain it's configuration.
Don't set unless `mode` is set to `fleet`.
|===


[id="{anchor_prefix}-github-com-elastic-cloud-on-k8s-v2-pkg-apis-agent-v1alpha1-daemonsetspec"]
=== DaemonSetSpec 



.Appears In:
****
- xref:{anchor_prefix}-github-com-elastic-cloud-on-k8s-v2-pkg-apis-agent-v1alpha1-agentspec[$$AgentSpec$$]
****

[cols="25a,75a", options="header"]
|===
| Field | Description
| *`podTemplate`* __link:https://kubernetes.io/docs/reference/generated/kubernetes-api/v1.27/#podtemplatespec-v1-core[$$PodTemplateSpec$$]__ | 
| *`updateStrategy`* __link:https://kubernetes.io/docs/reference/generated/kubernetes-api/v1.27/#daemonsetupdatestrategy-v1-apps[$$DaemonSetUpdateStrategy$$]__ | 
|===


[id="{anchor_prefix}-github-com-elastic-cloud-on-k8s-v2-pkg-apis-agent-v1alpha1-deploymentspec"]
=== DeploymentSpec 



.Appears In:
****
- xref:{anchor_prefix}-github-com-elastic-cloud-on-k8s-v2-pkg-apis-agent-v1alpha1-agentspec[$$AgentSpec$$]
****

[cols="25a,75a", options="header"]
|===
| Field | Description
| *`podTemplate`* __link:https://kubernetes.io/docs/reference/generated/kubernetes-api/v1.27/#podtemplatespec-v1-core[$$PodTemplateSpec$$]__ | 
| *`replicas`* __integer__ | 
| *`strategy`* __link:https://kubernetes.io/docs/reference/generated/kubernetes-api/v1.27/#deploymentstrategy-v1-apps[$$DeploymentStrategy$$]__ | 
|===


[id="{anchor_prefix}-github-com-elastic-cloud-on-k8s-v2-pkg-apis-agent-v1alpha1-output"]
=== Output 



.Appears In:
****
- xref:{anchor_prefix}-github-com-elastic-cloud-on-k8s-v2-pkg-apis-agent-v1alpha1-agentspec[$$AgentSpec$$]
****

[cols="25a,75a", options="header"]
|===
| Field | Description
| *`ObjectSelector`* __xref:{anchor_prefix}-github-com-elastic-cloud-on-k8s-v2-pkg-apis-common-v1-objectselector[$$ObjectSelector$$]__ | 
| *`outputName`* __string__ | 
|===


[id="{anchor_prefix}-github-com-elastic-cloud-on-k8s-v2-pkg-apis-agent-v1alpha1-statefulsetspec"]
=== StatefulSetSpec 



.Appears In:
****
- xref:{anchor_prefix}-github-com-elastic-cloud-on-k8s-v2-pkg-apis-agent-v1alpha1-agentspec[$$AgentSpec$$]
****

[cols="25a,75a", options="header"]
|===
| Field | Description
| *`podTemplate`* __link:https://kubernetes.io/docs/reference/generated/kubernetes-api/v1.27/#podtemplatespec-v1-core[$$PodTemplateSpec$$]__ | 
| *`replicas`* __integer__ | 
| *`serviceName`* __string__ | 
| *`podManagementPolicy`* __link:https://kubernetes.io/docs/reference/generated/kubernetes-api/v1.27/#podmanagementpolicytype-v1-apps[$$PodManagementPolicyType$$]__ | PodManagementPolicy controls how pods are created during initial scale up,
when replacing pods on nodes, or when scaling down. The default policy is
`Parallel`, where pods are created in parallel to match the desired scale
without waiting, and on scale down will delete all pods at once.
The alternative policy is `OrderedReady`, the default for vanilla kubernetes
StatefulSets, where pods are created in increasing order in increasing order
(pod-0, then pod-1, etc.) and the controller will wait until each pod is ready before
continuing. When scaling down, the pods are removed in the opposite order.
| *`volumeClaimTemplates`* __link:https://kubernetes.io/docs/reference/generated/kubernetes-api/v1.27/#persistentvolumeclaim-v1-core[$$PersistentVolumeClaim$$] array__ | VolumeClaimTemplates is a list of persistent volume claims to be used by each Pod.
Every claim in this list must have a matching volumeMount in one of the containers defined in the PodTemplate.
Items defined here take precedence over any default claims added by the operator with the same name.
|===



[id="{anchor_prefix}-apm-k8s-elastic-co-v1"]
== apm.k8s.elastic.co/v1

Package v1 contains API schema definitions for managing APM Server resources.

.Resource Types
- xref:{anchor_prefix}-github-com-elastic-cloud-on-k8s-v2-pkg-apis-apm-v1-apmserver[$$ApmServer$$]



[id="{anchor_prefix}-github-com-elastic-cloud-on-k8s-v2-pkg-apis-apm-v1-apmserver"]
=== ApmServer 

ApmServer represents an APM Server resource in a Kubernetes cluster.



[cols="25a,75a", options="header"]
|===
| Field | Description
| *`apiVersion`* __string__ | `apm.k8s.elastic.co/v1`
| *`kind`* __string__ | `ApmServer`
| *`metadata`* __link:https://kubernetes.io/docs/reference/generated/kubernetes-api/v1.27/#objectmeta-v1-meta[$$ObjectMeta$$]__ | Refer to Kubernetes API documentation for fields of `metadata`.

| *`spec`* __xref:{anchor_prefix}-github-com-elastic-cloud-on-k8s-v2-pkg-apis-apm-v1-apmserverspec[$$ApmServerSpec$$]__ | 
|===


[id="{anchor_prefix}-github-com-elastic-cloud-on-k8s-v2-pkg-apis-apm-v1-apmserverspec"]
=== ApmServerSpec 

ApmServerSpec holds the specification of an APM Server.

.Appears In:
****
- xref:{anchor_prefix}-github-com-elastic-cloud-on-k8s-v2-pkg-apis-apm-v1-apmserver[$$ApmServer$$]
****

[cols="25a,75a", options="header"]
|===
| Field | Description
| *`version`* __string__ | Version of the APM Server.
| *`image`* __string__ | Image is the APM Server Docker image to deploy.
| *`count`* __integer__ | Count of APM Server instances to deploy.
| *`config`* __xref:{anchor_prefix}-github-com-elastic-cloud-on-k8s-v2-pkg-apis-common-v1-config[$$Config$$]__ | Config holds the APM Server configuration. See: https://www.elastic.co/guide/en/apm/server/current/configuring-howto-apm-server.html
| *`http`* __xref:{anchor_prefix}-github-com-elastic-cloud-on-k8s-v2-pkg-apis-common-v1-httpconfig[$$HTTPConfig$$]__ | HTTP holds the HTTP layer configuration for the APM Server resource.
| *`elasticsearchRef`* __xref:{anchor_prefix}-github-com-elastic-cloud-on-k8s-v2-pkg-apis-common-v1-objectselector[$$ObjectSelector$$]__ | ElasticsearchRef is a reference to the output Elasticsearch cluster running in the same Kubernetes cluster.
| *`kibanaRef`* __xref:{anchor_prefix}-github-com-elastic-cloud-on-k8s-v2-pkg-apis-common-v1-objectselector[$$ObjectSelector$$]__ | KibanaRef is a reference to a Kibana instance running in the same Kubernetes cluster.
It allows APM agent central configuration management in Kibana.
| *`podTemplate`* __link:https://kubernetes.io/docs/reference/generated/kubernetes-api/v1.27/#podtemplatespec-v1-core[$$PodTemplateSpec$$]__ | PodTemplate provides customisation options (labels, annotations, affinity rules, resource requests, and so on) for the APM Server pods.
| *`revisionHistoryLimit`* __integer__ | RevisionHistoryLimit is the number of revisions to retain to allow rollback in the underlying Deployment.
| *`secureSettings`* __xref:{anchor_prefix}-github-com-elastic-cloud-on-k8s-v2-pkg-apis-common-v1-secretsource[$$SecretSource$$] array__ | SecureSettings is a list of references to Kubernetes secrets containing sensitive configuration options for APM Server.
| *`serviceAccountName`* __string__ | ServiceAccountName is used to check access from the current resource to a resource (for ex. Elasticsearch) in a different namespace.
Can only be used if ECK is enforcing RBAC on references.
|===



[id="{anchor_prefix}-apm-k8s-elastic-co-v1beta1"]
== apm.k8s.elastic.co/v1beta1

Package v1beta1 contains API schema definitions for managing APM Server resources.

.Resource Types
- xref:{anchor_prefix}-github-com-elastic-cloud-on-k8s-v2-pkg-apis-apm-v1beta1-apmserver[$$ApmServer$$]



[id="{anchor_prefix}-github-com-elastic-cloud-on-k8s-v2-pkg-apis-apm-v1beta1-apmserver"]
=== ApmServer 

ApmServer represents an APM Server resource in a Kubernetes cluster.



[cols="25a,75a", options="header"]
|===
| Field | Description
| *`apiVersion`* __string__ | `apm.k8s.elastic.co/v1beta1`
| *`kind`* __string__ | `ApmServer`
| *`metadata`* __link:https://kubernetes.io/docs/reference/generated/kubernetes-api/v1.27/#objectmeta-v1-meta[$$ObjectMeta$$]__ | Refer to Kubernetes API documentation for fields of `metadata`.

| *`spec`* __xref:{anchor_prefix}-github-com-elastic-cloud-on-k8s-v2-pkg-apis-apm-v1beta1-apmserverspec[$$ApmServerSpec$$]__ | 
|===


[id="{anchor_prefix}-github-com-elastic-cloud-on-k8s-v2-pkg-apis-apm-v1beta1-apmserverspec"]
=== ApmServerSpec 

ApmServerSpec holds the specification of an APM Server.

.Appears In:
****
- xref:{anchor_prefix}-github-com-elastic-cloud-on-k8s-v2-pkg-apis-apm-v1beta1-apmserver[$$ApmServer$$]
****

[cols="25a,75a", options="header"]
|===
| Field | Description
| *`version`* __string__ | Version of the APM Server.
| *`image`* __string__ | Image is the APM Server Docker image to deploy.
| *`count`* __integer__ | Count of APM Server instances to deploy.
| *`config`* __xref:{anchor_prefix}-github-com-elastic-cloud-on-k8s-v2-pkg-apis-common-v1beta1-config[$$Config$$]__ | Config holds the APM Server configuration. See: https://www.elastic.co/guide/en/apm/server/current/configuring-howto-apm-server.html
| *`http`* __xref:{anchor_prefix}-github-com-elastic-cloud-on-k8s-v2-pkg-apis-common-v1beta1-httpconfig[$$HTTPConfig$$]__ | HTTP holds the HTTP layer configuration for the APM Server resource.
| *`elasticsearchRef`* __xref:{anchor_prefix}-github-com-elastic-cloud-on-k8s-v2-pkg-apis-common-v1beta1-objectselector[$$ObjectSelector$$]__ | ElasticsearchRef is a reference to the output Elasticsearch cluster running in the same Kubernetes cluster.
| *`podTemplate`* __link:https://kubernetes.io/docs/reference/generated/kubernetes-api/v1.27/#podtemplatespec-v1-core[$$PodTemplateSpec$$]__ | PodTemplate provides customisation options (labels, annotations, affinity rules, resource requests, and so on) for the APM Server pods.
| *`secureSettings`* __xref:{anchor_prefix}-github-com-elastic-cloud-on-k8s-v2-pkg-apis-common-v1beta1-secretsource[$$SecretSource$$] array__ | SecureSettings is a list of references to Kubernetes secrets containing sensitive configuration options for APM Server.
|===



[id="{anchor_prefix}-autoscaling-k8s-elastic-co-v1alpha1"]
== autoscaling.k8s.elastic.co/v1alpha1

Package v1alpha1 contains API schema definitions for managing ElasticsearchAutoscaler resources.

.Resource Types
- xref:{anchor_prefix}-github-com-elastic-cloud-on-k8s-v2-pkg-apis-autoscaling-v1alpha1-elasticsearchautoscaler[$$ElasticsearchAutoscaler$$]



[id="{anchor_prefix}-github-com-elastic-cloud-on-k8s-v2-pkg-apis-autoscaling-v1alpha1-elasticsearchautoscaler"]
=== ElasticsearchAutoscaler 

ElasticsearchAutoscaler represents an ElasticsearchAutoscaler resource in a Kubernetes cluster.



[cols="25a,75a", options="header"]
|===
| Field | Description
| *`apiVersion`* __string__ | `autoscaling.k8s.elastic.co/v1alpha1`
| *`kind`* __string__ | `ElasticsearchAutoscaler`
| *`metadata`* __link:https://kubernetes.io/docs/reference/generated/kubernetes-api/v1.27/#objectmeta-v1-meta[$$ObjectMeta$$]__ | Refer to Kubernetes API documentation for fields of `metadata`.

| *`spec`* __xref:{anchor_prefix}-github-com-elastic-cloud-on-k8s-v2-pkg-apis-autoscaling-v1alpha1-elasticsearchautoscalerspec[$$ElasticsearchAutoscalerSpec$$]__ | 
|===


[id="{anchor_prefix}-github-com-elastic-cloud-on-k8s-v2-pkg-apis-autoscaling-v1alpha1-elasticsearchautoscalerspec"]
=== ElasticsearchAutoscalerSpec 

ElasticsearchAutoscalerSpec holds the specification of an Elasticsearch autoscaler resource.

.Appears In:
****
- xref:{anchor_prefix}-github-com-elastic-cloud-on-k8s-v2-pkg-apis-autoscaling-v1alpha1-elasticsearchautoscaler[$$ElasticsearchAutoscaler$$]
****

[cols="25a,75a", options="header"]
|===
| Field | Description
| *`elasticsearchRef`* __xref:{anchor_prefix}-github-com-elastic-cloud-on-k8s-v2-pkg-apis-autoscaling-v1alpha1-elasticsearchref[$$ElasticsearchRef$$]__ | 
| *`pollingPeriod`* __link:https://kubernetes.io/docs/reference/generated/kubernetes-api/v1.27/#duration-v1-meta[$$Duration$$]__ | PollingPeriod is the period at which to synchronize with the Elasticsearch autoscaling API.
|===


[id="{anchor_prefix}-github-com-elastic-cloud-on-k8s-v2-pkg-apis-autoscaling-v1alpha1-elasticsearchref"]
=== ElasticsearchRef 

ElasticsearchRef is a reference to an Elasticsearch cluster that exists in the same namespace.

.Appears In:
****
- xref:{anchor_prefix}-github-com-elastic-cloud-on-k8s-v2-pkg-apis-autoscaling-v1alpha1-elasticsearchautoscalerspec[$$ElasticsearchAutoscalerSpec$$]
****

[cols="25a,75a", options="header"]
|===
| Field | Description
| *`name`* __string__ | Name is the name of the Elasticsearch resource to scale automatically.
|===



[id="{anchor_prefix}-beat-k8s-elastic-co-v1beta1"]
== beat.k8s.elastic.co/v1beta1

Package v1beta1 contains API Schema definitions for the beat v1beta1 API group

.Resource Types
- xref:{anchor_prefix}-github-com-elastic-cloud-on-k8s-v2-pkg-apis-beat-v1beta1-beat[$$Beat$$]



[id="{anchor_prefix}-github-com-elastic-cloud-on-k8s-v2-pkg-apis-beat-v1beta1-beat"]
=== Beat 

Beat is the Schema for the Beats API.



[cols="25a,75a", options="header"]
|===
| Field | Description
| *`apiVersion`* __string__ | `beat.k8s.elastic.co/v1beta1`
| *`kind`* __string__ | `Beat`
| *`metadata`* __link:https://kubernetes.io/docs/reference/generated/kubernetes-api/v1.27/#objectmeta-v1-meta[$$ObjectMeta$$]__ | Refer to Kubernetes API documentation for fields of `metadata`.

| *`spec`* __xref:{anchor_prefix}-github-com-elastic-cloud-on-k8s-v2-pkg-apis-beat-v1beta1-beatspec[$$BeatSpec$$]__ | 
|===


[id="{anchor_prefix}-github-com-elastic-cloud-on-k8s-v2-pkg-apis-beat-v1beta1-beatspec"]
=== BeatSpec 

BeatSpec defines the desired state of a Beat.

.Appears In:
****
- xref:{anchor_prefix}-github-com-elastic-cloud-on-k8s-v2-pkg-apis-beat-v1beta1-beat[$$Beat$$]
****

[cols="25a,75a", options="header"]
|===
| Field | Description
| *`type`* __string__ | Type is the type of the Beat to deploy (filebeat, metricbeat, heartbeat, auditbeat, journalbeat, packetbeat, and so on).
Any string can be used, but well-known types will have the image field defaulted and have the appropriate
Elasticsearch roles created automatically. It also allows for dashboard setup when combined with a `KibanaRef`.
| *`version`* __string__ | Version of the Beat.
| *`elasticsearchRef`* __xref:{anchor_prefix}-github-com-elastic-cloud-on-k8s-v2-pkg-apis-common-v1-objectselector[$$ObjectSelector$$]__ | ElasticsearchRef is a reference to an Elasticsearch cluster running in the same Kubernetes cluster.
| *`kibanaRef`* __xref:{anchor_prefix}-github-com-elastic-cloud-on-k8s-v2-pkg-apis-common-v1-objectselector[$$ObjectSelector$$]__ | KibanaRef is a reference to a Kibana instance running in the same Kubernetes cluster.
It allows automatic setup of dashboards and visualizations.
| *`image`* __string__ | Image is the Beat Docker image to deploy. Version and Type have to match the Beat in the image.
| *`config`* __xref:{anchor_prefix}-github-com-elastic-cloud-on-k8s-v2-pkg-apis-common-v1-config[$$Config$$]__ | Config holds the Beat configuration. At most one of [`Config`, `ConfigRef`] can be specified.
| *`configRef`* __xref:{anchor_prefix}-github-com-elastic-cloud-on-k8s-v2-pkg-apis-common-v1-configsource[$$ConfigSource$$]__ | ConfigRef contains a reference to an existing Kubernetes Secret holding the Beat configuration.
Beat settings must be specified as yaml, under a single "beat.yml" entry. At most one of [`Config`, `ConfigRef`]
can be specified.
| *`secureSettings`* __xref:{anchor_prefix}-github-com-elastic-cloud-on-k8s-v2-pkg-apis-common-v1-secretsource[$$SecretSource$$] array__ | SecureSettings is a list of references to Kubernetes Secrets containing sensitive configuration options for the Beat.
Secrets data can be then referenced in the Beat config using the Secret's keys or as specified in `Entries` field of
each SecureSetting.
| *`serviceAccountName`* __string__ | ServiceAccountName is used to check access from the current resource to Elasticsearch resource in a different namespace.
Can only be used if ECK is enforcing RBAC on references.
| *`daemonSet`* __xref:{anchor_prefix}-github-com-elastic-cloud-on-k8s-v2-pkg-apis-beat-v1beta1-daemonsetspec[$$DaemonSetSpec$$]__ | DaemonSet specifies the Beat should be deployed as a DaemonSet, and allows providing its spec.
Cannot be used along with `deployment`. If both are absent a default for the Type is used.
| *`deployment`* __xref:{anchor_prefix}-github-com-elastic-cloud-on-k8s-v2-pkg-apis-beat-v1beta1-deploymentspec[$$DeploymentSpec$$]__ | Deployment specifies the Beat should be deployed as a Deployment, and allows providing its spec.
Cannot be used along with `daemonSet`. If both are absent a default for the Type is used.
| *`monitoring`* __xref:{anchor_prefix}-github-com-elastic-cloud-on-k8s-v2-pkg-apis-common-v1-monitoring[$$Monitoring$$]__ | Monitoring enables you to collect and ship logs and metrics for this Beat.
Metricbeat and/or Filebeat sidecars are configured and send monitoring data to an
Elasticsearch monitoring cluster running in the same Kubernetes cluster.
| *`revisionHistoryLimit`* __integer__ | RevisionHistoryLimit is the number of revisions to retain to allow rollback in the underlying DaemonSet or Deployment.
|===


[id="{anchor_prefix}-github-com-elastic-cloud-on-k8s-v2-pkg-apis-beat-v1beta1-daemonsetspec"]
=== DaemonSetSpec 



.Appears In:
****
- xref:{anchor_prefix}-github-com-elastic-cloud-on-k8s-v2-pkg-apis-beat-v1beta1-beatspec[$$BeatSpec$$]
****

[cols="25a,75a", options="header"]
|===
| Field | Description
| *`podTemplate`* __link:https://kubernetes.io/docs/reference/generated/kubernetes-api/v1.27/#podtemplatespec-v1-core[$$PodTemplateSpec$$]__ | 
| *`updateStrategy`* __link:https://kubernetes.io/docs/reference/generated/kubernetes-api/v1.27/#daemonsetupdatestrategy-v1-apps[$$DaemonSetUpdateStrategy$$]__ | 
|===


[id="{anchor_prefix}-github-com-elastic-cloud-on-k8s-v2-pkg-apis-beat-v1beta1-deploymentspec"]
=== DeploymentSpec 



.Appears In:
****
- xref:{anchor_prefix}-github-com-elastic-cloud-on-k8s-v2-pkg-apis-beat-v1beta1-beatspec[$$BeatSpec$$]
****

[cols="25a,75a", options="header"]
|===
| Field | Description
| *`podTemplate`* __link:https://kubernetes.io/docs/reference/generated/kubernetes-api/v1.27/#podtemplatespec-v1-core[$$PodTemplateSpec$$]__ | 
| *`replicas`* __integer__ | 
| *`strategy`* __link:https://kubernetes.io/docs/reference/generated/kubernetes-api/v1.27/#deploymentstrategy-v1-apps[$$DeploymentStrategy$$]__ | 
|===



[id="{anchor_prefix}-common-k8s-elastic-co-v1"]
== common.k8s.elastic.co/v1

Package v1 contains API schema definitions for common types used by all resources.





[id="{anchor_prefix}-github-com-elastic-cloud-on-k8s-v2-pkg-apis-common-v1-config"]
=== Config 

Config represents untyped YAML configuration.

.Appears In:
****
- xref:{anchor_prefix}-github-com-elastic-cloud-on-k8s-v2-pkg-apis-agent-v1alpha1-agentspec[$$AgentSpec$$]
- xref:{anchor_prefix}-github-com-elastic-cloud-on-k8s-v2-pkg-apis-apm-v1-apmserverspec[$$ApmServerSpec$$]
- xref:{anchor_prefix}-github-com-elastic-cloud-on-k8s-v2-pkg-apis-beat-v1beta1-beatspec[$$BeatSpec$$]
- xref:{anchor_prefix}-github-com-elastic-cloud-on-k8s-v2-pkg-apis-stackconfigpolicy-v1alpha1-elasticsearchconfigpolicyspec[$$ElasticsearchConfigPolicySpec$$]
- xref:{anchor_prefix}-github-com-elastic-cloud-on-k8s-v2-pkg-apis-enterprisesearch-v1-enterprisesearchspec[$$EnterpriseSearchSpec$$]
- xref:{anchor_prefix}-github-com-elastic-cloud-on-k8s-v2-pkg-apis-enterprisesearch-v1beta1-enterprisesearchspec[$$EnterpriseSearchSpec$$]
- xref:{anchor_prefix}-github-com-elastic-cloud-on-k8s-v2-pkg-apis-stackconfigpolicy-v1alpha1-indextemplates[$$IndexTemplates$$]
- xref:{anchor_prefix}-github-com-elastic-cloud-on-k8s-v2-pkg-apis-stackconfigpolicy-v1alpha1-kibanaconfigpolicyspec[$$KibanaConfigPolicySpec$$]
- xref:{anchor_prefix}-github-com-elastic-cloud-on-k8s-v2-pkg-apis-kibana-v1-kibanaspec[$$KibanaSpec$$]
- xref:{anchor_prefix}-github-com-elastic-cloud-on-k8s-v2-pkg-apis-logstash-v1alpha1-logstashspec[$$LogstashSpec$$]
- xref:{anchor_prefix}-github-com-elastic-cloud-on-k8s-v2-pkg-apis-maps-v1alpha1-mapsspec[$$MapsSpec$$]
- xref:{anchor_prefix}-github-com-elastic-cloud-on-k8s-v2-pkg-apis-elasticsearch-v1-nodeset[$$NodeSet$$]
****



[id="{anchor_prefix}-github-com-elastic-cloud-on-k8s-v2-pkg-apis-common-v1-configmapref"]
=== ConfigMapRef 

ConfigMapRef is a reference to a config map that exists in the same namespace as the referring resource.

.Appears In:
****
- xref:{anchor_prefix}-github-com-elastic-cloud-on-k8s-v2-pkg-apis-elasticsearch-v1-transporttlsoptions[$$TransportTLSOptions$$]
****

[cols="25a,75a", options="header"]
|===
| Field | Description
| *`configMapName`* __string__ | 
|===


[id="{anchor_prefix}-github-com-elastic-cloud-on-k8s-v2-pkg-apis-common-v1-configsource"]
=== ConfigSource 

ConfigSource references configuration settings.

.Appears In:
****
- xref:{anchor_prefix}-github-com-elastic-cloud-on-k8s-v2-pkg-apis-agent-v1alpha1-agentspec[$$AgentSpec$$]
- xref:{anchor_prefix}-github-com-elastic-cloud-on-k8s-v2-pkg-apis-beat-v1beta1-beatspec[$$BeatSpec$$]
- xref:{anchor_prefix}-github-com-elastic-cloud-on-k8s-v2-pkg-apis-enterprisesearch-v1-enterprisesearchspec[$$EnterpriseSearchSpec$$]
- xref:{anchor_prefix}-github-com-elastic-cloud-on-k8s-v2-pkg-apis-enterprisesearch-v1beta1-enterprisesearchspec[$$EnterpriseSearchSpec$$]
- xref:{anchor_prefix}-github-com-elastic-cloud-on-k8s-v2-pkg-apis-logstash-v1alpha1-logstashspec[$$LogstashSpec$$]
- xref:{anchor_prefix}-github-com-elastic-cloud-on-k8s-v2-pkg-apis-maps-v1alpha1-mapsspec[$$MapsSpec$$]
****

[cols="25a,75a", options="header"]
|===
| Field | Description
| *`secretName`* __string__ | SecretName is the name of the secret.
|===




[id="{anchor_prefix}-github-com-elastic-cloud-on-k8s-v2-pkg-apis-common-v1-httpconfig"]
=== HTTPConfig 

HTTPConfig holds the HTTP layer configuration for resources.

.Appears In:
****
- xref:{anchor_prefix}-github-com-elastic-cloud-on-k8s-v2-pkg-apis-agent-v1alpha1-agentspec[$$AgentSpec$$]
- xref:{anchor_prefix}-github-com-elastic-cloud-on-k8s-v2-pkg-apis-apm-v1-apmserverspec[$$ApmServerSpec$$]
- xref:{anchor_prefix}-github-com-elastic-cloud-on-k8s-v2-pkg-apis-elasticsearch-v1-elasticsearchspec[$$ElasticsearchSpec$$]
- xref:{anchor_prefix}-github-com-elastic-cloud-on-k8s-v2-pkg-apis-enterprisesearch-v1-enterprisesearchspec[$$EnterpriseSearchSpec$$]
- xref:{anchor_prefix}-github-com-elastic-cloud-on-k8s-v2-pkg-apis-enterprisesearch-v1beta1-enterprisesearchspec[$$EnterpriseSearchSpec$$]
- xref:{anchor_prefix}-github-com-elastic-cloud-on-k8s-v2-pkg-apis-kibana-v1-kibanaspec[$$KibanaSpec$$]
- xref:{anchor_prefix}-github-com-elastic-cloud-on-k8s-v2-pkg-apis-maps-v1alpha1-mapsspec[$$MapsSpec$$]
****

[cols="25a,75a", options="header"]
|===
| Field | Description
| *`service`* __xref:{anchor_prefix}-github-com-elastic-cloud-on-k8s-v2-pkg-apis-common-v1-servicetemplate[$$ServiceTemplate$$]__ | Service defines the template for the associated Kubernetes Service object.
| *`tls`* __xref:{anchor_prefix}-github-com-elastic-cloud-on-k8s-v2-pkg-apis-common-v1-tlsoptions[$$TLSOptions$$]__ | TLS defines options for configuring TLS for HTTP.
|===






[id="{anchor_prefix}-github-com-elastic-cloud-on-k8s-v2-pkg-apis-common-v1-keytopath"]
=== KeyToPath 

KeyToPath defines how to map a key in a Secret object to a filesystem path.

.Appears In:
****
- xref:{anchor_prefix}-github-com-elastic-cloud-on-k8s-v2-pkg-apis-common-v1-secretsource[$$SecretSource$$]
****

[cols="25a,75a", options="header"]
|===
| Field | Description
| *`key`* __string__ | Key is the key contained in the secret.
| *`path`* __string__ | Path is the relative file path to map the key to.
Path must not be an absolute file path and must not contain any ".." components.
|===


[id="{anchor_prefix}-github-com-elastic-cloud-on-k8s-v2-pkg-apis-common-v1-localobjectselector"]
=== LocalObjectSelector 

LocalObjectSelector defines a reference to a Kubernetes object corresponding to an Elastic resource managed by the operator

.Appears In:
****
- xref:{anchor_prefix}-github-com-elastic-cloud-on-k8s-v2-pkg-apis-elasticsearch-v1-remotecluster[$$RemoteCluster$$]
****

[cols="25a,75a", options="header"]
|===
| Field | Description
| *`namespace`* __string__ | Namespace of the Kubernetes object. If empty, defaults to the current namespace.
| *`name`* __string__ | Name of an existing Kubernetes object corresponding to an Elastic resource managed by ECK.
| *`serviceName`* __string__ | ServiceName is the name of an existing Kubernetes service which is used to make requests to the referenced
object. It has to be in the same namespace as the referenced resource. If left empty, the default HTTP service of
the referenced resource is used.
|===


[id="{anchor_prefix}-github-com-elastic-cloud-on-k8s-v2-pkg-apis-common-v1-logsmonitoring"]
=== LogsMonitoring 

LogsMonitoring holds a list of Elasticsearch clusters which receive logs data from
associated resources.

.Appears In:
****
- xref:{anchor_prefix}-github-com-elastic-cloud-on-k8s-v2-pkg-apis-common-v1-monitoring[$$Monitoring$$]
****

[cols="25a,75a", options="header"]
|===
| Field | Description
| *`elasticsearchRefs`* __xref:{anchor_prefix}-github-com-elastic-cloud-on-k8s-v2-pkg-apis-common-v1-objectselector[$$ObjectSelector$$] array__ | ElasticsearchRefs is a reference to a list of monitoring Elasticsearch clusters running in the same Kubernetes cluster.
Due to existing limitations, only a single Elasticsearch cluster is currently supported.
|===


[id="{anchor_prefix}-github-com-elastic-cloud-on-k8s-v2-pkg-apis-common-v1-metricsmonitoring"]
=== MetricsMonitoring 

MetricsMonitoring holds a list of Elasticsearch clusters which receive monitoring data from
associated resources.

.Appears In:
****
- xref:{anchor_prefix}-github-com-elastic-cloud-on-k8s-v2-pkg-apis-common-v1-monitoring[$$Monitoring$$]
****

[cols="25a,75a", options="header"]
|===
| Field | Description
| *`elasticsearchRefs`* __xref:{anchor_prefix}-github-com-elastic-cloud-on-k8s-v2-pkg-apis-common-v1-objectselector[$$ObjectSelector$$] array__ | ElasticsearchRefs is a reference to a list of monitoring Elasticsearch clusters running in the same Kubernetes cluster.
Due to existing limitations, only a single Elasticsearch cluster is currently supported.
|===


[id="{anchor_prefix}-github-com-elastic-cloud-on-k8s-v2-pkg-apis-common-v1-monitoring"]
=== Monitoring 

Monitoring holds references to both the metrics, and logs Elasticsearch clusters for
configuring stack monitoring.

.Appears In:
****
- xref:{anchor_prefix}-github-com-elastic-cloud-on-k8s-v2-pkg-apis-beat-v1beta1-beatspec[$$BeatSpec$$]
- xref:{anchor_prefix}-github-com-elastic-cloud-on-k8s-v2-pkg-apis-elasticsearch-v1-elasticsearchspec[$$ElasticsearchSpec$$]
- xref:{anchor_prefix}-github-com-elastic-cloud-on-k8s-v2-pkg-apis-kibana-v1-kibanaspec[$$KibanaSpec$$]
- xref:{anchor_prefix}-github-com-elastic-cloud-on-k8s-v2-pkg-apis-logstash-v1alpha1-logstashspec[$$LogstashSpec$$]
****

[cols="25a,75a", options="header"]
|===
| Field | Description
| *`metrics`* __xref:{anchor_prefix}-github-com-elastic-cloud-on-k8s-v2-pkg-apis-common-v1-metricsmonitoring[$$MetricsMonitoring$$]__ | Metrics holds references to Elasticsearch clusters which receive monitoring data from this resource.
| *`logs`* __xref:{anchor_prefix}-github-com-elastic-cloud-on-k8s-v2-pkg-apis-common-v1-logsmonitoring[$$LogsMonitoring$$]__ | Logs holds references to Elasticsearch clusters which receive log data from an associated resource.
|===


[id="{anchor_prefix}-github-com-elastic-cloud-on-k8s-v2-pkg-apis-common-v1-objectselector"]
=== ObjectSelector 

ObjectSelector defines a reference to a Kubernetes object which can be an Elastic resource managed by the operator
or a Secret describing an external Elastic resource not managed by the operator.

.Appears In:
****
- xref:{anchor_prefix}-github-com-elastic-cloud-on-k8s-v2-pkg-apis-agent-v1alpha1-agentspec[$$AgentSpec$$]
- xref:{anchor_prefix}-github-com-elastic-cloud-on-k8s-v2-pkg-apis-apm-v1-apmserverspec[$$ApmServerSpec$$]
- xref:{anchor_prefix}-github-com-elastic-cloud-on-k8s-v2-pkg-apis-beat-v1beta1-beatspec[$$BeatSpec$$]
- xref:{anchor_prefix}-github-com-elastic-cloud-on-k8s-v2-pkg-apis-logstash-v1alpha1-elasticsearchcluster[$$ElasticsearchCluster$$]
- xref:{anchor_prefix}-github-com-elastic-cloud-on-k8s-v2-pkg-apis-enterprisesearch-v1-enterprisesearchspec[$$EnterpriseSearchSpec$$]
- xref:{anchor_prefix}-github-com-elastic-cloud-on-k8s-v2-pkg-apis-enterprisesearch-v1beta1-enterprisesearchspec[$$EnterpriseSearchSpec$$]
- xref:{anchor_prefix}-github-com-elastic-cloud-on-k8s-v2-pkg-apis-kibana-v1-kibanaspec[$$KibanaSpec$$]
- xref:{anchor_prefix}-github-com-elastic-cloud-on-k8s-v2-pkg-apis-common-v1-logsmonitoring[$$LogsMonitoring$$]
- xref:{anchor_prefix}-github-com-elastic-cloud-on-k8s-v2-pkg-apis-maps-v1alpha1-mapsspec[$$MapsSpec$$]
- xref:{anchor_prefix}-github-com-elastic-cloud-on-k8s-v2-pkg-apis-common-v1-metricsmonitoring[$$MetricsMonitoring$$]
- xref:{anchor_prefix}-github-com-elastic-cloud-on-k8s-v2-pkg-apis-agent-v1alpha1-output[$$Output$$]
****

[cols="25a,75a", options="header"]
|===
| Field | Description
| *`namespace`* __string__ | Namespace of the Kubernetes object. If empty, defaults to the current namespace.
| *`name`* __string__ | Name of an existing Kubernetes object corresponding to an Elastic resource managed by ECK.
<<<<<<< HEAD
| *`serviceName`* __string__ | ServiceName is the name of an existing Kubernetes service which is used to make requests to the referenced object. It has to be in the same namespace as the referenced resource. If left empty, the default HTTP service of the referenced resource is used.
| *`secretName`* __string__ | SecretName is the name of an existing Kubernetes secret that contains connection information for associating an Elastic resource not managed by the operator. The referenced secret must contain the following: - `url`: the URL to reach the Elastic resource - `username`: the username of the user to be authenticated to the Elastic resource - `password`: the password of the user to be authenticated to the Elastic resource - `ca.crt`: the CA certificate in PEM format (optional). - `api-key`: the key to authenticate against the Elastic resource instead of a username and password (supported only for `elasticsearchRefs` in AgentSpec and in BeatSpec). This field cannot be used in combination with the other fields name, namespace or serviceName.
=======
| *`serviceName`* __string__ | ServiceName is the name of an existing Kubernetes service which is used to make requests to the referenced
object. It has to be in the same namespace as the referenced resource. If left empty, the default HTTP service of
the referenced resource is used.
| *`secretName`* __string__ | SecretName is the name of an existing Kubernetes secret that contains connection information for associating an
Elastic resource not managed by the operator. The referenced secret must contain the following:
- `url`: the URL to reach the Elastic resource
- `username`: the username of the user to be authenticated to the Elastic resource
- `password`: the password of the user to be authenticated to the Elastic resource
- `ca.crt`: the CA certificate in PEM format (optional).
This field cannot be used in combination with the other fields name, namespace or serviceName.
>>>>>>> 4a536316
|===


[id="{anchor_prefix}-github-com-elastic-cloud-on-k8s-v2-pkg-apis-common-v1-poddisruptionbudgettemplate"]
=== PodDisruptionBudgetTemplate 

PodDisruptionBudgetTemplate defines the template for creating a PodDisruptionBudget.

.Appears In:
****
- xref:{anchor_prefix}-github-com-elastic-cloud-on-k8s-v2-pkg-apis-elasticsearch-v1-elasticsearchspec[$$ElasticsearchSpec$$]
****

[cols="25a,75a", options="header"]
|===
| Field | Description
| *`metadata`* __link:https://kubernetes.io/docs/reference/generated/kubernetes-api/v1.27/#objectmeta-v1-meta[$$ObjectMeta$$]__ | Refer to Kubernetes API documentation for fields of `metadata`.

| *`spec`* __link:https://kubernetes.io/docs/reference/generated/kubernetes-api/v1.27/#poddisruptionbudgetspec-v1-policy[$$PodDisruptionBudgetSpec$$]__ | Spec is the specification of the PDB.
|===


[id="{anchor_prefix}-github-com-elastic-cloud-on-k8s-v2-pkg-apis-common-v1-secretref"]
=== SecretRef 

SecretRef is a reference to a secret that exists in the same namespace.

.Appears In:
****
- xref:{anchor_prefix}-github-com-elastic-cloud-on-k8s-v2-pkg-apis-common-v1-configsource[$$ConfigSource$$]
- xref:{anchor_prefix}-github-com-elastic-cloud-on-k8s-v2-pkg-apis-elasticsearch-v1-filerealmsource[$$FileRealmSource$$]
- xref:{anchor_prefix}-github-com-elastic-cloud-on-k8s-v2-pkg-apis-elasticsearch-v1-rolesource[$$RoleSource$$]
- xref:{anchor_prefix}-github-com-elastic-cloud-on-k8s-v2-pkg-apis-common-v1-tlsoptions[$$TLSOptions$$]
- xref:{anchor_prefix}-github-com-elastic-cloud-on-k8s-v2-pkg-apis-elasticsearch-v1-transporttlsoptions[$$TransportTLSOptions$$]
****

[cols="25a,75a", options="header"]
|===
| Field | Description
| *`secretName`* __string__ | SecretName is the name of the secret.
|===


[id="{anchor_prefix}-github-com-elastic-cloud-on-k8s-v2-pkg-apis-common-v1-secretsource"]
=== SecretSource 

SecretSource defines a data source based on a Kubernetes Secret.

.Appears In:
****
- xref:{anchor_prefix}-github-com-elastic-cloud-on-k8s-v2-pkg-apis-agent-v1alpha1-agentspec[$$AgentSpec$$]
- xref:{anchor_prefix}-github-com-elastic-cloud-on-k8s-v2-pkg-apis-apm-v1-apmserverspec[$$ApmServerSpec$$]
- xref:{anchor_prefix}-github-com-elastic-cloud-on-k8s-v2-pkg-apis-beat-v1beta1-beatspec[$$BeatSpec$$]
- xref:{anchor_prefix}-github-com-elastic-cloud-on-k8s-v2-pkg-apis-stackconfigpolicy-v1alpha1-elasticsearchconfigpolicyspec[$$ElasticsearchConfigPolicySpec$$]
- xref:{anchor_prefix}-github-com-elastic-cloud-on-k8s-v2-pkg-apis-elasticsearch-v1-elasticsearchspec[$$ElasticsearchSpec$$]
- xref:{anchor_prefix}-github-com-elastic-cloud-on-k8s-v2-pkg-apis-stackconfigpolicy-v1alpha1-kibanaconfigpolicyspec[$$KibanaConfigPolicySpec$$]
- xref:{anchor_prefix}-github-com-elastic-cloud-on-k8s-v2-pkg-apis-kibana-v1-kibanaspec[$$KibanaSpec$$]
- xref:{anchor_prefix}-github-com-elastic-cloud-on-k8s-v2-pkg-apis-logstash-v1alpha1-logstashspec[$$LogstashSpec$$]
- xref:{anchor_prefix}-github-com-elastic-cloud-on-k8s-v2-pkg-apis-stackconfigpolicy-v1alpha1-stackconfigpolicyspec[$$StackConfigPolicySpec$$]
****

[cols="25a,75a", options="header"]
|===
| Field | Description
| *`secretName`* __string__ | SecretName is the name of the secret.
| *`entries`* __xref:{anchor_prefix}-github-com-elastic-cloud-on-k8s-v2-pkg-apis-common-v1-keytopath[$$KeyToPath$$] array__ | Entries define how to project each key-value pair in the secret to filesystem paths.
If not defined, all keys will be projected to similarly named paths in the filesystem.
If defined, only the specified keys will be projected to the corresponding paths.
|===


[id="{anchor_prefix}-github-com-elastic-cloud-on-k8s-v2-pkg-apis-common-v1-selfsignedcertificate"]
=== SelfSignedCertificate 

SelfSignedCertificate holds configuration for the self-signed certificate generated by the operator.

.Appears In:
****
- xref:{anchor_prefix}-github-com-elastic-cloud-on-k8s-v2-pkg-apis-common-v1-tlsoptions[$$TLSOptions$$]
****

[cols="25a,75a", options="header"]
|===
| Field | Description
| *`subjectAltNames`* __xref:{anchor_prefix}-github-com-elastic-cloud-on-k8s-v2-pkg-apis-common-v1-subjectalternativename[$$SubjectAlternativeName$$] array__ | SubjectAlternativeNames is a list of SANs to include in the generated HTTP TLS certificate.
| *`disabled`* __boolean__ | Disabled indicates that the provisioning of the self-signed certifcate should be disabled.
|===




[id="{anchor_prefix}-github-com-elastic-cloud-on-k8s-v2-pkg-apis-common-v1-servicetemplate"]
=== ServiceTemplate 

ServiceTemplate defines the template for a Kubernetes Service.

.Appears In:
****
- xref:{anchor_prefix}-github-com-elastic-cloud-on-k8s-v2-pkg-apis-common-v1-httpconfig[$$HTTPConfig$$]
- xref:{anchor_prefix}-github-com-elastic-cloud-on-k8s-v2-pkg-apis-logstash-v1alpha1-logstashservice[$$LogstashService$$]
- xref:{anchor_prefix}-github-com-elastic-cloud-on-k8s-v2-pkg-apis-elasticsearch-v1-transportconfig[$$TransportConfig$$]
****

[cols="25a,75a", options="header"]
|===
| Field | Description
| *`metadata`* __link:https://kubernetes.io/docs/reference/generated/kubernetes-api/v1.27/#objectmeta-v1-meta[$$ObjectMeta$$]__ | Refer to Kubernetes API documentation for fields of `metadata`.

| *`spec`* __link:https://kubernetes.io/docs/reference/generated/kubernetes-api/v1.27/#servicespec-v1-core[$$ServiceSpec$$]__ | Spec is the specification of the service.
|===


[id="{anchor_prefix}-github-com-elastic-cloud-on-k8s-v2-pkg-apis-common-v1-subjectalternativename"]
=== SubjectAlternativeName 

SubjectAlternativeName represents a SAN entry in a x509 certificate.

.Appears In:
****
- xref:{anchor_prefix}-github-com-elastic-cloud-on-k8s-v2-pkg-apis-common-v1-selfsignedcertificate[$$SelfSignedCertificate$$]
- xref:{anchor_prefix}-github-com-elastic-cloud-on-k8s-v2-pkg-apis-elasticsearch-v1-transporttlsoptions[$$TransportTLSOptions$$]
****

[cols="25a,75a", options="header"]
|===
| Field | Description
| *`dns`* __string__ | DNS is the DNS name of the subject.
| *`ip`* __string__ | IP is the IP address of the subject.
|===


[id="{anchor_prefix}-github-com-elastic-cloud-on-k8s-v2-pkg-apis-common-v1-tlsoptions"]
=== TLSOptions 

TLSOptions holds TLS configuration options.

.Appears In:
****
- xref:{anchor_prefix}-github-com-elastic-cloud-on-k8s-v2-pkg-apis-common-v1-httpconfig[$$HTTPConfig$$]
- xref:{anchor_prefix}-github-com-elastic-cloud-on-k8s-v2-pkg-apis-logstash-v1alpha1-logstashservice[$$LogstashService$$]
****

[cols="25a,75a", options="header"]
|===
| Field | Description
| *`selfSignedCertificate`* __xref:{anchor_prefix}-github-com-elastic-cloud-on-k8s-v2-pkg-apis-common-v1-selfsignedcertificate[$$SelfSignedCertificate$$]__ | SelfSignedCertificate allows configuring the self-signed certificate generated by the operator.
| *`certificate`* __xref:{anchor_prefix}-github-com-elastic-cloud-on-k8s-v2-pkg-apis-common-v1-secretref[$$SecretRef$$]__ | Certificate is a reference to a Kubernetes secret that contains the certificate and private key for enabling TLS.
The referenced secret should contain the following:


- `ca.crt`: The certificate authority (optional).
- `tls.crt`: The certificate (or a chain).
- `tls.key`: The private key to the first certificate in the certificate chain.
|===



[id="{anchor_prefix}-common-k8s-elastic-co-v1alpha1"]
== common.k8s.elastic.co/v1alpha1

Package v1alpha1 contains API schema definitions for common types used by all resources.



[id="{anchor_prefix}-github-com-elastic-cloud-on-k8s-v2-pkg-apis-common-v1alpha1-condition"]
=== Condition 

Condition represents Elasticsearch resource's condition.
**This API is in technical preview and may be changed or removed in a future release.**

.Appears In:
****
- xref:{anchor_prefix}-github-com-elastic-cloud-on-k8s-v2-pkg-apis-common-v1alpha1-conditions[$$Conditions$$]
****

[cols="25a,75a", options="header"]
|===
| Field | Description
| *`type`* __xref:{anchor_prefix}-github-com-elastic-cloud-on-k8s-v2-pkg-apis-common-v1alpha1-conditiontype[$$ConditionType$$]__ | 
| *`status`* __link:https://kubernetes.io/docs/reference/generated/kubernetes-api/v1.27/#conditionstatus-v1-core[$$ConditionStatus$$]__ | 
| *`lastTransitionTime`* __link:https://kubernetes.io/docs/reference/generated/kubernetes-api/v1.27/#time-v1-meta[$$Time$$]__ | 
| *`message`* __string__ | 
|===


[id="{anchor_prefix}-github-com-elastic-cloud-on-k8s-v2-pkg-apis-common-v1alpha1-conditiontype"]
=== ConditionType (string) 

ConditionType defines the condition of an Elasticsearch resource.

.Appears In:
****
- xref:{anchor_prefix}-github-com-elastic-cloud-on-k8s-v2-pkg-apis-common-v1alpha1-condition[$$Condition$$]
****



[id="{anchor_prefix}-github-com-elastic-cloud-on-k8s-v2-pkg-apis-common-v1alpha1-conditions"]
=== Conditions (xref:{anchor_prefix}-github-com-elastic-cloud-on-k8s-v2-pkg-apis-common-v1alpha1-condition[$$Condition$$]) 



.Appears In:
****
- xref:{anchor_prefix}-github-com-elastic-cloud-on-k8s-v2-pkg-apis-elasticsearch-v1-elasticsearchstatus[$$ElasticsearchStatus$$]
****

[cols="25a,75a", options="header"]
|===
| Field | Description
| *`type`* __xref:{anchor_prefix}-github-com-elastic-cloud-on-k8s-v2-pkg-apis-common-v1alpha1-conditiontype[$$ConditionType$$]__ | 
| *`status`* __link:https://kubernetes.io/docs/reference/generated/kubernetes-api/v1.27/#conditionstatus-v1-core[$$ConditionStatus$$]__ | 
| *`lastTransitionTime`* __link:https://kubernetes.io/docs/reference/generated/kubernetes-api/v1.27/#time-v1-meta[$$Time$$]__ | 
| *`message`* __string__ | 
|===

















[id="{anchor_prefix}-common-k8s-elastic-co-v1beta1"]
== common.k8s.elastic.co/v1beta1

Package v1beta1 contains API schema definitions for common types used by all resources.





[id="{anchor_prefix}-github-com-elastic-cloud-on-k8s-v2-pkg-apis-common-v1beta1-config"]
=== Config 

Config represents untyped YAML configuration.

.Appears In:
****
- xref:{anchor_prefix}-github-com-elastic-cloud-on-k8s-v2-pkg-apis-apm-v1beta1-apmserverspec[$$ApmServerSpec$$]
- xref:{anchor_prefix}-github-com-elastic-cloud-on-k8s-v2-pkg-apis-kibana-v1beta1-kibanaspec[$$KibanaSpec$$]
- xref:{anchor_prefix}-github-com-elastic-cloud-on-k8s-v2-pkg-apis-elasticsearch-v1beta1-nodeset[$$NodeSet$$]
****



[id="{anchor_prefix}-github-com-elastic-cloud-on-k8s-v2-pkg-apis-common-v1beta1-httpconfig"]
=== HTTPConfig 

HTTPConfig holds the HTTP layer configuration for resources.

.Appears In:
****
- xref:{anchor_prefix}-github-com-elastic-cloud-on-k8s-v2-pkg-apis-apm-v1beta1-apmserverspec[$$ApmServerSpec$$]
- xref:{anchor_prefix}-github-com-elastic-cloud-on-k8s-v2-pkg-apis-elasticsearch-v1beta1-elasticsearchspec[$$ElasticsearchSpec$$]
- xref:{anchor_prefix}-github-com-elastic-cloud-on-k8s-v2-pkg-apis-kibana-v1beta1-kibanaspec[$$KibanaSpec$$]
****

[cols="25a,75a", options="header"]
|===
| Field | Description
| *`service`* __xref:{anchor_prefix}-github-com-elastic-cloud-on-k8s-v2-pkg-apis-common-v1beta1-servicetemplate[$$ServiceTemplate$$]__ | Service defines the template for the associated Kubernetes Service object.
| *`tls`* __xref:{anchor_prefix}-github-com-elastic-cloud-on-k8s-v2-pkg-apis-common-v1beta1-tlsoptions[$$TLSOptions$$]__ | TLS defines options for configuring TLS for HTTP.
|===


[id="{anchor_prefix}-github-com-elastic-cloud-on-k8s-v2-pkg-apis-common-v1beta1-keytopath"]
=== KeyToPath 

KeyToPath defines how to map a key in a Secret object to a filesystem path.

.Appears In:
****
- xref:{anchor_prefix}-github-com-elastic-cloud-on-k8s-v2-pkg-apis-common-v1beta1-secretsource[$$SecretSource$$]
****

[cols="25a,75a", options="header"]
|===
| Field | Description
| *`key`* __string__ | Key is the key contained in the secret.
| *`path`* __string__ | Path is the relative file path to map the key to.
Path must not be an absolute file path and must not contain any ".." components.
|===


[id="{anchor_prefix}-github-com-elastic-cloud-on-k8s-v2-pkg-apis-common-v1beta1-objectselector"]
=== ObjectSelector 

ObjectSelector defines a reference to a Kubernetes object.

.Appears In:
****
- xref:{anchor_prefix}-github-com-elastic-cloud-on-k8s-v2-pkg-apis-apm-v1beta1-apmserverspec[$$ApmServerSpec$$]
- xref:{anchor_prefix}-github-com-elastic-cloud-on-k8s-v2-pkg-apis-kibana-v1beta1-kibanaspec[$$KibanaSpec$$]
****

[cols="25a,75a", options="header"]
|===
| Field | Description
| *`name`* __string__ | Name of the Kubernetes object.
| *`namespace`* __string__ | Namespace of the Kubernetes object. If empty, defaults to the current namespace.
|===


[id="{anchor_prefix}-github-com-elastic-cloud-on-k8s-v2-pkg-apis-common-v1beta1-poddisruptionbudgettemplate"]
=== PodDisruptionBudgetTemplate 

PodDisruptionBudgetTemplate defines the template for creating a PodDisruptionBudget.

.Appears In:
****
- xref:{anchor_prefix}-github-com-elastic-cloud-on-k8s-v2-pkg-apis-elasticsearch-v1beta1-elasticsearchspec[$$ElasticsearchSpec$$]
****

[cols="25a,75a", options="header"]
|===
| Field | Description
| *`metadata`* __link:https://kubernetes.io/docs/reference/generated/kubernetes-api/v1.27/#objectmeta-v1-meta[$$ObjectMeta$$]__ | Refer to Kubernetes API documentation for fields of `metadata`.

| *`spec`* __link:https://kubernetes.io/docs/reference/generated/kubernetes-api/v1.27/#poddisruptionbudgetspec-v1beta1-policy[$$PodDisruptionBudgetSpec$$]__ | Spec is the specification of the PDB.
|===


[id="{anchor_prefix}-github-com-elastic-cloud-on-k8s-v2-pkg-apis-common-v1beta1-secretref"]
=== SecretRef 

SecretRef is a reference to a secret that exists in the same namespace.

.Appears In:
****
- xref:{anchor_prefix}-github-com-elastic-cloud-on-k8s-v2-pkg-apis-common-v1beta1-tlsoptions[$$TLSOptions$$]
****

[cols="25a,75a", options="header"]
|===
| Field | Description
| *`secretName`* __string__ | SecretName is the name of the secret.
|===


[id="{anchor_prefix}-github-com-elastic-cloud-on-k8s-v2-pkg-apis-common-v1beta1-secretsource"]
=== SecretSource 

SecretSource defines a data source based on a Kubernetes Secret.

.Appears In:
****
- xref:{anchor_prefix}-github-com-elastic-cloud-on-k8s-v2-pkg-apis-apm-v1beta1-apmserverspec[$$ApmServerSpec$$]
- xref:{anchor_prefix}-github-com-elastic-cloud-on-k8s-v2-pkg-apis-elasticsearch-v1beta1-elasticsearchspec[$$ElasticsearchSpec$$]
- xref:{anchor_prefix}-github-com-elastic-cloud-on-k8s-v2-pkg-apis-kibana-v1beta1-kibanaspec[$$KibanaSpec$$]
****

[cols="25a,75a", options="header"]
|===
| Field | Description
| *`secretName`* __string__ | SecretName is the name of the secret.
| *`entries`* __xref:{anchor_prefix}-github-com-elastic-cloud-on-k8s-v2-pkg-apis-common-v1beta1-keytopath[$$KeyToPath$$] array__ | Entries define how to project each key-value pair in the secret to filesystem paths.
If not defined, all keys will be projected to similarly named paths in the filesystem.
If defined, only the specified keys will be projected to the corresponding paths.
|===


[id="{anchor_prefix}-github-com-elastic-cloud-on-k8s-v2-pkg-apis-common-v1beta1-selfsignedcertificate"]
=== SelfSignedCertificate 

SelfSignedCertificate holds configuration for the self-signed certificate generated by the operator.

.Appears In:
****
- xref:{anchor_prefix}-github-com-elastic-cloud-on-k8s-v2-pkg-apis-common-v1beta1-tlsoptions[$$TLSOptions$$]
****

[cols="25a,75a", options="header"]
|===
| Field | Description
| *`subjectAltNames`* __xref:{anchor_prefix}-github-com-elastic-cloud-on-k8s-v2-pkg-apis-common-v1beta1-subjectalternativename[$$SubjectAlternativeName$$] array__ | SubjectAlternativeNames is a list of SANs to include in the generated HTTP TLS certificate.
| *`disabled`* __boolean__ | Disabled indicates that the provisioning of the self-signed certifcate should be disabled.
|===


[id="{anchor_prefix}-github-com-elastic-cloud-on-k8s-v2-pkg-apis-common-v1beta1-servicetemplate"]
=== ServiceTemplate 

ServiceTemplate defines the template for a Kubernetes Service.

.Appears In:
****
- xref:{anchor_prefix}-github-com-elastic-cloud-on-k8s-v2-pkg-apis-common-v1beta1-httpconfig[$$HTTPConfig$$]
****

[cols="25a,75a", options="header"]
|===
| Field | Description
| *`metadata`* __link:https://kubernetes.io/docs/reference/generated/kubernetes-api/v1.27/#objectmeta-v1-meta[$$ObjectMeta$$]__ | Refer to Kubernetes API documentation for fields of `metadata`.

| *`spec`* __link:https://kubernetes.io/docs/reference/generated/kubernetes-api/v1.27/#servicespec-v1-core[$$ServiceSpec$$]__ | Spec is the specification of the service.
|===


[id="{anchor_prefix}-github-com-elastic-cloud-on-k8s-v2-pkg-apis-common-v1beta1-subjectalternativename"]
=== SubjectAlternativeName 

SubjectAlternativeName represents a SAN entry in a x509 certificate.

.Appears In:
****
- xref:{anchor_prefix}-github-com-elastic-cloud-on-k8s-v2-pkg-apis-common-v1beta1-selfsignedcertificate[$$SelfSignedCertificate$$]
****

[cols="25a,75a", options="header"]
|===
| Field | Description
| *`dns`* __string__ | DNS is the DNS name of the subject.
| *`ip`* __string__ | IP is the IP address of the subject.
|===


[id="{anchor_prefix}-github-com-elastic-cloud-on-k8s-v2-pkg-apis-common-v1beta1-tlsoptions"]
=== TLSOptions 

TLSOptions holds TLS configuration options.

.Appears In:
****
- xref:{anchor_prefix}-github-com-elastic-cloud-on-k8s-v2-pkg-apis-common-v1beta1-httpconfig[$$HTTPConfig$$]
****

[cols="25a,75a", options="header"]
|===
| Field | Description
| *`selfSignedCertificate`* __xref:{anchor_prefix}-github-com-elastic-cloud-on-k8s-v2-pkg-apis-common-v1beta1-selfsignedcertificate[$$SelfSignedCertificate$$]__ | SelfSignedCertificate allows configuring the self-signed certificate generated by the operator.
| *`certificate`* __xref:{anchor_prefix}-github-com-elastic-cloud-on-k8s-v2-pkg-apis-common-v1beta1-secretref[$$SecretRef$$]__ | Certificate is a reference to a Kubernetes secret that contains the certificate and private key for enabling TLS.
The referenced secret should contain the following:


- `ca.crt`: The certificate authority (optional).
- `tls.crt`: The certificate (or a chain).
- `tls.key`: The private key to the first certificate in the certificate chain.
|===



[id="{anchor_prefix}-elasticsearch-k8s-elastic-co-v1"]
== elasticsearch.k8s.elastic.co/v1

Package v1 contains API schema definitions for managing Elasticsearch resources.

.Resource Types
- xref:{anchor_prefix}-github-com-elastic-cloud-on-k8s-v2-pkg-apis-elasticsearch-v1-elasticsearch[$$Elasticsearch$$]



[id="{anchor_prefix}-github-com-elastic-cloud-on-k8s-v2-pkg-apis-elasticsearch-v1-auth"]
=== Auth 

Auth contains user authentication and authorization security settings for Elasticsearch.

.Appears In:
****
- xref:{anchor_prefix}-github-com-elastic-cloud-on-k8s-v2-pkg-apis-elasticsearch-v1-elasticsearchspec[$$ElasticsearchSpec$$]
****

[cols="25a,75a", options="header"]
|===
| Field | Description
| *`roles`* __xref:{anchor_prefix}-github-com-elastic-cloud-on-k8s-v2-pkg-apis-elasticsearch-v1-rolesource[$$RoleSource$$] array__ | Roles to propagate to the Elasticsearch cluster.
| *`fileRealm`* __xref:{anchor_prefix}-github-com-elastic-cloud-on-k8s-v2-pkg-apis-elasticsearch-v1-filerealmsource[$$FileRealmSource$$] array__ | FileRealm to propagate to the Elasticsearch cluster.
|===




[id="{anchor_prefix}-github-com-elastic-cloud-on-k8s-v2-pkg-apis-elasticsearch-v1-changebudget"]
=== ChangeBudget 

ChangeBudget defines the constraints to consider when applying changes to the Elasticsearch cluster.

.Appears In:
****
- xref:{anchor_prefix}-github-com-elastic-cloud-on-k8s-v2-pkg-apis-elasticsearch-v1-updatestrategy[$$UpdateStrategy$$]
****

[cols="25a,75a", options="header"]
|===
| Field | Description
| *`maxUnavailable`* __integer__ | MaxUnavailable is the maximum number of Pods that can be unavailable (not ready) during the update due to
circumstances under the control of the operator. Setting a negative value will disable this restriction.
Defaults to 1 if not specified.
| *`maxSurge`* __integer__ | MaxSurge is the maximum number of new Pods that can be created exceeding the original number of Pods defined in
the specification. MaxSurge is only taken into consideration when scaling up. Setting a negative value will
disable the restriction. Defaults to unbounded if not specified.
|===




[id="{anchor_prefix}-github-com-elastic-cloud-on-k8s-v2-pkg-apis-elasticsearch-v1-downscaleoperation"]
=== DownscaleOperation 

DownscaleOperation provides details about in progress downscale operations.
**This API is in technical preview and may be changed or removed in a future release.**

.Appears In:
****
- xref:{anchor_prefix}-github-com-elastic-cloud-on-k8s-v2-pkg-apis-elasticsearch-v1-inprogressoperations[$$InProgressOperations$$]
****

[cols="25a,75a", options="header"]
|===
| Field | Description
| *`lastUpdatedTime`* __link:https://kubernetes.io/docs/reference/generated/kubernetes-api/v1.27/#time-v1-meta[$$Time$$]__ | 
| *`nodes`* __xref:{anchor_prefix}-github-com-elastic-cloud-on-k8s-v2-pkg-apis-elasticsearch-v1-downscalednode[$$DownscaledNode$$] array__ | Nodes which are scheduled to be removed from the cluster.
| *`stalled`* __boolean__ | Stalled represents a state where no progress can be made.
It is only available for clusters managed with the Elasticsearch shutdown API.
|===


[id="{anchor_prefix}-github-com-elastic-cloud-on-k8s-v2-pkg-apis-elasticsearch-v1-downscalednode"]
=== DownscaledNode 

DownscaledNode provides an overview of in progress changes applied by the operator to remove Elasticsearch nodes from the cluster.
**This API is in technical preview and may be changed or removed in a future release.**

.Appears In:
****
- xref:{anchor_prefix}-github-com-elastic-cloud-on-k8s-v2-pkg-apis-elasticsearch-v1-downscaleoperation[$$DownscaleOperation$$]
****

[cols="25a,75a", options="header"]
|===
| Field | Description
| *`name`* __string__ | Name of the Elasticsearch node that should be removed.
| *`shutdownStatus`* __string__ | Shutdown status as returned by the Elasticsearch shutdown API.
If the Elasticsearch shutdown API is not available, the shutdown status is then inferred from the remaining
shards on the nodes, as observed by the operator.
| *`explanation`* __string__ | Explanation provides details about an in progress node shutdown. It is only available for clusters managed with the
Elasticsearch shutdown API.
|===


[id="{anchor_prefix}-github-com-elastic-cloud-on-k8s-v2-pkg-apis-elasticsearch-v1-elasticsearch"]
=== Elasticsearch 

Elasticsearch represents an Elasticsearch resource in a Kubernetes cluster.



[cols="25a,75a", options="header"]
|===
| Field | Description
| *`apiVersion`* __string__ | `elasticsearch.k8s.elastic.co/v1`
| *`kind`* __string__ | `Elasticsearch`
| *`metadata`* __link:https://kubernetes.io/docs/reference/generated/kubernetes-api/v1.27/#objectmeta-v1-meta[$$ObjectMeta$$]__ | Refer to Kubernetes API documentation for fields of `metadata`.

| *`spec`* __xref:{anchor_prefix}-github-com-elastic-cloud-on-k8s-v2-pkg-apis-elasticsearch-v1-elasticsearchspec[$$ElasticsearchSpec$$]__ | 
| *`status`* __xref:{anchor_prefix}-github-com-elastic-cloud-on-k8s-v2-pkg-apis-elasticsearch-v1-elasticsearchstatus[$$ElasticsearchStatus$$]__ | 
|===


[id="{anchor_prefix}-github-com-elastic-cloud-on-k8s-v2-pkg-apis-elasticsearch-v1-elasticsearchhealth"]
=== ElasticsearchHealth (string) 

ElasticsearchHealth is the health of the cluster as returned by the health API.

.Appears In:
****
- xref:{anchor_prefix}-github-com-elastic-cloud-on-k8s-v2-pkg-apis-elasticsearch-v1-elasticsearchstatus[$$ElasticsearchStatus$$]
****



[id="{anchor_prefix}-github-com-elastic-cloud-on-k8s-v2-pkg-apis-elasticsearch-v1-elasticsearchorchestrationphase"]
=== ElasticsearchOrchestrationPhase (string) 

ElasticsearchOrchestrationPhase is the phase Elasticsearch is in from the controller point of view.

.Appears In:
****
- xref:{anchor_prefix}-github-com-elastic-cloud-on-k8s-v2-pkg-apis-elasticsearch-v1-elasticsearchstatus[$$ElasticsearchStatus$$]
****



[id="{anchor_prefix}-github-com-elastic-cloud-on-k8s-v2-pkg-apis-elasticsearch-v1-elasticsearchspec"]
=== ElasticsearchSpec 

ElasticsearchSpec holds the specification of an Elasticsearch cluster.

.Appears In:
****
- xref:{anchor_prefix}-github-com-elastic-cloud-on-k8s-v2-pkg-apis-elasticsearch-v1-elasticsearch[$$Elasticsearch$$]
****

[cols="25a,75a", options="header"]
|===
| Field | Description
| *`version`* __string__ | Version of Elasticsearch.
| *`image`* __string__ | Image is the Elasticsearch Docker image to deploy.
| *`http`* __xref:{anchor_prefix}-github-com-elastic-cloud-on-k8s-v2-pkg-apis-common-v1-httpconfig[$$HTTPConfig$$]__ | HTTP holds HTTP layer settings for Elasticsearch.
| *`transport`* __xref:{anchor_prefix}-github-com-elastic-cloud-on-k8s-v2-pkg-apis-elasticsearch-v1-transportconfig[$$TransportConfig$$]__ | Transport holds transport layer settings for Elasticsearch.
| *`nodeSets`* __xref:{anchor_prefix}-github-com-elastic-cloud-on-k8s-v2-pkg-apis-elasticsearch-v1-nodeset[$$NodeSet$$] array__ | NodeSets allow specifying groups of Elasticsearch nodes sharing the same configuration and Pod templates.
| *`updateStrategy`* __xref:{anchor_prefix}-github-com-elastic-cloud-on-k8s-v2-pkg-apis-elasticsearch-v1-updatestrategy[$$UpdateStrategy$$]__ | UpdateStrategy specifies how updates to the cluster should be performed.
| *`podDisruptionBudget`* __xref:{anchor_prefix}-github-com-elastic-cloud-on-k8s-v2-pkg-apis-common-v1-poddisruptionbudgettemplate[$$PodDisruptionBudgetTemplate$$]__ | PodDisruptionBudget provides access to the default Pod disruption budget for the Elasticsearch cluster.
The default budget doesn't allow any Pod to be removed in case the cluster is not green or if there is only one node of type `data` or `master`.
In all other cases the default PodDisruptionBudget sets `minUnavailable` equal to the total number of nodes minus 1.
To disable, set `PodDisruptionBudget` to the empty value (`{}` in YAML).
| *`auth`* __xref:{anchor_prefix}-github-com-elastic-cloud-on-k8s-v2-pkg-apis-elasticsearch-v1-auth[$$Auth$$]__ | Auth contains user authentication and authorization security settings for Elasticsearch.
| *`secureSettings`* __xref:{anchor_prefix}-github-com-elastic-cloud-on-k8s-v2-pkg-apis-common-v1-secretsource[$$SecretSource$$] array__ | SecureSettings is a list of references to Kubernetes secrets containing sensitive configuration options for Elasticsearch.
| *`serviceAccountName`* __string__ | ServiceAccountName is used to check access from the current resource to a resource (for ex. a remote Elasticsearch cluster) in a different namespace.
Can only be used if ECK is enforcing RBAC on references.
| *`remoteClusters`* __xref:{anchor_prefix}-github-com-elastic-cloud-on-k8s-v2-pkg-apis-elasticsearch-v1-remotecluster[$$RemoteCluster$$] array__ | RemoteClusters enables you to establish uni-directional connections to a remote Elasticsearch cluster.
| *`volumeClaimDeletePolicy`* __xref:{anchor_prefix}-github-com-elastic-cloud-on-k8s-v2-pkg-apis-elasticsearch-v1-volumeclaimdeletepolicy[$$VolumeClaimDeletePolicy$$]__ | VolumeClaimDeletePolicy sets the policy for handling deletion of PersistentVolumeClaims for all NodeSets.
Possible values are DeleteOnScaledownOnly and DeleteOnScaledownAndClusterDeletion. Defaults to DeleteOnScaledownAndClusterDeletion.
| *`monitoring`* __xref:{anchor_prefix}-github-com-elastic-cloud-on-k8s-v2-pkg-apis-common-v1-monitoring[$$Monitoring$$]__ | Monitoring enables you to collect and ship log and monitoring data of this Elasticsearch cluster.
See https://www.elastic.co/guide/en/elasticsearch/reference/current/monitor-elasticsearch-cluster.html.
Metricbeat and Filebeat are deployed in the same Pod as sidecars and each one sends data to one or two different
Elasticsearch monitoring clusters running in the same Kubernetes cluster.
| *`revisionHistoryLimit`* __integer__ | RevisionHistoryLimit is the number of revisions to retain to allow rollback in the underlying StatefulSets.
|===


[id="{anchor_prefix}-github-com-elastic-cloud-on-k8s-v2-pkg-apis-elasticsearch-v1-elasticsearchstatus"]
=== ElasticsearchStatus 

ElasticsearchStatus represents the observed state of Elasticsearch.

.Appears In:
****
- xref:{anchor_prefix}-github-com-elastic-cloud-on-k8s-v2-pkg-apis-elasticsearch-v1-elasticsearch[$$Elasticsearch$$]
****

[cols="25a,75a", options="header"]
|===
| Field | Description
| *`availableNodes`* __integer__ | AvailableNodes is the number of available instances.
| *`version`* __string__ | Version of the stack resource currently running. During version upgrades, multiple versions may run
in parallel: this value specifies the lowest version currently running.
| *`health`* __xref:{anchor_prefix}-github-com-elastic-cloud-on-k8s-v2-pkg-apis-elasticsearch-v1-elasticsearchhealth[$$ElasticsearchHealth$$]__ | 
| *`phase`* __xref:{anchor_prefix}-github-com-elastic-cloud-on-k8s-v2-pkg-apis-elasticsearch-v1-elasticsearchorchestrationphase[$$ElasticsearchOrchestrationPhase$$]__ | 
| *`conditions`* __xref:{anchor_prefix}-github-com-elastic-cloud-on-k8s-v2-pkg-apis-common-v1alpha1-conditions[$$Conditions$$]__ | Conditions holds the current service state of an Elasticsearch cluster.
**This API is in technical preview and may be changed or removed in a future release.**
| *`inProgressOperations`* __xref:{anchor_prefix}-github-com-elastic-cloud-on-k8s-v2-pkg-apis-elasticsearch-v1-inprogressoperations[$$InProgressOperations$$]__ | InProgressOperations represents changes being applied by the operator to the Elasticsearch cluster.
**This API is in technical preview and may be changed or removed in a future release.**
| *`observedGeneration`* __integer__ | ObservedGeneration is the most recent generation observed for this Elasticsearch cluster.
It corresponds to the metadata generation, which is updated on mutation by the API Server.
If the generation observed in status diverges from the generation in metadata, the Elasticsearch
controller has not yet processed the changes contained in the Elasticsearch specification.
|===


[id="{anchor_prefix}-github-com-elastic-cloud-on-k8s-v2-pkg-apis-elasticsearch-v1-filerealmsource"]
=== FileRealmSource 

FileRealmSource references users to create in the Elasticsearch cluster.

.Appears In:
****
- xref:{anchor_prefix}-github-com-elastic-cloud-on-k8s-v2-pkg-apis-elasticsearch-v1-auth[$$Auth$$]
****

[cols="25a,75a", options="header"]
|===
| Field | Description
| *`secretName`* __string__ | SecretName is the name of the secret.
|===


[id="{anchor_prefix}-github-com-elastic-cloud-on-k8s-v2-pkg-apis-elasticsearch-v1-inprogressoperations"]
=== InProgressOperations 

InProgressOperations provides details about in progress changes applied by the operator on the Elasticsearch cluster.
**This API is in technical preview and may be changed or removed in a future release.**

.Appears In:
****
- xref:{anchor_prefix}-github-com-elastic-cloud-on-k8s-v2-pkg-apis-elasticsearch-v1-elasticsearchstatus[$$ElasticsearchStatus$$]
****

[cols="25a,75a", options="header"]
|===
| Field | Description
| *`downscale`* __xref:{anchor_prefix}-github-com-elastic-cloud-on-k8s-v2-pkg-apis-elasticsearch-v1-downscaleoperation[$$DownscaleOperation$$]__ | 
| *`upgrade`* __xref:{anchor_prefix}-github-com-elastic-cloud-on-k8s-v2-pkg-apis-elasticsearch-v1-upgradeoperation[$$UpgradeOperation$$]__ | 
| *`upscale`* __xref:{anchor_prefix}-github-com-elastic-cloud-on-k8s-v2-pkg-apis-elasticsearch-v1-upscaleoperation[$$UpscaleOperation$$]__ | 
|===


[id="{anchor_prefix}-github-com-elastic-cloud-on-k8s-v2-pkg-apis-elasticsearch-v1-newnode"]
=== NewNode 



.Appears In:
****
- xref:{anchor_prefix}-github-com-elastic-cloud-on-k8s-v2-pkg-apis-elasticsearch-v1-upscaleoperation[$$UpscaleOperation$$]
****

[cols="25a,75a", options="header"]
|===
| Field | Description
| *`name`* __string__ | Name of the Elasticsearch node that should be added to the cluster.
| *`status`* __xref:{anchor_prefix}-github-com-elastic-cloud-on-k8s-v2-pkg-apis-elasticsearch-v1-newnodestatus[$$NewNodeStatus$$]__ | NewNodeStatus states if a new node is being created, or if the upscale is delayed.
| *`message`* __string__ | Optional message to explain why a node may not be immediately added.
|===


[id="{anchor_prefix}-github-com-elastic-cloud-on-k8s-v2-pkg-apis-elasticsearch-v1-newnodestatus"]
=== NewNodeStatus (string) 

NewNodeStatus provides details about the status of nodes which are expected to be created and added to the Elasticsearch cluster.
**This API is in technical preview and may be changed or removed in a future release.**

.Appears In:
****
- xref:{anchor_prefix}-github-com-elastic-cloud-on-k8s-v2-pkg-apis-elasticsearch-v1-newnode[$$NewNode$$]
****







[id="{anchor_prefix}-github-com-elastic-cloud-on-k8s-v2-pkg-apis-elasticsearch-v1-nodeset"]
=== NodeSet 

NodeSet is the specification for a group of Elasticsearch nodes sharing the same configuration and a Pod template.

.Appears In:
****
- xref:{anchor_prefix}-github-com-elastic-cloud-on-k8s-v2-pkg-apis-elasticsearch-v1-elasticsearchspec[$$ElasticsearchSpec$$]
****

[cols="25a,75a", options="header"]
|===
| Field | Description
| *`name`* __string__ | Name of this set of nodes. Becomes a part of the Elasticsearch node.name setting.
| *`config`* __xref:{anchor_prefix}-github-com-elastic-cloud-on-k8s-v2-pkg-apis-common-v1-config[$$Config$$]__ | Config holds the Elasticsearch configuration.
| *`count`* __integer__ | Count of Elasticsearch nodes to deploy.
If the node set is managed by an autoscaling policy the initial value is automatically set by the autoscaling controller.
| *`podTemplate`* __link:https://kubernetes.io/docs/reference/generated/kubernetes-api/v1.27/#podtemplatespec-v1-core[$$PodTemplateSpec$$]__ | PodTemplate provides customisation options (labels, annotations, affinity rules, resource requests, and so on) for the Pods belonging to this NodeSet.
| *`volumeClaimTemplates`* __link:https://kubernetes.io/docs/reference/generated/kubernetes-api/v1.27/#persistentvolumeclaim-v1-core[$$PersistentVolumeClaim$$] array__ | VolumeClaimTemplates is a list of persistent volume claims to be used by each Pod in this NodeSet.
Every claim in this list must have a matching volumeMount in one of the containers defined in the PodTemplate.
Items defined here take precedence over any default claims added by the operator with the same name.
|===


[id="{anchor_prefix}-github-com-elastic-cloud-on-k8s-v2-pkg-apis-elasticsearch-v1-remotecluster"]
=== RemoteCluster 

RemoteCluster declares a remote Elasticsearch cluster connection.

.Appears In:
****
- xref:{anchor_prefix}-github-com-elastic-cloud-on-k8s-v2-pkg-apis-elasticsearch-v1-elasticsearchspec[$$ElasticsearchSpec$$]
****

[cols="25a,75a", options="header"]
|===
| Field | Description
| *`name`* __string__ | Name is the name of the remote cluster as it is set in the Elasticsearch settings.
The name is expected to be unique for each remote clusters.
| *`elasticsearchRef`* __xref:{anchor_prefix}-github-com-elastic-cloud-on-k8s-v2-pkg-apis-common-v1-localobjectselector[$$LocalObjectSelector$$]__ | ElasticsearchRef is a reference to an Elasticsearch cluster running within the same k8s cluster.
|===


[id="{anchor_prefix}-github-com-elastic-cloud-on-k8s-v2-pkg-apis-elasticsearch-v1-rolesource"]
=== RoleSource 

RoleSource references roles to create in the Elasticsearch cluster.

.Appears In:
****
- xref:{anchor_prefix}-github-com-elastic-cloud-on-k8s-v2-pkg-apis-elasticsearch-v1-auth[$$Auth$$]
****

[cols="25a,75a", options="header"]
|===
| Field | Description
| *`secretName`* __string__ | SecretName is the name of the secret.
|===


[id="{anchor_prefix}-github-com-elastic-cloud-on-k8s-v2-pkg-apis-elasticsearch-v1-transportconfig"]
=== TransportConfig 

TransportConfig holds the transport layer settings for Elasticsearch.

.Appears In:
****
- xref:{anchor_prefix}-github-com-elastic-cloud-on-k8s-v2-pkg-apis-elasticsearch-v1-elasticsearchspec[$$ElasticsearchSpec$$]
****

[cols="25a,75a", options="header"]
|===
| Field | Description
| *`service`* __xref:{anchor_prefix}-github-com-elastic-cloud-on-k8s-v2-pkg-apis-common-v1-servicetemplate[$$ServiceTemplate$$]__ | Service defines the template for the associated Kubernetes Service object.
| *`tls`* __xref:{anchor_prefix}-github-com-elastic-cloud-on-k8s-v2-pkg-apis-elasticsearch-v1-transporttlsoptions[$$TransportTLSOptions$$]__ | TLS defines options for configuring TLS on the transport layer.
|===


[id="{anchor_prefix}-github-com-elastic-cloud-on-k8s-v2-pkg-apis-elasticsearch-v1-transporttlsoptions"]
=== TransportTLSOptions 



.Appears In:
****
- xref:{anchor_prefix}-github-com-elastic-cloud-on-k8s-v2-pkg-apis-elasticsearch-v1-transportconfig[$$TransportConfig$$]
****

[cols="25a,75a", options="header"]
|===
| Field | Description
| *`otherNameSuffix`* __string__ | OtherNameSuffix when defined will be prefixed with the Pod name and used as the common name,
and the first DNSName, as well as an OtherName required by Elasticsearch in the Subject Alternative Name
extension of each Elasticsearch node's transport TLS certificate.
Example: if set to "node.cluster.local", the generated certificate will have its otherName set to "<pod_name>.node.cluster.local".
| *`subjectAltNames`* __xref:{anchor_prefix}-github-com-elastic-cloud-on-k8s-v2-pkg-apis-common-v1-subjectalternativename[$$SubjectAlternativeName$$] array__ | SubjectAlternativeNames is a list of SANs to include in the generated node transport TLS certificates.
| *`certificate`* __xref:{anchor_prefix}-github-com-elastic-cloud-on-k8s-v2-pkg-apis-common-v1-secretref[$$SecretRef$$]__ | Certificate is a reference to a Kubernetes secret that contains the CA certificate
and private key for generating node certificates.
The referenced secret should contain the following:


- `ca.crt`: The CA certificate in PEM format.
- `ca.key`: The private key for the CA certificate in PEM format.
| *`certificateAuthorities`* __xref:{anchor_prefix}-github-com-elastic-cloud-on-k8s-v2-pkg-apis-common-v1-configmapref[$$ConfigMapRef$$]__ | CertificateAuthorities is a reference to a config map that contains one or more x509 certificates for
trusted authorities in PEM format. The certificates need to be in a file called `ca.crt`.
|===


[id="{anchor_prefix}-github-com-elastic-cloud-on-k8s-v2-pkg-apis-elasticsearch-v1-updatestrategy"]
=== UpdateStrategy 

UpdateStrategy specifies how updates to the cluster should be performed.

.Appears In:
****
- xref:{anchor_prefix}-github-com-elastic-cloud-on-k8s-v2-pkg-apis-elasticsearch-v1-elasticsearchspec[$$ElasticsearchSpec$$]
****

[cols="25a,75a", options="header"]
|===
| Field | Description
| *`changeBudget`* __xref:{anchor_prefix}-github-com-elastic-cloud-on-k8s-v2-pkg-apis-elasticsearch-v1-changebudget[$$ChangeBudget$$]__ | ChangeBudget defines the constraints to consider when applying changes to the Elasticsearch cluster.
|===


[id="{anchor_prefix}-github-com-elastic-cloud-on-k8s-v2-pkg-apis-elasticsearch-v1-upgradeoperation"]
=== UpgradeOperation 

UpgradeOperation provides an overview of the pending or in progress changes applied by the operator to update the Elasticsearch nodes in the cluster.
**This API is in technical preview and may be changed or removed in a future release.**

.Appears In:
****
- xref:{anchor_prefix}-github-com-elastic-cloud-on-k8s-v2-pkg-apis-elasticsearch-v1-inprogressoperations[$$InProgressOperations$$]
****

[cols="25a,75a", options="header"]
|===
| Field | Description
| *`lastUpdatedTime`* __link:https://kubernetes.io/docs/reference/generated/kubernetes-api/v1.27/#time-v1-meta[$$Time$$]__ | 
| *`nodes`* __xref:{anchor_prefix}-github-com-elastic-cloud-on-k8s-v2-pkg-apis-elasticsearch-v1-upgradednode[$$UpgradedNode$$] array__ | Nodes that must be restarted for upgrade.
|===


[id="{anchor_prefix}-github-com-elastic-cloud-on-k8s-v2-pkg-apis-elasticsearch-v1-upgradednode"]
=== UpgradedNode 

UpgradedNode provides details about the status of nodes which are expected to be updated.
**This API is in technical preview and may be changed or removed in a future release.**

.Appears In:
****
- xref:{anchor_prefix}-github-com-elastic-cloud-on-k8s-v2-pkg-apis-elasticsearch-v1-upgradeoperation[$$UpgradeOperation$$]
****

[cols="25a,75a", options="header"]
|===
| Field | Description
| *`name`* __string__ | Name of the Elasticsearch node that should be upgraded.
| *`status`* __string__ | Status states if the node is either in the process of being deleted for an upgrade,
or blocked by a predicate or another condition stated in the message field.
| *`message`* __string__ | Optional message to explain why a node may not be immediately restarted for upgrade.
| *`predicate`* __string__ | Predicate is the name of the predicate currently preventing this node from being deleted for an upgrade.
|===


[id="{anchor_prefix}-github-com-elastic-cloud-on-k8s-v2-pkg-apis-elasticsearch-v1-upscaleoperation"]
=== UpscaleOperation 

UpscaleOperation provides an overview of in progress changes applied by the operator to add Elasticsearch nodes to the cluster.
**This API is in technical preview and may be changed or removed in a future release.**

.Appears In:
****
- xref:{anchor_prefix}-github-com-elastic-cloud-on-k8s-v2-pkg-apis-elasticsearch-v1-inprogressoperations[$$InProgressOperations$$]
****

[cols="25a,75a", options="header"]
|===
| Field | Description
| *`lastUpdatedTime`* __link:https://kubernetes.io/docs/reference/generated/kubernetes-api/v1.27/#time-v1-meta[$$Time$$]__ | 
| *`nodes`* __xref:{anchor_prefix}-github-com-elastic-cloud-on-k8s-v2-pkg-apis-elasticsearch-v1-newnode[$$NewNode$$] array__ | Nodes expected to be added by the operator.
|===


[id="{anchor_prefix}-github-com-elastic-cloud-on-k8s-v2-pkg-apis-elasticsearch-v1-volumeclaimdeletepolicy"]
=== VolumeClaimDeletePolicy (string) 

VolumeClaimDeletePolicy describes the delete policy for handling PersistentVolumeClaims that hold Elasticsearch data.
Inspired by https://github.com/kubernetes/enhancements/pull/2440

.Appears In:
****
- xref:{anchor_prefix}-github-com-elastic-cloud-on-k8s-v2-pkg-apis-elasticsearch-v1-elasticsearchspec[$$ElasticsearchSpec$$]
****




[id="{anchor_prefix}-elasticsearch-k8s-elastic-co-v1beta1"]
== elasticsearch.k8s.elastic.co/v1beta1

Package v1beta1 contains API schema definitions for managing Elasticsearch resources.

.Resource Types
- xref:{anchor_prefix}-github-com-elastic-cloud-on-k8s-v2-pkg-apis-elasticsearch-v1beta1-elasticsearch[$$Elasticsearch$$]



[id="{anchor_prefix}-github-com-elastic-cloud-on-k8s-v2-pkg-apis-elasticsearch-v1beta1-changebudget"]
=== ChangeBudget 

ChangeBudget defines the constraints to consider when applying changes to the Elasticsearch cluster.

.Appears In:
****
- xref:{anchor_prefix}-github-com-elastic-cloud-on-k8s-v2-pkg-apis-elasticsearch-v1beta1-updatestrategy[$$UpdateStrategy$$]
****

[cols="25a,75a", options="header"]
|===
| Field | Description
| *`maxUnavailable`* __integer__ | MaxUnavailable is the maximum number of pods that can be unavailable (not ready) during the update due to
circumstances under the control of the operator. Setting a negative value will disable this restriction.
Defaults to 1 if not specified.
| *`maxSurge`* __integer__ | MaxSurge is the maximum number of new pods that can be created exceeding the original number of pods defined in
the specification. MaxSurge is only taken into consideration when scaling up. Setting a negative value will
disable the restriction. Defaults to unbounded if not specified.
|===




[id="{anchor_prefix}-github-com-elastic-cloud-on-k8s-v2-pkg-apis-elasticsearch-v1beta1-elasticsearch"]
=== Elasticsearch 

Elasticsearch represents an Elasticsearch resource in a Kubernetes cluster.



[cols="25a,75a", options="header"]
|===
| Field | Description
| *`apiVersion`* __string__ | `elasticsearch.k8s.elastic.co/v1beta1`
| *`kind`* __string__ | `Elasticsearch`
| *`metadata`* __link:https://kubernetes.io/docs/reference/generated/kubernetes-api/v1.27/#objectmeta-v1-meta[$$ObjectMeta$$]__ | Refer to Kubernetes API documentation for fields of `metadata`.

| *`spec`* __xref:{anchor_prefix}-github-com-elastic-cloud-on-k8s-v2-pkg-apis-elasticsearch-v1beta1-elasticsearchspec[$$ElasticsearchSpec$$]__ | 
| *`status`* __xref:{anchor_prefix}-github-com-elastic-cloud-on-k8s-v2-pkg-apis-elasticsearch-v1beta1-elasticsearchstatus[$$ElasticsearchStatus$$]__ | 
|===


[id="{anchor_prefix}-github-com-elastic-cloud-on-k8s-v2-pkg-apis-elasticsearch-v1beta1-elasticsearchhealth"]
=== ElasticsearchHealth (string) 

ElasticsearchHealth is the health of the cluster as returned by the health API.

.Appears In:
****
- xref:{anchor_prefix}-github-com-elastic-cloud-on-k8s-v2-pkg-apis-elasticsearch-v1beta1-elasticsearchstatus[$$ElasticsearchStatus$$]
****



[id="{anchor_prefix}-github-com-elastic-cloud-on-k8s-v2-pkg-apis-elasticsearch-v1beta1-elasticsearchorchestrationphase"]
=== ElasticsearchOrchestrationPhase (string) 

ElasticsearchOrchestrationPhase is the phase Elasticsearch is in from the controller point of view.

.Appears In:
****
- xref:{anchor_prefix}-github-com-elastic-cloud-on-k8s-v2-pkg-apis-elasticsearch-v1beta1-elasticsearchstatus[$$ElasticsearchStatus$$]
****



[id="{anchor_prefix}-github-com-elastic-cloud-on-k8s-v2-pkg-apis-elasticsearch-v1beta1-elasticsearchspec"]
=== ElasticsearchSpec 

ElasticsearchSpec holds the specification of an Elasticsearch cluster.

.Appears In:
****
- xref:{anchor_prefix}-github-com-elastic-cloud-on-k8s-v2-pkg-apis-elasticsearch-v1beta1-elasticsearch[$$Elasticsearch$$]
****

[cols="25a,75a", options="header"]
|===
| Field | Description
| *`version`* __string__ | Version of Elasticsearch.
| *`image`* __string__ | Image is the Elasticsearch Docker image to deploy.
| *`http`* __xref:{anchor_prefix}-github-com-elastic-cloud-on-k8s-v2-pkg-apis-common-v1beta1-httpconfig[$$HTTPConfig$$]__ | HTTP holds HTTP layer settings for Elasticsearch.
| *`nodeSets`* __xref:{anchor_prefix}-github-com-elastic-cloud-on-k8s-v2-pkg-apis-elasticsearch-v1beta1-nodeset[$$NodeSet$$] array__ | NodeSets allow specifying groups of Elasticsearch nodes sharing the same configuration and Pod templates.
| *`updateStrategy`* __xref:{anchor_prefix}-github-com-elastic-cloud-on-k8s-v2-pkg-apis-elasticsearch-v1beta1-updatestrategy[$$UpdateStrategy$$]__ | UpdateStrategy specifies how updates to the cluster should be performed.
| *`podDisruptionBudget`* __xref:{anchor_prefix}-github-com-elastic-cloud-on-k8s-v2-pkg-apis-common-v1beta1-poddisruptionbudgettemplate[$$PodDisruptionBudgetTemplate$$]__ | PodDisruptionBudget provides access to the default pod disruption budget for the Elasticsearch cluster.
The default budget selects all cluster pods and sets `maxUnavailable` to 1. To disable, set `PodDisruptionBudget`
to the empty value (`{}` in YAML).
| *`secureSettings`* __xref:{anchor_prefix}-github-com-elastic-cloud-on-k8s-v2-pkg-apis-common-v1beta1-secretsource[$$SecretSource$$] array__ | SecureSettings is a list of references to Kubernetes secrets containing sensitive configuration options for Elasticsearch.
|===


[id="{anchor_prefix}-github-com-elastic-cloud-on-k8s-v2-pkg-apis-elasticsearch-v1beta1-elasticsearchstatus"]
=== ElasticsearchStatus 

ElasticsearchStatus defines the observed state of Elasticsearch

.Appears In:
****
- xref:{anchor_prefix}-github-com-elastic-cloud-on-k8s-v2-pkg-apis-elasticsearch-v1beta1-elasticsearch[$$Elasticsearch$$]
****

[cols="25a,75a", options="header"]
|===
| Field | Description
| *`health`* __xref:{anchor_prefix}-github-com-elastic-cloud-on-k8s-v2-pkg-apis-elasticsearch-v1beta1-elasticsearchhealth[$$ElasticsearchHealth$$]__ | 
| *`phase`* __xref:{anchor_prefix}-github-com-elastic-cloud-on-k8s-v2-pkg-apis-elasticsearch-v1beta1-elasticsearchorchestrationphase[$$ElasticsearchOrchestrationPhase$$]__ | 
|===




[id="{anchor_prefix}-github-com-elastic-cloud-on-k8s-v2-pkg-apis-elasticsearch-v1beta1-nodeset"]
=== NodeSet 

NodeSet is the specification for a group of Elasticsearch nodes sharing the same configuration and a Pod template.

.Appears In:
****
- xref:{anchor_prefix}-github-com-elastic-cloud-on-k8s-v2-pkg-apis-elasticsearch-v1beta1-elasticsearchspec[$$ElasticsearchSpec$$]
****

[cols="25a,75a", options="header"]
|===
| Field | Description
| *`name`* __string__ | Name of this set of nodes. Becomes a part of the Elasticsearch node.name setting.
| *`config`* __xref:{anchor_prefix}-github-com-elastic-cloud-on-k8s-v2-pkg-apis-common-v1beta1-config[$$Config$$]__ | Config holds the Elasticsearch configuration.
| *`count`* __integer__ | Count of Elasticsearch nodes to deploy.
| *`podTemplate`* __link:https://kubernetes.io/docs/reference/generated/kubernetes-api/v1.27/#podtemplatespec-v1-core[$$PodTemplateSpec$$]__ | PodTemplate provides customisation options (labels, annotations, affinity rules, resource requests, and so on) for the Pods belonging to this NodeSet.
| *`volumeClaimTemplates`* __link:https://kubernetes.io/docs/reference/generated/kubernetes-api/v1.27/#persistentvolumeclaim-v1-core[$$PersistentVolumeClaim$$] array__ | VolumeClaimTemplates is a list of persistent volume claims to be used by each Pod in this NodeSet.
Every claim in this list must have a matching volumeMount in one of the containers defined in the PodTemplate.
Items defined here take precedence over any default claims added by the operator with the same name.
|===


[id="{anchor_prefix}-github-com-elastic-cloud-on-k8s-v2-pkg-apis-elasticsearch-v1beta1-updatestrategy"]
=== UpdateStrategy 

UpdateStrategy specifies how updates to the cluster should be performed.

.Appears In:
****
- xref:{anchor_prefix}-github-com-elastic-cloud-on-k8s-v2-pkg-apis-elasticsearch-v1beta1-elasticsearchspec[$$ElasticsearchSpec$$]
****

[cols="25a,75a", options="header"]
|===
| Field | Description
| *`changeBudget`* __xref:{anchor_prefix}-github-com-elastic-cloud-on-k8s-v2-pkg-apis-elasticsearch-v1beta1-changebudget[$$ChangeBudget$$]__ | ChangeBudget defines the constraints to consider when applying changes to the Elasticsearch cluster.
|===





[id="{anchor_prefix}-enterprisesearch-k8s-elastic-co-v1"]
== enterprisesearch.k8s.elastic.co/v1

Package v1beta1 contains API schema definitions for managing Enterprise Search resources.

.Resource Types
- xref:{anchor_prefix}-github-com-elastic-cloud-on-k8s-v2-pkg-apis-enterprisesearch-v1-enterprisesearch[$$EnterpriseSearch$$]



[id="{anchor_prefix}-github-com-elastic-cloud-on-k8s-v2-pkg-apis-enterprisesearch-v1-enterprisesearch"]
=== EnterpriseSearch 

EnterpriseSearch is a Kubernetes CRD to represent Enterprise Search.



[cols="25a,75a", options="header"]
|===
| Field | Description
| *`apiVersion`* __string__ | `enterprisesearch.k8s.elastic.co/v1`
| *`kind`* __string__ | `EnterpriseSearch`
| *`metadata`* __link:https://kubernetes.io/docs/reference/generated/kubernetes-api/v1.27/#objectmeta-v1-meta[$$ObjectMeta$$]__ | Refer to Kubernetes API documentation for fields of `metadata`.

| *`spec`* __xref:{anchor_prefix}-github-com-elastic-cloud-on-k8s-v2-pkg-apis-enterprisesearch-v1-enterprisesearchspec[$$EnterpriseSearchSpec$$]__ | 
|===


[id="{anchor_prefix}-github-com-elastic-cloud-on-k8s-v2-pkg-apis-enterprisesearch-v1-enterprisesearchspec"]
=== EnterpriseSearchSpec 

EnterpriseSearchSpec holds the specification of an Enterprise Search resource.

.Appears In:
****
- xref:{anchor_prefix}-github-com-elastic-cloud-on-k8s-v2-pkg-apis-enterprisesearch-v1-enterprisesearch[$$EnterpriseSearch$$]
****

[cols="25a,75a", options="header"]
|===
| Field | Description
| *`version`* __string__ | Version of Enterprise Search.
| *`image`* __string__ | Image is the Enterprise Search Docker image to deploy.
| *`count`* __integer__ | Count of Enterprise Search instances to deploy.
| *`config`* __xref:{anchor_prefix}-github-com-elastic-cloud-on-k8s-v2-pkg-apis-common-v1-config[$$Config$$]__ | Config holds the Enterprise Search configuration.
| *`configRef`* __xref:{anchor_prefix}-github-com-elastic-cloud-on-k8s-v2-pkg-apis-common-v1-configsource[$$ConfigSource$$]__ | ConfigRef contains a reference to an existing Kubernetes Secret holding the Enterprise Search configuration.
Configuration settings are merged and have precedence over settings specified in `config`.
| *`http`* __xref:{anchor_prefix}-github-com-elastic-cloud-on-k8s-v2-pkg-apis-common-v1-httpconfig[$$HTTPConfig$$]__ | HTTP holds the HTTP layer configuration for Enterprise Search resource.
| *`elasticsearchRef`* __xref:{anchor_prefix}-github-com-elastic-cloud-on-k8s-v2-pkg-apis-common-v1-objectselector[$$ObjectSelector$$]__ | ElasticsearchRef is a reference to the Elasticsearch cluster running in the same Kubernetes cluster.
| *`podTemplate`* __link:https://kubernetes.io/docs/reference/generated/kubernetes-api/v1.27/#podtemplatespec-v1-core[$$PodTemplateSpec$$]__ | PodTemplate provides customisation options (labels, annotations, affinity rules, resource requests, and so on)
for the Enterprise Search pods.
| *`revisionHistoryLimit`* __integer__ | RevisionHistoryLimit is the number of revisions to retain to allow rollback in the underlying Deployment.
| *`serviceAccountName`* __string__ | ServiceAccountName is used to check access from the current resource to a resource (for ex. Elasticsearch) in a different namespace.
Can only be used if ECK is enforcing RBAC on references.
|===



[id="{anchor_prefix}-enterprisesearch-k8s-elastic-co-v1beta1"]
== enterprisesearch.k8s.elastic.co/v1beta1

Package v1beta1 contains API schema definitions for managing Enterprise Search resources.

.Resource Types
- xref:{anchor_prefix}-github-com-elastic-cloud-on-k8s-v2-pkg-apis-enterprisesearch-v1beta1-enterprisesearch[$$EnterpriseSearch$$]



[id="{anchor_prefix}-github-com-elastic-cloud-on-k8s-v2-pkg-apis-enterprisesearch-v1beta1-enterprisesearch"]
=== EnterpriseSearch 

EnterpriseSearch is a Kubernetes CRD to represent Enterprise Search.



[cols="25a,75a", options="header"]
|===
| Field | Description
| *`apiVersion`* __string__ | `enterprisesearch.k8s.elastic.co/v1beta1`
| *`kind`* __string__ | `EnterpriseSearch`
| *`metadata`* __link:https://kubernetes.io/docs/reference/generated/kubernetes-api/v1.27/#objectmeta-v1-meta[$$ObjectMeta$$]__ | Refer to Kubernetes API documentation for fields of `metadata`.

| *`spec`* __xref:{anchor_prefix}-github-com-elastic-cloud-on-k8s-v2-pkg-apis-enterprisesearch-v1beta1-enterprisesearchspec[$$EnterpriseSearchSpec$$]__ | 
|===


[id="{anchor_prefix}-github-com-elastic-cloud-on-k8s-v2-pkg-apis-enterprisesearch-v1beta1-enterprisesearchspec"]
=== EnterpriseSearchSpec 

EnterpriseSearchSpec holds the specification of an Enterprise Search resource.

.Appears In:
****
- xref:{anchor_prefix}-github-com-elastic-cloud-on-k8s-v2-pkg-apis-enterprisesearch-v1beta1-enterprisesearch[$$EnterpriseSearch$$]
****

[cols="25a,75a", options="header"]
|===
| Field | Description
| *`version`* __string__ | Version of Enterprise Search.
| *`image`* __string__ | Image is the Enterprise Search Docker image to deploy.
| *`count`* __integer__ | Count of Enterprise Search instances to deploy.
| *`config`* __xref:{anchor_prefix}-github-com-elastic-cloud-on-k8s-v2-pkg-apis-common-v1-config[$$Config$$]__ | Config holds the Enterprise Search configuration.
| *`configRef`* __xref:{anchor_prefix}-github-com-elastic-cloud-on-k8s-v2-pkg-apis-common-v1-configsource[$$ConfigSource$$]__ | ConfigRef contains a reference to an existing Kubernetes Secret holding the Enterprise Search configuration.
Configuration settings are merged and have precedence over settings specified in `config`.
| *`http`* __xref:{anchor_prefix}-github-com-elastic-cloud-on-k8s-v2-pkg-apis-common-v1-httpconfig[$$HTTPConfig$$]__ | HTTP holds the HTTP layer configuration for Enterprise Search resource.
| *`elasticsearchRef`* __xref:{anchor_prefix}-github-com-elastic-cloud-on-k8s-v2-pkg-apis-common-v1-objectselector[$$ObjectSelector$$]__ | ElasticsearchRef is a reference to the Elasticsearch cluster running in the same Kubernetes cluster.
| *`podTemplate`* __link:https://kubernetes.io/docs/reference/generated/kubernetes-api/v1.27/#podtemplatespec-v1-core[$$PodTemplateSpec$$]__ | PodTemplate provides customisation options (labels, annotations, affinity rules, resource requests, and so on)
for the Enterprise Search pods.
| *`serviceAccountName`* __string__ | ServiceAccountName is used to check access from the current resource to a resource (for ex. Elasticsearch) in a different namespace.
Can only be used if ECK is enforcing RBAC on references.
|===



[id="{anchor_prefix}-kibana-k8s-elastic-co-v1"]
== kibana.k8s.elastic.co/v1

Package v1 contains API schema definitions for managing Kibana resources.

.Resource Types
- xref:{anchor_prefix}-github-com-elastic-cloud-on-k8s-v2-pkg-apis-kibana-v1-kibana[$$Kibana$$]



[id="{anchor_prefix}-github-com-elastic-cloud-on-k8s-v2-pkg-apis-kibana-v1-kibana"]
=== Kibana 

Kibana represents a Kibana resource in a Kubernetes cluster.



[cols="25a,75a", options="header"]
|===
| Field | Description
| *`apiVersion`* __string__ | `kibana.k8s.elastic.co/v1`
| *`kind`* __string__ | `Kibana`
| *`metadata`* __link:https://kubernetes.io/docs/reference/generated/kubernetes-api/v1.27/#objectmeta-v1-meta[$$ObjectMeta$$]__ | Refer to Kubernetes API documentation for fields of `metadata`.

| *`spec`* __xref:{anchor_prefix}-github-com-elastic-cloud-on-k8s-v2-pkg-apis-kibana-v1-kibanaspec[$$KibanaSpec$$]__ | 
|===


[id="{anchor_prefix}-github-com-elastic-cloud-on-k8s-v2-pkg-apis-kibana-v1-kibanaspec"]
=== KibanaSpec 

KibanaSpec holds the specification of a Kibana instance.

.Appears In:
****
- xref:{anchor_prefix}-github-com-elastic-cloud-on-k8s-v2-pkg-apis-kibana-v1-kibana[$$Kibana$$]
****

[cols="25a,75a", options="header"]
|===
| Field | Description
| *`version`* __string__ | Version of Kibana.
| *`image`* __string__ | Image is the Kibana Docker image to deploy.
| *`count`* __integer__ | Count of Kibana instances to deploy.
| *`elasticsearchRef`* __xref:{anchor_prefix}-github-com-elastic-cloud-on-k8s-v2-pkg-apis-common-v1-objectselector[$$ObjectSelector$$]__ | ElasticsearchRef is a reference to an Elasticsearch cluster running in the same Kubernetes cluster.
| *`enterpriseSearchRef`* __xref:{anchor_prefix}-github-com-elastic-cloud-on-k8s-v2-pkg-apis-common-v1-objectselector[$$ObjectSelector$$]__ | EnterpriseSearchRef is a reference to an EnterpriseSearch running in the same Kubernetes cluster.
Kibana provides the default Enterprise Search UI starting version 7.14.
| *`config`* __xref:{anchor_prefix}-github-com-elastic-cloud-on-k8s-v2-pkg-apis-common-v1-config[$$Config$$]__ | Config holds the Kibana configuration. See: https://www.elastic.co/guide/en/kibana/current/settings.html
| *`http`* __xref:{anchor_prefix}-github-com-elastic-cloud-on-k8s-v2-pkg-apis-common-v1-httpconfig[$$HTTPConfig$$]__ | HTTP holds the HTTP layer configuration for Kibana.
| *`podTemplate`* __link:https://kubernetes.io/docs/reference/generated/kubernetes-api/v1.27/#podtemplatespec-v1-core[$$PodTemplateSpec$$]__ | PodTemplate provides customisation options (labels, annotations, affinity rules, resource requests, and so on) for the Kibana pods
| *`revisionHistoryLimit`* __integer__ | RevisionHistoryLimit is the number of revisions to retain to allow rollback in the underlying Deployment.
| *`secureSettings`* __xref:{anchor_prefix}-github-com-elastic-cloud-on-k8s-v2-pkg-apis-common-v1-secretsource[$$SecretSource$$] array__ | SecureSettings is a list of references to Kubernetes secrets containing sensitive configuration options for Kibana.
| *`serviceAccountName`* __string__ | ServiceAccountName is used to check access from the current resource to a resource (for ex. Elasticsearch) in a different namespace.
Can only be used if ECK is enforcing RBAC on references.
| *`monitoring`* __xref:{anchor_prefix}-github-com-elastic-cloud-on-k8s-v2-pkg-apis-common-v1-monitoring[$$Monitoring$$]__ | Monitoring enables you to collect and ship log and monitoring data of this Kibana.
See https://www.elastic.co/guide/en/kibana/current/xpack-monitoring.html.
Metricbeat and Filebeat are deployed in the same Pod as sidecars and each one sends data to one or two different
Elasticsearch monitoring clusters running in the same Kubernetes cluster.
|===



[id="{anchor_prefix}-kibana-k8s-elastic-co-v1beta1"]
== kibana.k8s.elastic.co/v1beta1

Package v1beta1 contains API schema definitions for managing Kibana resources.

.Resource Types
- xref:{anchor_prefix}-github-com-elastic-cloud-on-k8s-v2-pkg-apis-kibana-v1beta1-kibana[$$Kibana$$]



[id="{anchor_prefix}-github-com-elastic-cloud-on-k8s-v2-pkg-apis-kibana-v1beta1-kibana"]
=== Kibana 

Kibana represents a Kibana resource in a Kubernetes cluster.



[cols="25a,75a", options="header"]
|===
| Field | Description
| *`apiVersion`* __string__ | `kibana.k8s.elastic.co/v1beta1`
| *`kind`* __string__ | `Kibana`
| *`metadata`* __link:https://kubernetes.io/docs/reference/generated/kubernetes-api/v1.27/#objectmeta-v1-meta[$$ObjectMeta$$]__ | Refer to Kubernetes API documentation for fields of `metadata`.

| *`spec`* __xref:{anchor_prefix}-github-com-elastic-cloud-on-k8s-v2-pkg-apis-kibana-v1beta1-kibanaspec[$$KibanaSpec$$]__ | 
|===


[id="{anchor_prefix}-github-com-elastic-cloud-on-k8s-v2-pkg-apis-kibana-v1beta1-kibanaspec"]
=== KibanaSpec 

KibanaSpec holds the specification of a Kibana instance.

.Appears In:
****
- xref:{anchor_prefix}-github-com-elastic-cloud-on-k8s-v2-pkg-apis-kibana-v1beta1-kibana[$$Kibana$$]
****

[cols="25a,75a", options="header"]
|===
| Field | Description
| *`version`* __string__ | Version of Kibana.
| *`image`* __string__ | Image is the Kibana Docker image to deploy.
| *`count`* __integer__ | Count of Kibana instances to deploy.
| *`elasticsearchRef`* __xref:{anchor_prefix}-github-com-elastic-cloud-on-k8s-v2-pkg-apis-common-v1beta1-objectselector[$$ObjectSelector$$]__ | ElasticsearchRef is a reference to an Elasticsearch cluster running in the same Kubernetes cluster.
| *`config`* __xref:{anchor_prefix}-github-com-elastic-cloud-on-k8s-v2-pkg-apis-common-v1beta1-config[$$Config$$]__ | Config holds the Kibana configuration. See: https://www.elastic.co/guide/en/kibana/current/settings.html
| *`http`* __xref:{anchor_prefix}-github-com-elastic-cloud-on-k8s-v2-pkg-apis-common-v1beta1-httpconfig[$$HTTPConfig$$]__ | HTTP holds the HTTP layer configuration for Kibana.
| *`podTemplate`* __link:https://kubernetes.io/docs/reference/generated/kubernetes-api/v1.27/#podtemplatespec-v1-core[$$PodTemplateSpec$$]__ | PodTemplate provides customisation options (labels, annotations, affinity rules, resource requests, and so on) for the Kibana pods
| *`secureSettings`* __xref:{anchor_prefix}-github-com-elastic-cloud-on-k8s-v2-pkg-apis-common-v1beta1-secretsource[$$SecretSource$$] array__ | SecureSettings is a list of references to Kubernetes secrets containing sensitive configuration options for Kibana.
|===



[id="{anchor_prefix}-logstash-k8s-elastic-co-v1alpha1"]
== logstash.k8s.elastic.co/v1alpha1

Package v1alpha1 contains API Schema definitions for the logstash v1alpha1 API group

.Resource Types
- xref:{anchor_prefix}-github-com-elastic-cloud-on-k8s-v2-pkg-apis-logstash-v1alpha1-logstash[$$Logstash$$]



[id="{anchor_prefix}-github-com-elastic-cloud-on-k8s-v2-pkg-apis-logstash-v1alpha1-elasticsearchcluster"]
=== ElasticsearchCluster 

ElasticsearchCluster is a named reference to an Elasticsearch cluster which can be used in a Logstash pipeline.

.Appears In:
****
- xref:{anchor_prefix}-github-com-elastic-cloud-on-k8s-v2-pkg-apis-logstash-v1alpha1-logstashspec[$$LogstashSpec$$]
****

[cols="25a,75a", options="header"]
|===
| Field | Description
| *`ObjectSelector`* __xref:{anchor_prefix}-github-com-elastic-cloud-on-k8s-v2-pkg-apis-common-v1-objectselector[$$ObjectSelector$$]__ | 
| *`clusterName`* __string__ | ClusterName is an alias for the cluster to be used to refer to the Elasticsearch cluster in Logstash
configuration files, and will be used to identify "named clusters" in Logstash
|===


[id="{anchor_prefix}-github-com-elastic-cloud-on-k8s-v2-pkg-apis-logstash-v1alpha1-logstash"]
=== Logstash 

Logstash is the Schema for the logstashes API



[cols="25a,75a", options="header"]
|===
| Field | Description
| *`apiVersion`* __string__ | `logstash.k8s.elastic.co/v1alpha1`
| *`kind`* __string__ | `Logstash`
| *`metadata`* __link:https://kubernetes.io/docs/reference/generated/kubernetes-api/v1.27/#objectmeta-v1-meta[$$ObjectMeta$$]__ | Refer to Kubernetes API documentation for fields of `metadata`.

| *`spec`* __xref:{anchor_prefix}-github-com-elastic-cloud-on-k8s-v2-pkg-apis-logstash-v1alpha1-logstashspec[$$LogstashSpec$$]__ | 
| *`status`* __xref:{anchor_prefix}-github-com-elastic-cloud-on-k8s-v2-pkg-apis-logstash-v1alpha1-logstashstatus[$$LogstashStatus$$]__ | 
|===


[id="{anchor_prefix}-github-com-elastic-cloud-on-k8s-v2-pkg-apis-logstash-v1alpha1-logstashhealth"]
=== LogstashHealth (string) 



.Appears In:
****
- xref:{anchor_prefix}-github-com-elastic-cloud-on-k8s-v2-pkg-apis-logstash-v1alpha1-logstashstatus[$$LogstashStatus$$]
****



[id="{anchor_prefix}-github-com-elastic-cloud-on-k8s-v2-pkg-apis-logstash-v1alpha1-logstashservice"]
=== LogstashService 



.Appears In:
****
- xref:{anchor_prefix}-github-com-elastic-cloud-on-k8s-v2-pkg-apis-logstash-v1alpha1-logstashspec[$$LogstashSpec$$]
****

[cols="25a,75a", options="header"]
|===
| Field | Description
| *`name`* __string__ | 
| *`service`* __xref:{anchor_prefix}-github-com-elastic-cloud-on-k8s-v2-pkg-apis-common-v1-servicetemplate[$$ServiceTemplate$$]__ | Service defines the template for the associated Kubernetes Service object.
| *`tls`* __xref:{anchor_prefix}-github-com-elastic-cloud-on-k8s-v2-pkg-apis-common-v1-tlsoptions[$$TLSOptions$$]__ | TLS defines options for configuring TLS for HTTP.
|===


[id="{anchor_prefix}-github-com-elastic-cloud-on-k8s-v2-pkg-apis-logstash-v1alpha1-logstashspec"]
=== LogstashSpec 

LogstashSpec defines the desired state of Logstash

.Appears In:
****
- xref:{anchor_prefix}-github-com-elastic-cloud-on-k8s-v2-pkg-apis-logstash-v1alpha1-logstash[$$Logstash$$]
****

[cols="25a,75a", options="header"]
|===
| Field | Description
| *`version`* __string__ | Version of the Logstash.
| *`count`* __integer__ | 
| *`image`* __string__ | Image is the Logstash Docker image to deploy. Version and Type have to match the Logstash in the image.
| *`elasticsearchRefs`* __xref:{anchor_prefix}-github-com-elastic-cloud-on-k8s-v2-pkg-apis-logstash-v1alpha1-elasticsearchcluster[$$ElasticsearchCluster$$] array__ | ElasticsearchRefs are references to Elasticsearch clusters running in the same Kubernetes cluster.
| *`config`* __xref:{anchor_prefix}-github-com-elastic-cloud-on-k8s-v2-pkg-apis-common-v1-config[$$Config$$]__ | Config holds the Logstash configuration. At most one of [`Config`, `ConfigRef`] can be specified.
| *`configRef`* __xref:{anchor_prefix}-github-com-elastic-cloud-on-k8s-v2-pkg-apis-common-v1-configsource[$$ConfigSource$$]__ | ConfigRef contains a reference to an existing Kubernetes Secret holding the Logstash configuration.
Logstash settings must be specified as yaml, under a single "logstash.yml" entry. At most one of [`Config`, `ConfigRef`]
can be specified.
| *`pipelines`* __xref:{anchor_prefix}-github-com-elastic-cloud-on-k8s-v2-pkg-apis-common-v1-config[$$Config$$] array__ | Pipelines holds the Logstash Pipelines. At most one of [`Pipelines`, `PipelinesRef`] can be specified.
| *`pipelinesRef`* __xref:{anchor_prefix}-github-com-elastic-cloud-on-k8s-v2-pkg-apis-common-v1-configsource[$$ConfigSource$$]__ | PipelinesRef contains a reference to an existing Kubernetes Secret holding the Logstash Pipelines.
Logstash pipelines must be specified as yaml, under a single "pipelines.yml" entry. At most one of [`Pipelines`, `PipelinesRef`]
can be specified.
| *`services`* __xref:{anchor_prefix}-github-com-elastic-cloud-on-k8s-v2-pkg-apis-logstash-v1alpha1-logstashservice[$$LogstashService$$] array__ | Services contains details of services that Logstash should expose - similar to the HTTP layer configuration for the
rest of the stack, but also applicable for more use cases than the metrics API, as logstash may need to
be opened up for other services: Beats, TCP, UDP, etc, inputs.
| *`monitoring`* __xref:{anchor_prefix}-github-com-elastic-cloud-on-k8s-v2-pkg-apis-common-v1-monitoring[$$Monitoring$$]__ | Monitoring enables you to collect and ship log and monitoring data of this Logstash.
Metricbeat and Filebeat are deployed in the same Pod as sidecars and each one sends data to one or two different
Elasticsearch monitoring clusters running in the same Kubernetes cluster.
| *`podTemplate`* __link:https://kubernetes.io/docs/reference/generated/kubernetes-api/v1.27/#podtemplatespec-v1-core[$$PodTemplateSpec$$]__ | PodTemplate provides customisation options for the Logstash pods.
| *`revisionHistoryLimit`* __integer__ | RevisionHistoryLimit is the number of revisions to retain to allow rollback in the underlying StatefulSet.
| *`secureSettings`* __xref:{anchor_prefix}-github-com-elastic-cloud-on-k8s-v2-pkg-apis-common-v1-secretsource[$$SecretSource$$] array__ | SecureSettings is a list of references to Kubernetes Secrets containing sensitive configuration options for the Logstash.
Secrets data can be then referenced in the Logstash config using the Secret's keys or as specified in `Entries` field of
each SecureSetting.
| *`serviceAccountName`* __string__ | ServiceAccountName is used to check access from the current resource to Elasticsearch resource in a different namespace.
Can only be used if ECK is enforcing RBAC on references.
| *`updateStrategy`* __link:https://kubernetes.io/docs/reference/generated/kubernetes-api/v1.27/#statefulsetupdatestrategy-v1-apps[$$StatefulSetUpdateStrategy$$]__ | UpdateStrategy is a StatefulSetUpdateStrategy. The default type is "RollingUpdate".
| *`volumeClaimTemplates`* __link:https://kubernetes.io/docs/reference/generated/kubernetes-api/v1.27/#persistentvolumeclaim-v1-core[$$PersistentVolumeClaim$$] array__ | VolumeClaimTemplates is a list of persistent volume claims to be used by each Pod.
Every claim in this list must have a matching volumeMount in one of the containers defined in the PodTemplate.
Items defined here take precedence over any default claims added by the operator with the same name.
|===


[id="{anchor_prefix}-github-com-elastic-cloud-on-k8s-v2-pkg-apis-logstash-v1alpha1-logstashstatus"]
=== LogstashStatus 

LogstashStatus defines the observed state of Logstash

.Appears In:
****
- xref:{anchor_prefix}-github-com-elastic-cloud-on-k8s-v2-pkg-apis-logstash-v1alpha1-logstash[$$Logstash$$]
****

[cols="25a,75a", options="header"]
|===
| Field | Description
| *`version`* __string__ | Version of the stack resource currently running. During version upgrades, multiple versions may run
in parallel: this value specifies the lowest version currently running.
| *`expectedNodes`* __integer__ | 
| *`availableNodes`* __integer__ | 
| *`health`* __xref:{anchor_prefix}-github-com-elastic-cloud-on-k8s-v2-pkg-apis-logstash-v1alpha1-logstashhealth[$$LogstashHealth$$]__ | 
| *`observedGeneration`* __integer__ | ObservedGeneration is the most recent generation observed for this Logstash instance.
It corresponds to the metadata generation, which is updated on mutation by the API Server.
If the generation observed in status diverges from the generation in metadata, the Logstash
controller has not yet processed the changes contained in the Logstash specification.
| *`selector`* __string__ | 
|===



[id="{anchor_prefix}-maps-k8s-elastic-co-v1alpha1"]
== maps.k8s.elastic.co/v1alpha1

Package v1alpha1 contains API schema definitions for managing Elastic Maps Server resources.

.Resource Types
- xref:{anchor_prefix}-github-com-elastic-cloud-on-k8s-v2-pkg-apis-maps-v1alpha1-elasticmapsserver[$$ElasticMapsServer$$]
- xref:{anchor_prefix}-github-com-elastic-cloud-on-k8s-v2-pkg-apis-maps-v1alpha1-elasticmapsserverlist[$$ElasticMapsServerList$$]



[id="{anchor_prefix}-github-com-elastic-cloud-on-k8s-v2-pkg-apis-maps-v1alpha1-elasticmapsserver"]
=== ElasticMapsServer 

ElasticMapsServer represents an Elastic Map Server resource in a Kubernetes cluster.

.Appears In:
****
- xref:{anchor_prefix}-github-com-elastic-cloud-on-k8s-v2-pkg-apis-maps-v1alpha1-elasticmapsserverlist[$$ElasticMapsServerList$$]
****

[cols="25a,75a", options="header"]
|===
| Field | Description
| *`apiVersion`* __string__ | `maps.k8s.elastic.co/v1alpha1`
| *`kind`* __string__ | `ElasticMapsServer`
| *`metadata`* __link:https://kubernetes.io/docs/reference/generated/kubernetes-api/v1.27/#objectmeta-v1-meta[$$ObjectMeta$$]__ | Refer to Kubernetes API documentation for fields of `metadata`.

| *`spec`* __xref:{anchor_prefix}-github-com-elastic-cloud-on-k8s-v2-pkg-apis-maps-v1alpha1-mapsspec[$$MapsSpec$$]__ | 
|===


[id="{anchor_prefix}-github-com-elastic-cloud-on-k8s-v2-pkg-apis-maps-v1alpha1-elasticmapsserverlist"]
=== ElasticMapsServerList 

ElasticMapsServerList contains a list of ElasticMapsServer



[cols="25a,75a", options="header"]
|===
| Field | Description
| *`apiVersion`* __string__ | `maps.k8s.elastic.co/v1alpha1`
| *`kind`* __string__ | `ElasticMapsServerList`
| *`metadata`* __link:https://kubernetes.io/docs/reference/generated/kubernetes-api/v1.27/#listmeta-v1-meta[$$ListMeta$$]__ | Refer to Kubernetes API documentation for fields of `metadata`.

| *`items`* __xref:{anchor_prefix}-github-com-elastic-cloud-on-k8s-v2-pkg-apis-maps-v1alpha1-elasticmapsserver[$$ElasticMapsServer$$] array__ | 
|===


[id="{anchor_prefix}-github-com-elastic-cloud-on-k8s-v2-pkg-apis-maps-v1alpha1-mapsspec"]
=== MapsSpec 

MapsSpec holds the specification of an Elastic Maps Server instance.

.Appears In:
****
- xref:{anchor_prefix}-github-com-elastic-cloud-on-k8s-v2-pkg-apis-maps-v1alpha1-elasticmapsserver[$$ElasticMapsServer$$]
****

[cols="25a,75a", options="header"]
|===
| Field | Description
| *`version`* __string__ | Version of Elastic Maps Server.
| *`image`* __string__ | Image is the Elastic Maps Server Docker image to deploy.
| *`count`* __integer__ | Count of Elastic Maps Server instances to deploy.
| *`elasticsearchRef`* __xref:{anchor_prefix}-github-com-elastic-cloud-on-k8s-v2-pkg-apis-common-v1-objectselector[$$ObjectSelector$$]__ | ElasticsearchRef is a reference to an Elasticsearch cluster running in the same Kubernetes cluster.
| *`config`* __xref:{anchor_prefix}-github-com-elastic-cloud-on-k8s-v2-pkg-apis-common-v1-config[$$Config$$]__ | Config holds the ElasticMapsServer configuration. See: https://www.elastic.co/guide/en/kibana/current/maps-connect-to-ems.html#elastic-maps-server-configuration
| *`configRef`* __xref:{anchor_prefix}-github-com-elastic-cloud-on-k8s-v2-pkg-apis-common-v1-configsource[$$ConfigSource$$]__ | ConfigRef contains a reference to an existing Kubernetes Secret holding the Elastic Maps Server configuration.
Configuration settings are merged and have precedence over settings specified in `config`.
| *`http`* __xref:{anchor_prefix}-github-com-elastic-cloud-on-k8s-v2-pkg-apis-common-v1-httpconfig[$$HTTPConfig$$]__ | HTTP holds the HTTP layer configuration for Elastic Maps Server.
| *`podTemplate`* __link:https://kubernetes.io/docs/reference/generated/kubernetes-api/v1.27/#podtemplatespec-v1-core[$$PodTemplateSpec$$]__ | PodTemplate provides customisation options (labels, annotations, affinity rules, resource requests, and so on) for the Elastic Maps Server pods
| *`revisionHistoryLimit`* __integer__ | RevisionHistoryLimit is the number of revisions to retain to allow rollback in the underlying Deployment.
| *`serviceAccountName`* __string__ | ServiceAccountName is used to check access from the current resource to a resource (for ex. Elasticsearch) in a different namespace.
Can only be used if ECK is enforcing RBAC on references.
|===



[id="{anchor_prefix}-stackconfigpolicy-k8s-elastic-co-v1alpha1"]
== stackconfigpolicy.k8s.elastic.co/v1alpha1

Package v1alpha1 contains API schema definitions for managing StackConfigPolicy resources.

.Resource Types
- xref:{anchor_prefix}-github-com-elastic-cloud-on-k8s-v2-pkg-apis-stackconfigpolicy-v1alpha1-stackconfigpolicy[$$StackConfigPolicy$$]



[id="{anchor_prefix}-github-com-elastic-cloud-on-k8s-v2-pkg-apis-stackconfigpolicy-v1alpha1-elasticsearchconfigpolicyspec"]
=== ElasticsearchConfigPolicySpec 



.Appears In:
****
- xref:{anchor_prefix}-github-com-elastic-cloud-on-k8s-v2-pkg-apis-stackconfigpolicy-v1alpha1-stackconfigpolicyspec[$$StackConfigPolicySpec$$]
****

[cols="25a,75a", options="header"]
|===
| Field | Description
| *`clusterSettings`* __xref:{anchor_prefix}-github-com-elastic-cloud-on-k8s-v2-pkg-apis-common-v1-config[$$Config$$]__ | ClusterSettings holds the Elasticsearch cluster settings (/_cluster/settings)
| *`snapshotRepositories`* __xref:{anchor_prefix}-github-com-elastic-cloud-on-k8s-v2-pkg-apis-common-v1-config[$$Config$$]__ | SnapshotRepositories holds the Snapshot Repositories settings (/_snapshot)
| *`snapshotLifecyclePolicies`* __xref:{anchor_prefix}-github-com-elastic-cloud-on-k8s-v2-pkg-apis-common-v1-config[$$Config$$]__ | SnapshotLifecyclePolicies holds the Snapshot Lifecycle Policies settings (/_slm/policy)
| *`securityRoleMappings`* __xref:{anchor_prefix}-github-com-elastic-cloud-on-k8s-v2-pkg-apis-common-v1-config[$$Config$$]__ | SecurityRoleMappings holds the Role Mappings settings (/_security/role_mapping)
| *`indexLifecyclePolicies`* __xref:{anchor_prefix}-github-com-elastic-cloud-on-k8s-v2-pkg-apis-common-v1-config[$$Config$$]__ | IndexLifecyclePolicies holds the Index Lifecycle policies settings (/_ilm/policy)
| *`ingestPipelines`* __xref:{anchor_prefix}-github-com-elastic-cloud-on-k8s-v2-pkg-apis-common-v1-config[$$Config$$]__ | IngestPipelines holds the Ingest Pipelines settings (/_ingest/pipeline)
| *`indexTemplates`* __xref:{anchor_prefix}-github-com-elastic-cloud-on-k8s-v2-pkg-apis-stackconfigpolicy-v1alpha1-indextemplates[$$IndexTemplates$$]__ | IndexTemplates holds the Index and Component Templates settings
| *`config`* __xref:{anchor_prefix}-github-com-elastic-cloud-on-k8s-v2-pkg-apis-common-v1-config[$$Config$$]__ | Config holds the settings that go into elasticsearch.yml.
| *`secretMounts`* __xref:{anchor_prefix}-github-com-elastic-cloud-on-k8s-v2-pkg-apis-stackconfigpolicy-v1alpha1-secretmount[$$SecretMount$$] array__ | SecretMounts are additional Secrets that need to be mounted into the Elasticsearch pods.
| *`secureSettings`* __xref:{anchor_prefix}-github-com-elastic-cloud-on-k8s-v2-pkg-apis-common-v1-secretsource[$$SecretSource$$] array__ | SecureSettings are additional Secrets that contain data to be configured to Elasticsearch's keystore.
|===


[id="{anchor_prefix}-github-com-elastic-cloud-on-k8s-v2-pkg-apis-stackconfigpolicy-v1alpha1-indextemplates"]
=== IndexTemplates 



.Appears In:
****
- xref:{anchor_prefix}-github-com-elastic-cloud-on-k8s-v2-pkg-apis-stackconfigpolicy-v1alpha1-elasticsearchconfigpolicyspec[$$ElasticsearchConfigPolicySpec$$]
****

[cols="25a,75a", options="header"]
|===
| Field | Description
| *`componentTemplates`* __xref:{anchor_prefix}-github-com-elastic-cloud-on-k8s-v2-pkg-apis-common-v1-config[$$Config$$]__ | ComponentTemplates holds the Component Templates settings (/_component_template)
| *`composableIndexTemplates`* __xref:{anchor_prefix}-github-com-elastic-cloud-on-k8s-v2-pkg-apis-common-v1-config[$$Config$$]__ | ComposableIndexTemplates holds the Index Templates settings (/_index_template)
|===


[id="{anchor_prefix}-github-com-elastic-cloud-on-k8s-v2-pkg-apis-stackconfigpolicy-v1alpha1-kibanaconfigpolicyspec"]
=== KibanaConfigPolicySpec 



.Appears In:
****
- xref:{anchor_prefix}-github-com-elastic-cloud-on-k8s-v2-pkg-apis-stackconfigpolicy-v1alpha1-stackconfigpolicyspec[$$StackConfigPolicySpec$$]
****

[cols="25a,75a", options="header"]
|===
| Field | Description
| *`config`* __xref:{anchor_prefix}-github-com-elastic-cloud-on-k8s-v2-pkg-apis-common-v1-config[$$Config$$]__ | Config holds the settings that go into kibana.yml.
| *`secureSettings`* __xref:{anchor_prefix}-github-com-elastic-cloud-on-k8s-v2-pkg-apis-common-v1-secretsource[$$SecretSource$$] array__ | SecureSettings are additional Secrets that contain data to be configured to Kibana's keystore.
|===








[id="{anchor_prefix}-github-com-elastic-cloud-on-k8s-v2-pkg-apis-stackconfigpolicy-v1alpha1-secretmount"]
=== SecretMount 

SecretMount contains information about additional secrets to be mounted to the elasticsearch pods

.Appears In:
****
- xref:{anchor_prefix}-github-com-elastic-cloud-on-k8s-v2-pkg-apis-stackconfigpolicy-v1alpha1-elasticsearchconfigpolicyspec[$$ElasticsearchConfigPolicySpec$$]
****

[cols="25a,75a", options="header"]
|===
| Field | Description
| *`secretName`* __string__ | SecretName denotes the name of the secret that needs to be mounted to the elasticsearch pod
| *`mountPath`* __string__ | MountPath denotes the path to which the secret should be mounted to inside the elasticsearch pod
|===


[id="{anchor_prefix}-github-com-elastic-cloud-on-k8s-v2-pkg-apis-stackconfigpolicy-v1alpha1-stackconfigpolicy"]
=== StackConfigPolicy 

StackConfigPolicy represents a StackConfigPolicy resource in a Kubernetes cluster.



[cols="25a,75a", options="header"]
|===
| Field | Description
| *`apiVersion`* __string__ | `stackconfigpolicy.k8s.elastic.co/v1alpha1`
| *`kind`* __string__ | `StackConfigPolicy`
| *`metadata`* __link:https://kubernetes.io/docs/reference/generated/kubernetes-api/v1.27/#objectmeta-v1-meta[$$ObjectMeta$$]__ | Refer to Kubernetes API documentation for fields of `metadata`.

| *`spec`* __xref:{anchor_prefix}-github-com-elastic-cloud-on-k8s-v2-pkg-apis-stackconfigpolicy-v1alpha1-stackconfigpolicyspec[$$StackConfigPolicySpec$$]__ | 
|===


[id="{anchor_prefix}-github-com-elastic-cloud-on-k8s-v2-pkg-apis-stackconfigpolicy-v1alpha1-stackconfigpolicyspec"]
=== StackConfigPolicySpec 



.Appears In:
****
- xref:{anchor_prefix}-github-com-elastic-cloud-on-k8s-v2-pkg-apis-stackconfigpolicy-v1alpha1-stackconfigpolicy[$$StackConfigPolicy$$]
****

[cols="25a,75a", options="header"]
|===
| Field | Description
| *`resourceSelector`* __link:https://kubernetes.io/docs/reference/generated/kubernetes-api/v1.27/#labelselector-v1-meta[$$LabelSelector$$]__ | 
| *`secureSettings`* __xref:{anchor_prefix}-github-com-elastic-cloud-on-k8s-v2-pkg-apis-common-v1-secretsource[$$SecretSource$$] array__ | Deprecated: SecureSettings only applies to Elasticsearch and is deprecated. It must be set per application instead.
| *`elasticsearch`* __xref:{anchor_prefix}-github-com-elastic-cloud-on-k8s-v2-pkg-apis-stackconfigpolicy-v1alpha1-elasticsearchconfigpolicyspec[$$ElasticsearchConfigPolicySpec$$]__ | 
| *`kibana`* __xref:{anchor_prefix}-github-com-elastic-cloud-on-k8s-v2-pkg-apis-stackconfigpolicy-v1alpha1-kibanaconfigpolicyspec[$$KibanaConfigPolicySpec$$]__ | 
|===

<|MERGE_RESOLUTION|>--- conflicted
+++ resolved
@@ -713,10 +713,6 @@
 | Field | Description
 | *`namespace`* __string__ | Namespace of the Kubernetes object. If empty, defaults to the current namespace.
 | *`name`* __string__ | Name of an existing Kubernetes object corresponding to an Elastic resource managed by ECK.
-<<<<<<< HEAD
-| *`serviceName`* __string__ | ServiceName is the name of an existing Kubernetes service which is used to make requests to the referenced object. It has to be in the same namespace as the referenced resource. If left empty, the default HTTP service of the referenced resource is used.
-| *`secretName`* __string__ | SecretName is the name of an existing Kubernetes secret that contains connection information for associating an Elastic resource not managed by the operator. The referenced secret must contain the following: - `url`: the URL to reach the Elastic resource - `username`: the username of the user to be authenticated to the Elastic resource - `password`: the password of the user to be authenticated to the Elastic resource - `ca.crt`: the CA certificate in PEM format (optional). - `api-key`: the key to authenticate against the Elastic resource instead of a username and password (supported only for `elasticsearchRefs` in AgentSpec and in BeatSpec). This field cannot be used in combination with the other fields name, namespace or serviceName.
-=======
 | *`serviceName`* __string__ | ServiceName is the name of an existing Kubernetes service which is used to make requests to the referenced
 object. It has to be in the same namespace as the referenced resource. If left empty, the default HTTP service of
 the referenced resource is used.
@@ -725,9 +721,9 @@
 - `url`: the URL to reach the Elastic resource
 - `username`: the username of the user to be authenticated to the Elastic resource
 - `password`: the password of the user to be authenticated to the Elastic resource
-- `ca.crt`: the CA certificate in PEM format (optional).
+- `ca.crt`: the CA certificate in PEM format (optional)
+- `api-key`: the key to authenticate against the Elastic resource instead of a username and password (supported only for `elasticsearchRefs` in AgentSpec and in BeatSpec)
 This field cannot be used in combination with the other fields name, namespace or serviceName.
->>>>>>> 4a536316
 |===
 
 
