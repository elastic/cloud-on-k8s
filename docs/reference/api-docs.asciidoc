// Generated documentation. Please do not edit.
:page_id: api-reference
:anchor_prefix: k8s-api

ifdef::env-github[]
****
link:https://www.elastic.co/guide/en/cloud-on-k8s/master/k8s-{page_id}.html[View this document on the Elastic website]
****
endif::[]

[id="{p}-{page_id}"]
= API Reference

.Packages
- xref:{anchor_prefix}-agent-k8s-elastic-co-v1alpha1[$$agent.k8s.elastic.co/v1alpha1$$]
- xref:{anchor_prefix}-apm-k8s-elastic-co-v1[$$apm.k8s.elastic.co/v1$$]
- xref:{anchor_prefix}-apm-k8s-elastic-co-v1beta1[$$apm.k8s.elastic.co/v1beta1$$]
- xref:{anchor_prefix}-autoscaling-k8s-elastic-co-v1alpha1[$$autoscaling.k8s.elastic.co/v1alpha1$$]
- xref:{anchor_prefix}-beat-k8s-elastic-co-v1beta1[$$beat.k8s.elastic.co/v1beta1$$]
- xref:{anchor_prefix}-common-k8s-elastic-co-v1[$$common.k8s.elastic.co/v1$$]
- xref:{anchor_prefix}-common-k8s-elastic-co-v1alpha1[$$common.k8s.elastic.co/v1alpha1$$]
- xref:{anchor_prefix}-common-k8s-elastic-co-v1beta1[$$common.k8s.elastic.co/v1beta1$$]
- xref:{anchor_prefix}-elasticsearch-k8s-elastic-co-v1[$$elasticsearch.k8s.elastic.co/v1$$]
- xref:{anchor_prefix}-elasticsearch-k8s-elastic-co-v1beta1[$$elasticsearch.k8s.elastic.co/v1beta1$$]
- xref:{anchor_prefix}-enterprisesearch-k8s-elastic-co-v1[$$enterprisesearch.k8s.elastic.co/v1$$]
- xref:{anchor_prefix}-enterprisesearch-k8s-elastic-co-v1beta1[$$enterprisesearch.k8s.elastic.co/v1beta1$$]
- xref:{anchor_prefix}-kibana-k8s-elastic-co-v1[$$kibana.k8s.elastic.co/v1$$]
- xref:{anchor_prefix}-kibana-k8s-elastic-co-v1beta1[$$kibana.k8s.elastic.co/v1beta1$$]
- xref:{anchor_prefix}-logstash-k8s-elastic-co-v1alpha1[$$logstash.k8s.elastic.co/v1alpha1$$]
- xref:{anchor_prefix}-maps-k8s-elastic-co-v1alpha1[$$maps.k8s.elastic.co/v1alpha1$$]
- xref:{anchor_prefix}-stackconfigpolicy-k8s-elastic-co-v1alpha1[$$stackconfigpolicy.k8s.elastic.co/v1alpha1$$]


[id="{anchor_prefix}-agent-k8s-elastic-co-v1alpha1"]
== agent.k8s.elastic.co/v1alpha1

Package v1alpha1 contains API Schema definitions for the agent v1alpha1 API group

.Resource Types
- xref:{anchor_prefix}-github-com-elastic-cloud-on-k8s-v2-pkg-apis-agent-v1alpha1-agent[$$Agent$$]



[id="{anchor_prefix}-github-com-elastic-cloud-on-k8s-v2-pkg-apis-agent-v1alpha1-agent"]
=== Agent 

Agent is the Schema for the Agents API.



[cols="25a,75a", options="header"]
|===
| Field | Description
| *`apiVersion`* __string__ | `agent.k8s.elastic.co/v1alpha1`
| *`kind`* __string__ | `Agent`
| *`metadata`* __link:https://kubernetes.io/docs/reference/generated/kubernetes-api/v1.20/#objectmeta-v1-meta[$$ObjectMeta$$]__ | Refer to Kubernetes API documentation for fields of `metadata`.

| *`spec`* __xref:{anchor_prefix}-github-com-elastic-cloud-on-k8s-v2-pkg-apis-agent-v1alpha1-agentspec[$$AgentSpec$$]__ | 
|===


[id="{anchor_prefix}-github-com-elastic-cloud-on-k8s-v2-pkg-apis-agent-v1alpha1-agentmode"]
=== AgentMode (string) 



.Appears In:
****
- xref:{anchor_prefix}-github-com-elastic-cloud-on-k8s-v2-pkg-apis-agent-v1alpha1-agentspec[$$AgentSpec$$]
****



[id="{anchor_prefix}-github-com-elastic-cloud-on-k8s-v2-pkg-apis-agent-v1alpha1-agentspec"]
=== AgentSpec 

AgentSpec defines the desired state of the Agent

.Appears In:
****
- xref:{anchor_prefix}-github-com-elastic-cloud-on-k8s-v2-pkg-apis-agent-v1alpha1-agent[$$Agent$$]
****

[cols="25a,75a", options="header"]
|===
| Field | Description
| *`version`* __string__ | Version of the Agent.
| *`elasticsearchRefs`* __xref:{anchor_prefix}-github-com-elastic-cloud-on-k8s-v2-pkg-apis-agent-v1alpha1-output[$$Output$$] array__ | ElasticsearchRefs is a reference to a list of Elasticsearch clusters running in the same Kubernetes cluster. Due to existing limitations, only a single ES cluster is currently supported.
| *`image`* __string__ | Image is the Agent Docker image to deploy. Version has to match the Agent in the image.
| *`config`* __xref:{anchor_prefix}-github-com-elastic-cloud-on-k8s-v2-pkg-apis-common-v1-config[$$Config$$]__ | Config holds the Agent configuration. At most one of [`Config`, `ConfigRef`] can be specified.
| *`configRef`* __xref:{anchor_prefix}-github-com-elastic-cloud-on-k8s-v2-pkg-apis-common-v1-configsource[$$ConfigSource$$]__ | ConfigRef contains a reference to an existing Kubernetes Secret holding the Agent configuration. Agent settings must be specified as yaml, under a single "agent.yml" entry. At most one of [`Config`, `ConfigRef`] can be specified.
| *`secureSettings`* __xref:{anchor_prefix}-github-com-elastic-cloud-on-k8s-v2-pkg-apis-common-v1-secretsource[$$SecretSource$$] array__ | SecureSettings is a list of references to Kubernetes Secrets containing sensitive configuration options for the Agent. Secrets data can be then referenced in the Agent config using the Secret's keys or as specified in `Entries` field of each SecureSetting.
| *`serviceAccountName`* __string__ | ServiceAccountName is used to check access from the current resource to an Elasticsearch resource in a different namespace. Can only be used if ECK is enforcing RBAC on references.
| *`daemonSet`* __xref:{anchor_prefix}-github-com-elastic-cloud-on-k8s-v2-pkg-apis-agent-v1alpha1-daemonsetspec[$$DaemonSetSpec$$]__ | DaemonSet specifies the Agent should be deployed as a DaemonSet, and allows providing its spec. Cannot be used along with `deployment`.
| *`deployment`* __xref:{anchor_prefix}-github-com-elastic-cloud-on-k8s-v2-pkg-apis-agent-v1alpha1-deploymentspec[$$DeploymentSpec$$]__ | Deployment specifies the Agent should be deployed as a Deployment, and allows providing its spec. Cannot be used along with `daemonSet`.
| *`revisionHistoryLimit`* __integer__ | RevisionHistoryLimit is the number of revisions to retain to allow rollback in the underlying DaemonSet or Deployment.
| *`http`* __xref:{anchor_prefix}-github-com-elastic-cloud-on-k8s-v2-pkg-apis-common-v1-httpconfig[$$HTTPConfig$$]__ | HTTP holds the HTTP layer configuration for the Agent in Fleet mode with Fleet Server enabled.
| *`mode`* __xref:{anchor_prefix}-github-com-elastic-cloud-on-k8s-v2-pkg-apis-agent-v1alpha1-agentmode[$$AgentMode$$]__ | Mode specifies the source of configuration for the Agent. The configuration can be specified locally through `config` or `configRef` (`standalone` mode), or come from Fleet during runtime (`fleet` mode). Defaults to `standalone` mode.
| *`fleetServerEnabled`* __boolean__ | FleetServerEnabled determines whether this Agent will launch Fleet Server. Don't set unless `mode` is set to `fleet`.
| *`policyID`* __string__ | PolicyID optionally determines into which Agent Policy this Agent will be enrolled. If left empty the default policy will be used.
| *`kibanaRef`* __xref:{anchor_prefix}-github-com-elastic-cloud-on-k8s-v2-pkg-apis-common-v1-objectselector[$$ObjectSelector$$]__ | KibanaRef is a reference to Kibana where Fleet should be set up and this Agent should be enrolled. Don't set unless `mode` is set to `fleet`.
| *`fleetServerRef`* __xref:{anchor_prefix}-github-com-elastic-cloud-on-k8s-v2-pkg-apis-common-v1-objectselector[$$ObjectSelector$$]__ | FleetServerRef is a reference to Fleet Server that this Agent should connect to to obtain it's configuration. Don't set unless `mode` is set to `fleet`.
|===


[id="{anchor_prefix}-github-com-elastic-cloud-on-k8s-v2-pkg-apis-agent-v1alpha1-daemonsetspec"]
=== DaemonSetSpec 



.Appears In:
****
- xref:{anchor_prefix}-github-com-elastic-cloud-on-k8s-v2-pkg-apis-agent-v1alpha1-agentspec[$$AgentSpec$$]
****

[cols="25a,75a", options="header"]
|===
| Field | Description
| *`podTemplate`* __link:https://kubernetes.io/docs/reference/generated/kubernetes-api/v1.20/#podtemplatespec-v1-core[$$PodTemplateSpec$$]__ | 
| *`updateStrategy`* __link:https://kubernetes.io/docs/reference/generated/kubernetes-api/v1.20/#daemonsetupdatestrategy-v1-apps[$$DaemonSetUpdateStrategy$$]__ | 
|===


[id="{anchor_prefix}-github-com-elastic-cloud-on-k8s-v2-pkg-apis-agent-v1alpha1-deploymentspec"]
=== DeploymentSpec 



.Appears In:
****
- xref:{anchor_prefix}-github-com-elastic-cloud-on-k8s-v2-pkg-apis-agent-v1alpha1-agentspec[$$AgentSpec$$]
****

[cols="25a,75a", options="header"]
|===
| Field | Description
| *`podTemplate`* __link:https://kubernetes.io/docs/reference/generated/kubernetes-api/v1.20/#podtemplatespec-v1-core[$$PodTemplateSpec$$]__ | 
| *`replicas`* __integer__ | 
| *`strategy`* __link:https://kubernetes.io/docs/reference/generated/kubernetes-api/v1.20/#deploymentstrategy-v1-apps[$$DeploymentStrategy$$]__ | 
|===


[id="{anchor_prefix}-github-com-elastic-cloud-on-k8s-v2-pkg-apis-agent-v1alpha1-output"]
=== Output 



.Appears In:
****
- xref:{anchor_prefix}-github-com-elastic-cloud-on-k8s-v2-pkg-apis-agent-v1alpha1-agentspec[$$AgentSpec$$]
****

[cols="25a,75a", options="header"]
|===
| Field | Description
| *`ObjectSelector`* __xref:{anchor_prefix}-github-com-elastic-cloud-on-k8s-v2-pkg-apis-common-v1-objectselector[$$ObjectSelector$$]__ | 
| *`outputName`* __string__ | 
|===



[id="{anchor_prefix}-apm-k8s-elastic-co-v1"]
== apm.k8s.elastic.co/v1

Package v1 contains API schema definitions for managing APM Server resources.

.Resource Types
- xref:{anchor_prefix}-github-com-elastic-cloud-on-k8s-v2-pkg-apis-apm-v1-apmserver[$$ApmServer$$]



[id="{anchor_prefix}-github-com-elastic-cloud-on-k8s-v2-pkg-apis-apm-v1-apmserver"]
=== ApmServer 

ApmServer represents an APM Server resource in a Kubernetes cluster.



[cols="25a,75a", options="header"]
|===
| Field | Description
| *`apiVersion`* __string__ | `apm.k8s.elastic.co/v1`
| *`kind`* __string__ | `ApmServer`
| *`metadata`* __link:https://kubernetes.io/docs/reference/generated/kubernetes-api/v1.20/#objectmeta-v1-meta[$$ObjectMeta$$]__ | Refer to Kubernetes API documentation for fields of `metadata`.

| *`spec`* __xref:{anchor_prefix}-github-com-elastic-cloud-on-k8s-v2-pkg-apis-apm-v1-apmserverspec[$$ApmServerSpec$$]__ | 
|===


[id="{anchor_prefix}-github-com-elastic-cloud-on-k8s-v2-pkg-apis-apm-v1-apmserverspec"]
=== ApmServerSpec 

ApmServerSpec holds the specification of an APM Server.

.Appears In:
****
- xref:{anchor_prefix}-github-com-elastic-cloud-on-k8s-v2-pkg-apis-apm-v1-apmserver[$$ApmServer$$]
****

[cols="25a,75a", options="header"]
|===
| Field | Description
| *`version`* __string__ | Version of the APM Server.
| *`image`* __string__ | Image is the APM Server Docker image to deploy.
| *`count`* __integer__ | Count of APM Server instances to deploy.
| *`config`* __xref:{anchor_prefix}-github-com-elastic-cloud-on-k8s-v2-pkg-apis-common-v1-config[$$Config$$]__ | Config holds the APM Server configuration. See: https://www.elastic.co/guide/en/apm/server/current/configuring-howto-apm-server.html
| *`http`* __xref:{anchor_prefix}-github-com-elastic-cloud-on-k8s-v2-pkg-apis-common-v1-httpconfig[$$HTTPConfig$$]__ | HTTP holds the HTTP layer configuration for the APM Server resource.
| *`elasticsearchRef`* __xref:{anchor_prefix}-github-com-elastic-cloud-on-k8s-v2-pkg-apis-common-v1-objectselector[$$ObjectSelector$$]__ | ElasticsearchRef is a reference to the output Elasticsearch cluster running in the same Kubernetes cluster.
| *`kibanaRef`* __xref:{anchor_prefix}-github-com-elastic-cloud-on-k8s-v2-pkg-apis-common-v1-objectselector[$$ObjectSelector$$]__ | KibanaRef is a reference to a Kibana instance running in the same Kubernetes cluster. It allows APM agent central configuration management in Kibana.
| *`podTemplate`* __link:https://kubernetes.io/docs/reference/generated/kubernetes-api/v1.20/#podtemplatespec-v1-core[$$PodTemplateSpec$$]__ | PodTemplate provides customisation options (labels, annotations, affinity rules, resource requests, and so on) for the APM Server pods.
| *`revisionHistoryLimit`* __integer__ | RevisionHistoryLimit is the number of revisions to retain to allow rollback in the underlying Deployment.
| *`secureSettings`* __xref:{anchor_prefix}-github-com-elastic-cloud-on-k8s-v2-pkg-apis-common-v1-secretsource[$$SecretSource$$] array__ | SecureSettings is a list of references to Kubernetes secrets containing sensitive configuration options for APM Server.
| *`serviceAccountName`* __string__ | ServiceAccountName is used to check access from the current resource to a resource (for ex. Elasticsearch) in a different namespace. Can only be used if ECK is enforcing RBAC on references.
|===



[id="{anchor_prefix}-apm-k8s-elastic-co-v1beta1"]
== apm.k8s.elastic.co/v1beta1

Package v1beta1 contains API schema definitions for managing APM Server resources.

.Resource Types
- xref:{anchor_prefix}-github-com-elastic-cloud-on-k8s-v2-pkg-apis-apm-v1beta1-apmserver[$$ApmServer$$]



[id="{anchor_prefix}-github-com-elastic-cloud-on-k8s-v2-pkg-apis-apm-v1beta1-apmserver"]
=== ApmServer 

ApmServer represents an APM Server resource in a Kubernetes cluster.



[cols="25a,75a", options="header"]
|===
| Field | Description
| *`apiVersion`* __string__ | `apm.k8s.elastic.co/v1beta1`
| *`kind`* __string__ | `ApmServer`
| *`metadata`* __link:https://kubernetes.io/docs/reference/generated/kubernetes-api/v1.20/#objectmeta-v1-meta[$$ObjectMeta$$]__ | Refer to Kubernetes API documentation for fields of `metadata`.

| *`spec`* __xref:{anchor_prefix}-github-com-elastic-cloud-on-k8s-v2-pkg-apis-apm-v1beta1-apmserverspec[$$ApmServerSpec$$]__ | 
|===


[id="{anchor_prefix}-github-com-elastic-cloud-on-k8s-v2-pkg-apis-apm-v1beta1-apmserverspec"]
=== ApmServerSpec 

ApmServerSpec holds the specification of an APM Server.

.Appears In:
****
- xref:{anchor_prefix}-github-com-elastic-cloud-on-k8s-v2-pkg-apis-apm-v1beta1-apmserver[$$ApmServer$$]
****

[cols="25a,75a", options="header"]
|===
| Field | Description
| *`version`* __string__ | Version of the APM Server.
| *`image`* __string__ | Image is the APM Server Docker image to deploy.
| *`count`* __integer__ | Count of APM Server instances to deploy.
| *`config`* __xref:{anchor_prefix}-github-com-elastic-cloud-on-k8s-v2-pkg-apis-common-v1beta1-config[$$Config$$]__ | Config holds the APM Server configuration. See: https://www.elastic.co/guide/en/apm/server/current/configuring-howto-apm-server.html
| *`http`* __xref:{anchor_prefix}-github-com-elastic-cloud-on-k8s-v2-pkg-apis-common-v1beta1-httpconfig[$$HTTPConfig$$]__ | HTTP holds the HTTP layer configuration for the APM Server resource.
| *`elasticsearchRef`* __xref:{anchor_prefix}-github-com-elastic-cloud-on-k8s-v2-pkg-apis-common-v1beta1-objectselector[$$ObjectSelector$$]__ | ElasticsearchRef is a reference to the output Elasticsearch cluster running in the same Kubernetes cluster.
| *`podTemplate`* __link:https://kubernetes.io/docs/reference/generated/kubernetes-api/v1.20/#podtemplatespec-v1-core[$$PodTemplateSpec$$]__ | PodTemplate provides customisation options (labels, annotations, affinity rules, resource requests, and so on) for the APM Server pods.
| *`secureSettings`* __xref:{anchor_prefix}-github-com-elastic-cloud-on-k8s-v2-pkg-apis-common-v1beta1-secretsource[$$SecretSource$$] array__ | SecureSettings is a list of references to Kubernetes secrets containing sensitive configuration options for APM Server.
|===



[id="{anchor_prefix}-autoscaling-k8s-elastic-co-v1alpha1"]
== autoscaling.k8s.elastic.co/v1alpha1

Package v1alpha1 contains API schema definitions for managing ElasticsearchAutoscaler resources.

.Resource Types
- xref:{anchor_prefix}-github-com-elastic-cloud-on-k8s-v2-pkg-apis-autoscaling-v1alpha1-elasticsearchautoscaler[$$ElasticsearchAutoscaler$$]



[id="{anchor_prefix}-github-com-elastic-cloud-on-k8s-v2-pkg-apis-autoscaling-v1alpha1-elasticsearchautoscaler"]
=== ElasticsearchAutoscaler 

ElasticsearchAutoscaler represents an ElasticsearchAutoscaler resource in a Kubernetes cluster.



[cols="25a,75a", options="header"]
|===
| Field | Description
| *`apiVersion`* __string__ | `autoscaling.k8s.elastic.co/v1alpha1`
| *`kind`* __string__ | `ElasticsearchAutoscaler`
| *`metadata`* __link:https://kubernetes.io/docs/reference/generated/kubernetes-api/v1.20/#objectmeta-v1-meta[$$ObjectMeta$$]__ | Refer to Kubernetes API documentation for fields of `metadata`.

| *`spec`* __xref:{anchor_prefix}-github-com-elastic-cloud-on-k8s-v2-pkg-apis-autoscaling-v1alpha1-elasticsearchautoscalerspec[$$ElasticsearchAutoscalerSpec$$]__ | 
|===


[id="{anchor_prefix}-github-com-elastic-cloud-on-k8s-v2-pkg-apis-autoscaling-v1alpha1-elasticsearchautoscalerspec"]
=== ElasticsearchAutoscalerSpec 

ElasticsearchAutoscalerSpec holds the specification of an Elasticsearch autoscaler resource.

.Appears In:
****
- xref:{anchor_prefix}-github-com-elastic-cloud-on-k8s-v2-pkg-apis-autoscaling-v1alpha1-elasticsearchautoscaler[$$ElasticsearchAutoscaler$$]
****

[cols="25a,75a", options="header"]
|===
| Field | Description
| *`elasticsearchRef`* __xref:{anchor_prefix}-github-com-elastic-cloud-on-k8s-v2-pkg-apis-autoscaling-v1alpha1-elasticsearchref[$$ElasticsearchRef$$]__ | 
| *`pollingPeriod`* __link:https://kubernetes.io/docs/reference/generated/kubernetes-api/v1.20/#duration-v1-meta[$$Duration$$]__ | PollingPeriod is the period at which to synchronize with the Elasticsearch autoscaling API.
|===


[id="{anchor_prefix}-github-com-elastic-cloud-on-k8s-v2-pkg-apis-autoscaling-v1alpha1-elasticsearchref"]
=== ElasticsearchRef 

ElasticsearchRef is a reference to an Elasticsearch cluster that exists in the same namespace.

.Appears In:
****
- xref:{anchor_prefix}-github-com-elastic-cloud-on-k8s-v2-pkg-apis-autoscaling-v1alpha1-elasticsearchautoscalerspec[$$ElasticsearchAutoscalerSpec$$]
****

[cols="25a,75a", options="header"]
|===
| Field | Description
| *`name`* __string__ | Name is the name of the Elasticsearch resource to scale automatically.
|===



[id="{anchor_prefix}-beat-k8s-elastic-co-v1beta1"]
== beat.k8s.elastic.co/v1beta1

Package v1beta1 contains API Schema definitions for the beat v1beta1 API group

.Resource Types
- xref:{anchor_prefix}-github-com-elastic-cloud-on-k8s-v2-pkg-apis-beat-v1beta1-beat[$$Beat$$]



[id="{anchor_prefix}-github-com-elastic-cloud-on-k8s-v2-pkg-apis-beat-v1beta1-beat"]
=== Beat 

Beat is the Schema for the Beats API.



[cols="25a,75a", options="header"]
|===
| Field | Description
| *`apiVersion`* __string__ | `beat.k8s.elastic.co/v1beta1`
| *`kind`* __string__ | `Beat`
| *`metadata`* __link:https://kubernetes.io/docs/reference/generated/kubernetes-api/v1.20/#objectmeta-v1-meta[$$ObjectMeta$$]__ | Refer to Kubernetes API documentation for fields of `metadata`.

| *`spec`* __xref:{anchor_prefix}-github-com-elastic-cloud-on-k8s-v2-pkg-apis-beat-v1beta1-beatspec[$$BeatSpec$$]__ | 
|===


[id="{anchor_prefix}-github-com-elastic-cloud-on-k8s-v2-pkg-apis-beat-v1beta1-beatspec"]
=== BeatSpec 

BeatSpec defines the desired state of a Beat.

.Appears In:
****
- xref:{anchor_prefix}-github-com-elastic-cloud-on-k8s-v2-pkg-apis-beat-v1beta1-beat[$$Beat$$]
****

[cols="25a,75a", options="header"]
|===
| Field | Description
| *`type`* __string__ | Type is the type of the Beat to deploy (filebeat, metricbeat, heartbeat, auditbeat, journalbeat, packetbeat, and so on). Any string can be used, but well-known types will have the image field defaulted and have the appropriate Elasticsearch roles created automatically. It also allows for dashboard setup when combined with a `KibanaRef`.
| *`version`* __string__ | Version of the Beat.
| *`elasticsearchRef`* __xref:{anchor_prefix}-github-com-elastic-cloud-on-k8s-v2-pkg-apis-common-v1-objectselector[$$ObjectSelector$$]__ | ElasticsearchRef is a reference to an Elasticsearch cluster running in the same Kubernetes cluster.
| *`kibanaRef`* __xref:{anchor_prefix}-github-com-elastic-cloud-on-k8s-v2-pkg-apis-common-v1-objectselector[$$ObjectSelector$$]__ | KibanaRef is a reference to a Kibana instance running in the same Kubernetes cluster. It allows automatic setup of dashboards and visualizations.
| *`image`* __string__ | Image is the Beat Docker image to deploy. Version and Type have to match the Beat in the image.
| *`config`* __xref:{anchor_prefix}-github-com-elastic-cloud-on-k8s-v2-pkg-apis-common-v1-config[$$Config$$]__ | Config holds the Beat configuration. At most one of [`Config`, `ConfigRef`] can be specified.
| *`configRef`* __xref:{anchor_prefix}-github-com-elastic-cloud-on-k8s-v2-pkg-apis-common-v1-configsource[$$ConfigSource$$]__ | ConfigRef contains a reference to an existing Kubernetes Secret holding the Beat configuration. Beat settings must be specified as yaml, under a single "beat.yml" entry. At most one of [`Config`, `ConfigRef`] can be specified.
| *`secureSettings`* __xref:{anchor_prefix}-github-com-elastic-cloud-on-k8s-v2-pkg-apis-common-v1-secretsource[$$SecretSource$$] array__ | SecureSettings is a list of references to Kubernetes Secrets containing sensitive configuration options for the Beat. Secrets data can be then referenced in the Beat config using the Secret's keys or as specified in `Entries` field of each SecureSetting.
| *`serviceAccountName`* __string__ | ServiceAccountName is used to check access from the current resource to Elasticsearch resource in a different namespace. Can only be used if ECK is enforcing RBAC on references.
| *`daemonSet`* __xref:{anchor_prefix}-github-com-elastic-cloud-on-k8s-v2-pkg-apis-beat-v1beta1-daemonsetspec[$$DaemonSetSpec$$]__ | DaemonSet specifies the Beat should be deployed as a DaemonSet, and allows providing its spec. Cannot be used along with `deployment`. If both are absent a default for the Type is used.
| *`deployment`* __xref:{anchor_prefix}-github-com-elastic-cloud-on-k8s-v2-pkg-apis-beat-v1beta1-deploymentspec[$$DeploymentSpec$$]__ | Deployment specifies the Beat should be deployed as a Deployment, and allows providing its spec. Cannot be used along with `daemonSet`. If both are absent a default for the Type is used.
| *`monitoring`* __xref:{anchor_prefix}-github-com-elastic-cloud-on-k8s-v2-pkg-apis-common-v1-monitoring[$$Monitoring$$]__ | Monitoring enables you to collect and ship logs and metrics for this Beat. Metricbeat and/or Filebeat sidecars are configured and send monitoring data to an Elasticsearch monitoring cluster running in the same Kubernetes cluster.
| *`revisionHistoryLimit`* __integer__ | RevisionHistoryLimit is the number of revisions to retain to allow rollback in the underlying DaemonSet or Deployment.
|===


[id="{anchor_prefix}-github-com-elastic-cloud-on-k8s-v2-pkg-apis-beat-v1beta1-daemonsetspec"]
=== DaemonSetSpec 



.Appears In:
****
- xref:{anchor_prefix}-github-com-elastic-cloud-on-k8s-v2-pkg-apis-beat-v1beta1-beatspec[$$BeatSpec$$]
****

[cols="25a,75a", options="header"]
|===
| Field | Description
| *`podTemplate`* __link:https://kubernetes.io/docs/reference/generated/kubernetes-api/v1.20/#podtemplatespec-v1-core[$$PodTemplateSpec$$]__ | 
| *`updateStrategy`* __link:https://kubernetes.io/docs/reference/generated/kubernetes-api/v1.20/#daemonsetupdatestrategy-v1-apps[$$DaemonSetUpdateStrategy$$]__ | 
|===


[id="{anchor_prefix}-github-com-elastic-cloud-on-k8s-v2-pkg-apis-beat-v1beta1-deploymentspec"]
=== DeploymentSpec 



.Appears In:
****
- xref:{anchor_prefix}-github-com-elastic-cloud-on-k8s-v2-pkg-apis-beat-v1beta1-beatspec[$$BeatSpec$$]
****

[cols="25a,75a", options="header"]
|===
| Field | Description
| *`podTemplate`* __link:https://kubernetes.io/docs/reference/generated/kubernetes-api/v1.20/#podtemplatespec-v1-core[$$PodTemplateSpec$$]__ | 
| *`replicas`* __integer__ | 
| *`strategy`* __link:https://kubernetes.io/docs/reference/generated/kubernetes-api/v1.20/#deploymentstrategy-v1-apps[$$DeploymentStrategy$$]__ | 
|===



[id="{anchor_prefix}-common-k8s-elastic-co-v1"]
== common.k8s.elastic.co/v1

Package v1 contains API schema definitions for common types used by all resources.



[id="{anchor_prefix}-github-com-elastic-cloud-on-k8s-v2-pkg-apis-common-v1-config"]
=== Config 

Config represents untyped YAML configuration.

.Appears In:
****
- xref:{anchor_prefix}-github-com-elastic-cloud-on-k8s-v2-pkg-apis-agent-v1alpha1-agentspec[$$AgentSpec$$]
- xref:{anchor_prefix}-github-com-elastic-cloud-on-k8s-v2-pkg-apis-apm-v1-apmserverspec[$$ApmServerSpec$$]
- xref:{anchor_prefix}-github-com-elastic-cloud-on-k8s-v2-pkg-apis-beat-v1beta1-beatspec[$$BeatSpec$$]
- xref:{anchor_prefix}-github-com-elastic-cloud-on-k8s-v2-pkg-apis-stackconfigpolicy-v1alpha1-elasticsearchconfigpolicyspec[$$ElasticsearchConfigPolicySpec$$]
- xref:{anchor_prefix}-github-com-elastic-cloud-on-k8s-v2-pkg-apis-enterprisesearch-v1-enterprisesearchspec[$$EnterpriseSearchSpec$$]
- xref:{anchor_prefix}-github-com-elastic-cloud-on-k8s-v2-pkg-apis-enterprisesearch-v1beta1-enterprisesearchspec[$$EnterpriseSearchSpec$$]
- xref:{anchor_prefix}-github-com-elastic-cloud-on-k8s-v2-pkg-apis-stackconfigpolicy-v1alpha1-indextemplates[$$IndexTemplates$$]
- xref:{anchor_prefix}-github-com-elastic-cloud-on-k8s-v2-pkg-apis-kibana-v1-kibanaspec[$$KibanaSpec$$]
- xref:{anchor_prefix}-github-com-elastic-cloud-on-k8s-v2-pkg-apis-logstash-v1alpha1-logstashspec[$$LogstashSpec$$]
- xref:{anchor_prefix}-github-com-elastic-cloud-on-k8s-v2-pkg-apis-maps-v1alpha1-mapsspec[$$MapsSpec$$]
- xref:{anchor_prefix}-github-com-elastic-cloud-on-k8s-v2-pkg-apis-elasticsearch-v1-nodeset[$$NodeSet$$]
****



[id="{anchor_prefix}-github-com-elastic-cloud-on-k8s-v2-pkg-apis-common-v1-configsource"]
=== ConfigSource 

ConfigSource references configuration settings.

.Appears In:
****
- xref:{anchor_prefix}-github-com-elastic-cloud-on-k8s-v2-pkg-apis-agent-v1alpha1-agentspec[$$AgentSpec$$]
- xref:{anchor_prefix}-github-com-elastic-cloud-on-k8s-v2-pkg-apis-beat-v1beta1-beatspec[$$BeatSpec$$]
- xref:{anchor_prefix}-github-com-elastic-cloud-on-k8s-v2-pkg-apis-enterprisesearch-v1-enterprisesearchspec[$$EnterpriseSearchSpec$$]
- xref:{anchor_prefix}-github-com-elastic-cloud-on-k8s-v2-pkg-apis-enterprisesearch-v1beta1-enterprisesearchspec[$$EnterpriseSearchSpec$$]
- xref:{anchor_prefix}-github-com-elastic-cloud-on-k8s-v2-pkg-apis-logstash-v1alpha1-logstashspec[$$LogstashSpec$$]
- xref:{anchor_prefix}-github-com-elastic-cloud-on-k8s-v2-pkg-apis-maps-v1alpha1-mapsspec[$$MapsSpec$$]
****

[cols="25a,75a", options="header"]
|===
| Field | Description
| *`SecretRef`* __xref:{anchor_prefix}-github-com-elastic-cloud-on-k8s-v2-pkg-apis-common-v1-secretref[$$SecretRef$$]__ | SecretName references a Kubernetes Secret in the same namespace as the resource that will consume it. 
 Examples: --- # Filebeat configuration kind: Secret apiVersion: v1 metadata: 	 name: filebeat-user-config stringData:   beat.yml: |-     filebeat.inputs:     - type: container       paths:       - /var/log/containers/*.log       processors:       - add_kubernetes_metadata:           node: ${NODE_NAME}           matchers:           - logs_path:               logs_path: "/var/log/containers/"     processors:     - add_cloud_metadata: {}     - add_host_metadata: {} --- # EnterpriseSearch configuration kind: Secret apiVersion: v1 metadata: 	name: smtp-credentials stringData:  enterprise-search.yml: |-    email.account.enabled: true    email.account.smtp.auth: plain    email.account.smtp.starttls.enable: false    email.account.smtp.host: 127.0.0.1    email.account.smtp.port: 25    email.account.smtp.user: myuser    email.account.smtp.password: mypassword    email.account.email_defaults.from: my@email.com ---
|===




[id="{anchor_prefix}-github-com-elastic-cloud-on-k8s-v2-pkg-apis-common-v1-httpconfig"]
=== HTTPConfig 

HTTPConfig holds the HTTP layer configuration for resources.

.Appears In:
****
- xref:{anchor_prefix}-github-com-elastic-cloud-on-k8s-v2-pkg-apis-agent-v1alpha1-agentspec[$$AgentSpec$$]
- xref:{anchor_prefix}-github-com-elastic-cloud-on-k8s-v2-pkg-apis-apm-v1-apmserverspec[$$ApmServerSpec$$]
- xref:{anchor_prefix}-github-com-elastic-cloud-on-k8s-v2-pkg-apis-elasticsearch-v1-elasticsearchspec[$$ElasticsearchSpec$$]
- xref:{anchor_prefix}-github-com-elastic-cloud-on-k8s-v2-pkg-apis-enterprisesearch-v1-enterprisesearchspec[$$EnterpriseSearchSpec$$]
- xref:{anchor_prefix}-github-com-elastic-cloud-on-k8s-v2-pkg-apis-enterprisesearch-v1beta1-enterprisesearchspec[$$EnterpriseSearchSpec$$]
- xref:{anchor_prefix}-github-com-elastic-cloud-on-k8s-v2-pkg-apis-kibana-v1-kibanaspec[$$KibanaSpec$$]
- xref:{anchor_prefix}-github-com-elastic-cloud-on-k8s-v2-pkg-apis-maps-v1alpha1-mapsspec[$$MapsSpec$$]
****

[cols="25a,75a", options="header"]
|===
| Field | Description
| *`service`* __xref:{anchor_prefix}-github-com-elastic-cloud-on-k8s-v2-pkg-apis-common-v1-servicetemplate[$$ServiceTemplate$$]__ | Service defines the template for the associated Kubernetes Service object.
| *`tls`* __xref:{anchor_prefix}-github-com-elastic-cloud-on-k8s-v2-pkg-apis-common-v1-tlsoptions[$$TLSOptions$$]__ | TLS defines options for configuring TLS for HTTP.
|===






[id="{anchor_prefix}-github-com-elastic-cloud-on-k8s-v2-pkg-apis-common-v1-keytopath"]
=== KeyToPath 

KeyToPath defines how to map a key in a Secret object to a filesystem path.

.Appears In:
****
- xref:{anchor_prefix}-github-com-elastic-cloud-on-k8s-v2-pkg-apis-common-v1-secretsource[$$SecretSource$$]
****

[cols="25a,75a", options="header"]
|===
| Field | Description
| *`key`* __string__ | Key is the key contained in the secret.
| *`path`* __string__ | Path is the relative file path to map the key to. Path must not be an absolute file path and must not contain any ".." components.
|===


[id="{anchor_prefix}-github-com-elastic-cloud-on-k8s-v2-pkg-apis-common-v1-localobjectselector"]
=== LocalObjectSelector 

LocalObjectSelector defines a reference to a Kubernetes object corresponding to an Elastic resource managed by the operator

.Appears In:
****
- xref:{anchor_prefix}-github-com-elastic-cloud-on-k8s-v2-pkg-apis-elasticsearch-v1-remotecluster[$$RemoteCluster$$]
****

[cols="25a,75a", options="header"]
|===
| Field | Description
| *`namespace`* __string__ | Namespace of the Kubernetes object. If empty, defaults to the current namespace.
| *`name`* __string__ | Name of an existing Kubernetes object corresponding to an Elastic resource managed by ECK.
| *`serviceName`* __string__ | ServiceName is the name of an existing Kubernetes service which is used to make requests to the referenced object. It has to be in the same namespace as the referenced resource. If left empty, the default HTTP service of the referenced resource is used.
|===


[id="{anchor_prefix}-github-com-elastic-cloud-on-k8s-v2-pkg-apis-common-v1-logsmonitoring"]
=== LogsMonitoring 

LogsMonitoring holds a list of Elasticsearch clusters which receive logs data from associated resources.

.Appears In:
****
- xref:{anchor_prefix}-github-com-elastic-cloud-on-k8s-v2-pkg-apis-common-v1-monitoring[$$Monitoring$$]
****

[cols="25a,75a", options="header"]
|===
| Field | Description
| *`elasticsearchRefs`* __xref:{anchor_prefix}-github-com-elastic-cloud-on-k8s-v2-pkg-apis-common-v1-objectselector[$$ObjectSelector$$] array__ | ElasticsearchRefs is a reference to a list of monitoring Elasticsearch clusters running in the same Kubernetes cluster. Due to existing limitations, only a single Elasticsearch cluster is currently supported.
|===


[id="{anchor_prefix}-github-com-elastic-cloud-on-k8s-v2-pkg-apis-common-v1-metricsmonitoring"]
=== MetricsMonitoring 

MetricsMonitoring holds a list of Elasticsearch clusters which receive monitoring data from associated resources.

.Appears In:
****
- xref:{anchor_prefix}-github-com-elastic-cloud-on-k8s-v2-pkg-apis-common-v1-monitoring[$$Monitoring$$]
****

[cols="25a,75a", options="header"]
|===
| Field | Description
| *`elasticsearchRefs`* __xref:{anchor_prefix}-github-com-elastic-cloud-on-k8s-v2-pkg-apis-common-v1-objectselector[$$ObjectSelector$$] array__ | ElasticsearchRefs is a reference to a list of monitoring Elasticsearch clusters running in the same Kubernetes cluster. Due to existing limitations, only a single Elasticsearch cluster is currently supported.
|===


[id="{anchor_prefix}-github-com-elastic-cloud-on-k8s-v2-pkg-apis-common-v1-monitoring"]
=== Monitoring 

Monitoring holds references to both the metrics, and logs Elasticsearch clusters for configuring stack monitoring.

.Appears In:
****
- xref:{anchor_prefix}-github-com-elastic-cloud-on-k8s-v2-pkg-apis-beat-v1beta1-beatspec[$$BeatSpec$$]
- xref:{anchor_prefix}-github-com-elastic-cloud-on-k8s-v2-pkg-apis-elasticsearch-v1-elasticsearchspec[$$ElasticsearchSpec$$]
- xref:{anchor_prefix}-github-com-elastic-cloud-on-k8s-v2-pkg-apis-kibana-v1-kibanaspec[$$KibanaSpec$$]
****

[cols="25a,75a", options="header"]
|===
| Field | Description
| *`metrics`* __xref:{anchor_prefix}-github-com-elastic-cloud-on-k8s-v2-pkg-apis-common-v1-metricsmonitoring[$$MetricsMonitoring$$]__ | Metrics holds references to Elasticsearch clusters which receive monitoring data from this resource.
| *`logs`* __xref:{anchor_prefix}-github-com-elastic-cloud-on-k8s-v2-pkg-apis-common-v1-logsmonitoring[$$LogsMonitoring$$]__ | Logs holds references to Elasticsearch clusters which receive log data from an associated resource.
|===


[id="{anchor_prefix}-github-com-elastic-cloud-on-k8s-v2-pkg-apis-common-v1-objectselector"]
=== ObjectSelector 

ObjectSelector defines a reference to a Kubernetes object which can be an Elastic resource managed by the operator or a Secret describing an external Elastic resource not managed by the operator.

.Appears In:
****
- xref:{anchor_prefix}-github-com-elastic-cloud-on-k8s-v2-pkg-apis-agent-v1alpha1-agentspec[$$AgentSpec$$]
- xref:{anchor_prefix}-github-com-elastic-cloud-on-k8s-v2-pkg-apis-apm-v1-apmserverspec[$$ApmServerSpec$$]
- xref:{anchor_prefix}-github-com-elastic-cloud-on-k8s-v2-pkg-apis-beat-v1beta1-beatspec[$$BeatSpec$$]
- xref:{anchor_prefix}-github-com-elastic-cloud-on-k8s-v2-pkg-apis-enterprisesearch-v1-enterprisesearchspec[$$EnterpriseSearchSpec$$]
- xref:{anchor_prefix}-github-com-elastic-cloud-on-k8s-v2-pkg-apis-enterprisesearch-v1beta1-enterprisesearchspec[$$EnterpriseSearchSpec$$]
- xref:{anchor_prefix}-github-com-elastic-cloud-on-k8s-v2-pkg-apis-kibana-v1-kibanaspec[$$KibanaSpec$$]
- xref:{anchor_prefix}-github-com-elastic-cloud-on-k8s-v2-pkg-apis-common-v1-logsmonitoring[$$LogsMonitoring$$]
- xref:{anchor_prefix}-github-com-elastic-cloud-on-k8s-v2-pkg-apis-maps-v1alpha1-mapsspec[$$MapsSpec$$]
- xref:{anchor_prefix}-github-com-elastic-cloud-on-k8s-v2-pkg-apis-common-v1-metricsmonitoring[$$MetricsMonitoring$$]
- xref:{anchor_prefix}-github-com-elastic-cloud-on-k8s-v2-pkg-apis-agent-v1alpha1-output[$$Output$$]
****

[cols="25a,75a", options="header"]
|===
| Field | Description
| *`namespace`* __string__ | Namespace of the Kubernetes object. If empty, defaults to the current namespace.
| *`name`* __string__ | Name of an existing Kubernetes object corresponding to an Elastic resource managed by ECK.
| *`serviceName`* __string__ | ServiceName is the name of an existing Kubernetes service which is used to make requests to the referenced object. It has to be in the same namespace as the referenced resource. If left empty, the default HTTP service of the referenced resource is used.
| *`secretName`* __string__ | SecretName is the name of an existing Kubernetes secret that contains connection information for associating an Elastic resource not managed by the operator. The referenced secret must contain the following: - `url`: the URL to reach the Elastic resource - `username`: the username of the user to be authenticated to the Elastic resource - `password`: the password of the user to be authenticated to the Elastic resource - `ca.crt`: the CA certificate in PEM format (optional). This field cannot be used in combination with the other fields name, namespace or serviceName.
|===


[id="{anchor_prefix}-github-com-elastic-cloud-on-k8s-v2-pkg-apis-common-v1-poddisruptionbudgettemplate"]
=== PodDisruptionBudgetTemplate 

PodDisruptionBudgetTemplate defines the template for creating a PodDisruptionBudget.

.Appears In:
****
- xref:{anchor_prefix}-github-com-elastic-cloud-on-k8s-v2-pkg-apis-elasticsearch-v1-elasticsearchspec[$$ElasticsearchSpec$$]
****

[cols="25a,75a", options="header"]
|===
| Field | Description
| *`metadata`* __link:https://kubernetes.io/docs/reference/generated/kubernetes-api/v1.20/#objectmeta-v1-meta[$$ObjectMeta$$]__ | Refer to Kubernetes API documentation for fields of `metadata`.

| *`spec`* __link:https://kubernetes.io/docs/reference/generated/kubernetes-api/v1.20/#poddisruptionbudgetspec-v1-policy[$$PodDisruptionBudgetSpec$$]__ | Spec is the specification of the PDB.
|===


[id="{anchor_prefix}-github-com-elastic-cloud-on-k8s-v2-pkg-apis-common-v1-secretref"]
=== SecretRef 

SecretRef is a reference to a secret that exists in the same namespace.

.Appears In:
****
- xref:{anchor_prefix}-github-com-elastic-cloud-on-k8s-v2-pkg-apis-common-v1-configsource[$$ConfigSource$$]
- xref:{anchor_prefix}-github-com-elastic-cloud-on-k8s-v2-pkg-apis-elasticsearch-v1-filerealmsource[$$FileRealmSource$$]
- xref:{anchor_prefix}-github-com-elastic-cloud-on-k8s-v2-pkg-apis-elasticsearch-v1-rolesource[$$RoleSource$$]
- xref:{anchor_prefix}-github-com-elastic-cloud-on-k8s-v2-pkg-apis-common-v1-tlsoptions[$$TLSOptions$$]
- xref:{anchor_prefix}-github-com-elastic-cloud-on-k8s-v2-pkg-apis-elasticsearch-v1-transporttlsoptions[$$TransportTLSOptions$$]
****

[cols="25a,75a", options="header"]
|===
| Field | Description
| *`secretName`* __string__ | SecretName is the name of the secret.
|===


[id="{anchor_prefix}-github-com-elastic-cloud-on-k8s-v2-pkg-apis-common-v1-secretsource"]
=== SecretSource 

SecretSource defines a data source based on a Kubernetes Secret.

.Appears In:
****
- xref:{anchor_prefix}-github-com-elastic-cloud-on-k8s-v2-pkg-apis-agent-v1alpha1-agentspec[$$AgentSpec$$]
- xref:{anchor_prefix}-github-com-elastic-cloud-on-k8s-v2-pkg-apis-apm-v1-apmserverspec[$$ApmServerSpec$$]
- xref:{anchor_prefix}-github-com-elastic-cloud-on-k8s-v2-pkg-apis-beat-v1beta1-beatspec[$$BeatSpec$$]
- xref:{anchor_prefix}-github-com-elastic-cloud-on-k8s-v2-pkg-apis-elasticsearch-v1-elasticsearchspec[$$ElasticsearchSpec$$]
- xref:{anchor_prefix}-github-com-elastic-cloud-on-k8s-v2-pkg-apis-kibana-v1-kibanaspec[$$KibanaSpec$$]
- xref:{anchor_prefix}-github-com-elastic-cloud-on-k8s-v2-pkg-apis-logstash-v1alpha1-logstashspec[$$LogstashSpec$$]
- xref:{anchor_prefix}-github-com-elastic-cloud-on-k8s-v2-pkg-apis-stackconfigpolicy-v1alpha1-stackconfigpolicyspec[$$StackConfigPolicySpec$$]
****

[cols="25a,75a", options="header"]
|===
| Field | Description
| *`secretName`* __string__ | SecretName is the name of the secret.
| *`entries`* __xref:{anchor_prefix}-github-com-elastic-cloud-on-k8s-v2-pkg-apis-common-v1-keytopath[$$KeyToPath$$] array__ | Entries define how to project each key-value pair in the secret to filesystem paths. If not defined, all keys will be projected to similarly named paths in the filesystem. If defined, only the specified keys will be projected to the corresponding paths.
|===


[id="{anchor_prefix}-github-com-elastic-cloud-on-k8s-v2-pkg-apis-common-v1-selfsignedcertificate"]
=== SelfSignedCertificate 

SelfSignedCertificate holds configuration for the self-signed certificate generated by the operator.

.Appears In:
****
- xref:{anchor_prefix}-github-com-elastic-cloud-on-k8s-v2-pkg-apis-common-v1-tlsoptions[$$TLSOptions$$]
****

[cols="25a,75a", options="header"]
|===
| Field | Description
| *`subjectAltNames`* __xref:{anchor_prefix}-github-com-elastic-cloud-on-k8s-v2-pkg-apis-common-v1-subjectalternativename[$$SubjectAlternativeName$$] array__ | SubjectAlternativeNames is a list of SANs to include in the generated HTTP TLS certificate.
| *`disabled`* __boolean__ | Disabled indicates that the provisioning of the self-signed certifcate should be disabled.
|===


[id="{anchor_prefix}-github-com-elastic-cloud-on-k8s-v2-pkg-apis-common-v1-servicetemplate"]
=== ServiceTemplate 

ServiceTemplate defines the template for a Kubernetes Service.

.Appears In:
****
- xref:{anchor_prefix}-github-com-elastic-cloud-on-k8s-v2-pkg-apis-common-v1-httpconfig[$$HTTPConfig$$]
- xref:{anchor_prefix}-github-com-elastic-cloud-on-k8s-v2-pkg-apis-logstash-v1alpha1-logstashservice[$$LogstashService$$]
- xref:{anchor_prefix}-github-com-elastic-cloud-on-k8s-v2-pkg-apis-elasticsearch-v1-transportconfig[$$TransportConfig$$]
****

[cols="25a,75a", options="header"]
|===
| Field | Description
| *`metadata`* __link:https://kubernetes.io/docs/reference/generated/kubernetes-api/v1.20/#objectmeta-v1-meta[$$ObjectMeta$$]__ | Refer to Kubernetes API documentation for fields of `metadata`.

| *`spec`* __link:https://kubernetes.io/docs/reference/generated/kubernetes-api/v1.20/#servicespec-v1-core[$$ServiceSpec$$]__ | Spec is the specification of the service.
|===


[id="{anchor_prefix}-github-com-elastic-cloud-on-k8s-v2-pkg-apis-common-v1-subjectalternativename"]
=== SubjectAlternativeName 

SubjectAlternativeName represents a SAN entry in a x509 certificate.

.Appears In:
****
- xref:{anchor_prefix}-github-com-elastic-cloud-on-k8s-v2-pkg-apis-common-v1-selfsignedcertificate[$$SelfSignedCertificate$$]
- xref:{anchor_prefix}-github-com-elastic-cloud-on-k8s-v2-pkg-apis-elasticsearch-v1-transporttlsoptions[$$TransportTLSOptions$$]
****

[cols="25a,75a", options="header"]
|===
| Field | Description
| *`dns`* __string__ | DNS is the DNS name of the subject.
| *`ip`* __string__ | IP is the IP address of the subject.
|===


[id="{anchor_prefix}-github-com-elastic-cloud-on-k8s-v2-pkg-apis-common-v1-tlsoptions"]
=== TLSOptions 

TLSOptions holds TLS configuration options.

.Appears In:
****
- xref:{anchor_prefix}-github-com-elastic-cloud-on-k8s-v2-pkg-apis-common-v1-httpconfig[$$HTTPConfig$$]
- xref:{anchor_prefix}-github-com-elastic-cloud-on-k8s-v2-pkg-apis-logstash-v1alpha1-logstashservice[$$LogstashService$$]
****

[cols="25a,75a", options="header"]
|===
| Field | Description
| *`selfSignedCertificate`* __xref:{anchor_prefix}-github-com-elastic-cloud-on-k8s-v2-pkg-apis-common-v1-selfsignedcertificate[$$SelfSignedCertificate$$]__ | SelfSignedCertificate allows configuring the self-signed certificate generated by the operator.
| *`certificate`* __xref:{anchor_prefix}-github-com-elastic-cloud-on-k8s-v2-pkg-apis-common-v1-secretref[$$SecretRef$$]__ | Certificate is a reference to a Kubernetes secret that contains the certificate and private key for enabling TLS. The referenced secret should contain the following: 
 - `ca.crt`: The certificate authority (optional). - `tls.crt`: The certificate (or a chain). - `tls.key`: The private key to the first certificate in the certificate chain.
|===



[id="{anchor_prefix}-common-k8s-elastic-co-v1alpha1"]
== common.k8s.elastic.co/v1alpha1

Package v1alpha1 contains API schema definitions for common types used by all resources.



[id="{anchor_prefix}-github-com-elastic-cloud-on-k8s-v2-pkg-apis-common-v1alpha1-condition"]
=== Condition 

Condition represents Elasticsearch resource's condition. **This API is in technical preview and may be changed or removed in a future release.**

.Appears In:
****
- xref:{anchor_prefix}-github-com-elastic-cloud-on-k8s-v2-pkg-apis-elasticsearch-v1-elasticsearchstatus[$$ElasticsearchStatus$$]
****

[cols="25a,75a", options="header"]
|===
| Field | Description
| *`type`* __xref:{anchor_prefix}-github-com-elastic-cloud-on-k8s-v2-pkg-apis-common-v1alpha1-conditiontype[$$ConditionType$$]__ | 
| *`status`* __link:https://kubernetes.io/docs/reference/generated/kubernetes-api/v1.20/#conditionstatus-v1-core[$$ConditionStatus$$]__ | 
| *`lastTransitionTime`* __link:https://kubernetes.io/docs/reference/generated/kubernetes-api/v1.20/#time-v1-meta[$$Time$$]__ | 
| *`message`* __string__ | 
|===


[id="{anchor_prefix}-github-com-elastic-cloud-on-k8s-v2-pkg-apis-common-v1alpha1-conditiontype"]
=== ConditionType (string) 

ConditionType defines the condition of an Elasticsearch resource.

.Appears In:
****
- xref:{anchor_prefix}-github-com-elastic-cloud-on-k8s-v2-pkg-apis-common-v1alpha1-condition[$$Condition$$]
****
























[id="{anchor_prefix}-common-k8s-elastic-co-v1beta1"]
== common.k8s.elastic.co/v1beta1

Package v1beta1 contains API schema definitions for common types used by all resources.





[id="{anchor_prefix}-github-com-elastic-cloud-on-k8s-v2-pkg-apis-common-v1beta1-config"]
=== Config 

Config represents untyped YAML configuration.

.Appears In:
****
- xref:{anchor_prefix}-github-com-elastic-cloud-on-k8s-v2-pkg-apis-apm-v1beta1-apmserverspec[$$ApmServerSpec$$]
- xref:{anchor_prefix}-github-com-elastic-cloud-on-k8s-v2-pkg-apis-kibana-v1beta1-kibanaspec[$$KibanaSpec$$]
- xref:{anchor_prefix}-github-com-elastic-cloud-on-k8s-v2-pkg-apis-elasticsearch-v1beta1-nodeset[$$NodeSet$$]
****



[id="{anchor_prefix}-github-com-elastic-cloud-on-k8s-v2-pkg-apis-common-v1beta1-httpconfig"]
=== HTTPConfig 

HTTPConfig holds the HTTP layer configuration for resources.

.Appears In:
****
- xref:{anchor_prefix}-github-com-elastic-cloud-on-k8s-v2-pkg-apis-apm-v1beta1-apmserverspec[$$ApmServerSpec$$]
- xref:{anchor_prefix}-github-com-elastic-cloud-on-k8s-v2-pkg-apis-elasticsearch-v1beta1-elasticsearchspec[$$ElasticsearchSpec$$]
- xref:{anchor_prefix}-github-com-elastic-cloud-on-k8s-v2-pkg-apis-kibana-v1beta1-kibanaspec[$$KibanaSpec$$]
****

[cols="25a,75a", options="header"]
|===
| Field | Description
| *`service`* __xref:{anchor_prefix}-github-com-elastic-cloud-on-k8s-v2-pkg-apis-common-v1beta1-servicetemplate[$$ServiceTemplate$$]__ | Service defines the template for the associated Kubernetes Service object.
| *`tls`* __xref:{anchor_prefix}-github-com-elastic-cloud-on-k8s-v2-pkg-apis-common-v1beta1-tlsoptions[$$TLSOptions$$]__ | TLS defines options for configuring TLS for HTTP.
|===


[id="{anchor_prefix}-github-com-elastic-cloud-on-k8s-v2-pkg-apis-common-v1beta1-keytopath"]
=== KeyToPath 

KeyToPath defines how to map a key in a Secret object to a filesystem path.

.Appears In:
****
- xref:{anchor_prefix}-github-com-elastic-cloud-on-k8s-v2-pkg-apis-common-v1beta1-secretsource[$$SecretSource$$]
****

[cols="25a,75a", options="header"]
|===
| Field | Description
| *`key`* __string__ | Key is the key contained in the secret.
| *`path`* __string__ | Path is the relative file path to map the key to. Path must not be an absolute file path and must not contain any ".." components.
|===


[id="{anchor_prefix}-github-com-elastic-cloud-on-k8s-v2-pkg-apis-common-v1beta1-objectselector"]
=== ObjectSelector 

ObjectSelector defines a reference to a Kubernetes object.

.Appears In:
****
- xref:{anchor_prefix}-github-com-elastic-cloud-on-k8s-v2-pkg-apis-apm-v1beta1-apmserverspec[$$ApmServerSpec$$]
- xref:{anchor_prefix}-github-com-elastic-cloud-on-k8s-v2-pkg-apis-kibana-v1beta1-kibanaspec[$$KibanaSpec$$]
****

[cols="25a,75a", options="header"]
|===
| Field | Description
| *`name`* __string__ | Name of the Kubernetes object.
| *`namespace`* __string__ | Namespace of the Kubernetes object. If empty, defaults to the current namespace.
|===


[id="{anchor_prefix}-github-com-elastic-cloud-on-k8s-v2-pkg-apis-common-v1beta1-poddisruptionbudgettemplate"]
=== PodDisruptionBudgetTemplate 

PodDisruptionBudgetTemplate defines the template for creating a PodDisruptionBudget.

.Appears In:
****
- xref:{anchor_prefix}-github-com-elastic-cloud-on-k8s-v2-pkg-apis-elasticsearch-v1beta1-elasticsearchspec[$$ElasticsearchSpec$$]
****

[cols="25a,75a", options="header"]
|===
| Field | Description
| *`metadata`* __link:https://kubernetes.io/docs/reference/generated/kubernetes-api/v1.20/#objectmeta-v1-meta[$$ObjectMeta$$]__ | Refer to Kubernetes API documentation for fields of `metadata`.

| *`spec`* __link:https://kubernetes.io/docs/reference/generated/kubernetes-api/v1.20/#poddisruptionbudgetspec-v1beta1-policy[$$PodDisruptionBudgetSpec$$]__ | Spec is the specification of the PDB.
|===


[id="{anchor_prefix}-github-com-elastic-cloud-on-k8s-v2-pkg-apis-common-v1beta1-secretref"]
=== SecretRef 

SecretRef is a reference to a secret that exists in the same namespace.

.Appears In:
****
- xref:{anchor_prefix}-github-com-elastic-cloud-on-k8s-v2-pkg-apis-common-v1beta1-tlsoptions[$$TLSOptions$$]
****

[cols="25a,75a", options="header"]
|===
| Field | Description
| *`secretName`* __string__ | SecretName is the name of the secret.
|===


[id="{anchor_prefix}-github-com-elastic-cloud-on-k8s-v2-pkg-apis-common-v1beta1-secretsource"]
=== SecretSource 

SecretSource defines a data source based on a Kubernetes Secret.

.Appears In:
****
- xref:{anchor_prefix}-github-com-elastic-cloud-on-k8s-v2-pkg-apis-apm-v1beta1-apmserverspec[$$ApmServerSpec$$]
- xref:{anchor_prefix}-github-com-elastic-cloud-on-k8s-v2-pkg-apis-elasticsearch-v1beta1-elasticsearchspec[$$ElasticsearchSpec$$]
- xref:{anchor_prefix}-github-com-elastic-cloud-on-k8s-v2-pkg-apis-kibana-v1beta1-kibanaspec[$$KibanaSpec$$]
****

[cols="25a,75a", options="header"]
|===
| Field | Description
| *`secretName`* __string__ | SecretName is the name of the secret.
| *`entries`* __xref:{anchor_prefix}-github-com-elastic-cloud-on-k8s-v2-pkg-apis-common-v1beta1-keytopath[$$KeyToPath$$] array__ | Entries define how to project each key-value pair in the secret to filesystem paths. If not defined, all keys will be projected to similarly named paths in the filesystem. If defined, only the specified keys will be projected to the corresponding paths.
|===


[id="{anchor_prefix}-github-com-elastic-cloud-on-k8s-v2-pkg-apis-common-v1beta1-selfsignedcertificate"]
=== SelfSignedCertificate 

SelfSignedCertificate holds configuration for the self-signed certificate generated by the operator.

.Appears In:
****
- xref:{anchor_prefix}-github-com-elastic-cloud-on-k8s-v2-pkg-apis-common-v1beta1-tlsoptions[$$TLSOptions$$]
****

[cols="25a,75a", options="header"]
|===
| Field | Description
| *`subjectAltNames`* __xref:{anchor_prefix}-github-com-elastic-cloud-on-k8s-v2-pkg-apis-common-v1beta1-subjectalternativename[$$SubjectAlternativeName$$] array__ | SubjectAlternativeNames is a list of SANs to include in the generated HTTP TLS certificate.
| *`disabled`* __boolean__ | Disabled indicates that the provisioning of the self-signed certifcate should be disabled.
|===


[id="{anchor_prefix}-github-com-elastic-cloud-on-k8s-v2-pkg-apis-common-v1beta1-servicetemplate"]
=== ServiceTemplate 

ServiceTemplate defines the template for a Kubernetes Service.

.Appears In:
****
- xref:{anchor_prefix}-github-com-elastic-cloud-on-k8s-v2-pkg-apis-common-v1beta1-httpconfig[$$HTTPConfig$$]
****

[cols="25a,75a", options="header"]
|===
| Field | Description
| *`metadata`* __link:https://kubernetes.io/docs/reference/generated/kubernetes-api/v1.20/#objectmeta-v1-meta[$$ObjectMeta$$]__ | Refer to Kubernetes API documentation for fields of `metadata`.

| *`spec`* __link:https://kubernetes.io/docs/reference/generated/kubernetes-api/v1.20/#servicespec-v1-core[$$ServiceSpec$$]__ | Spec is the specification of the service.
|===


[id="{anchor_prefix}-github-com-elastic-cloud-on-k8s-v2-pkg-apis-common-v1beta1-subjectalternativename"]
=== SubjectAlternativeName 

SubjectAlternativeName represents a SAN entry in a x509 certificate.

.Appears In:
****
- xref:{anchor_prefix}-github-com-elastic-cloud-on-k8s-v2-pkg-apis-common-v1beta1-selfsignedcertificate[$$SelfSignedCertificate$$]
****

[cols="25a,75a", options="header"]
|===
| Field | Description
| *`dns`* __string__ | DNS is the DNS name of the subject.
| *`ip`* __string__ | IP is the IP address of the subject.
|===


[id="{anchor_prefix}-github-com-elastic-cloud-on-k8s-v2-pkg-apis-common-v1beta1-tlsoptions"]
=== TLSOptions 

TLSOptions holds TLS configuration options.

.Appears In:
****
- xref:{anchor_prefix}-github-com-elastic-cloud-on-k8s-v2-pkg-apis-common-v1beta1-httpconfig[$$HTTPConfig$$]
****

[cols="25a,75a", options="header"]
|===
| Field | Description
| *`selfSignedCertificate`* __xref:{anchor_prefix}-github-com-elastic-cloud-on-k8s-v2-pkg-apis-common-v1beta1-selfsignedcertificate[$$SelfSignedCertificate$$]__ | SelfSignedCertificate allows configuring the self-signed certificate generated by the operator.
| *`certificate`* __xref:{anchor_prefix}-github-com-elastic-cloud-on-k8s-v2-pkg-apis-common-v1beta1-secretref[$$SecretRef$$]__ | Certificate is a reference to a Kubernetes secret that contains the certificate and private key for enabling TLS. The referenced secret should contain the following: 
 - `ca.crt`: The certificate authority (optional). - `tls.crt`: The certificate (or a chain). - `tls.key`: The private key to the first certificate in the certificate chain.
|===



[id="{anchor_prefix}-elasticsearch-k8s-elastic-co-v1"]
== elasticsearch.k8s.elastic.co/v1

Package v1 contains API schema definitions for managing Elasticsearch resources.

.Resource Types
- xref:{anchor_prefix}-github-com-elastic-cloud-on-k8s-v2-pkg-apis-elasticsearch-v1-elasticsearch[$$Elasticsearch$$]



[id="{anchor_prefix}-github-com-elastic-cloud-on-k8s-v2-pkg-apis-elasticsearch-v1-auth"]
=== Auth 

Auth contains user authentication and authorization security settings for Elasticsearch.

.Appears In:
****
- xref:{anchor_prefix}-github-com-elastic-cloud-on-k8s-v2-pkg-apis-elasticsearch-v1-elasticsearchspec[$$ElasticsearchSpec$$]
****

[cols="25a,75a", options="header"]
|===
| Field | Description
| *`roles`* __xref:{anchor_prefix}-github-com-elastic-cloud-on-k8s-v2-pkg-apis-elasticsearch-v1-rolesource[$$RoleSource$$] array__ | Roles to propagate to the Elasticsearch cluster.
| *`fileRealm`* __xref:{anchor_prefix}-github-com-elastic-cloud-on-k8s-v2-pkg-apis-elasticsearch-v1-filerealmsource[$$FileRealmSource$$] array__ | FileRealm to propagate to the Elasticsearch cluster.
|===




[id="{anchor_prefix}-github-com-elastic-cloud-on-k8s-v2-pkg-apis-elasticsearch-v1-changebudget"]
=== ChangeBudget 

ChangeBudget defines the constraints to consider when applying changes to the Elasticsearch cluster.

.Appears In:
****
- xref:{anchor_prefix}-github-com-elastic-cloud-on-k8s-v2-pkg-apis-elasticsearch-v1-updatestrategy[$$UpdateStrategy$$]
****

[cols="25a,75a", options="header"]
|===
| Field | Description
| *`maxUnavailable`* __integer__ | MaxUnavailable is the maximum number of pods that can be unavailable (not ready) during the update due to circumstances under the control of the operator. Setting a negative value will disable this restriction. Defaults to 1 if not specified.
| *`maxSurge`* __integer__ | MaxSurge is the maximum number of new pods that can be created exceeding the original number of pods defined in the specification. MaxSurge is only taken into consideration when scaling up. Setting a negative value will disable the restriction. Defaults to unbounded if not specified.
|===




[id="{anchor_prefix}-github-com-elastic-cloud-on-k8s-v2-pkg-apis-elasticsearch-v1-downscaleoperation"]
=== DownscaleOperation 

DownscaleOperation provides details about in progress downscale operations. **This API is in technical preview and may be changed or removed in a future release.**

.Appears In:
****
- xref:{anchor_prefix}-github-com-elastic-cloud-on-k8s-v2-pkg-apis-elasticsearch-v1-inprogressoperations[$$InProgressOperations$$]
****

[cols="25a,75a", options="header"]
|===
| Field | Description
| *`lastUpdatedTime`* __link:https://kubernetes.io/docs/reference/generated/kubernetes-api/v1.20/#time-v1-meta[$$Time$$]__ | 
| *`nodes`* __xref:{anchor_prefix}-github-com-elastic-cloud-on-k8s-v2-pkg-apis-elasticsearch-v1-downscalednode[$$DownscaledNode$$] array__ | Nodes which are scheduled to be removed from the cluster.
| *`stalled`* __boolean__ | Stalled represents a state where no progress can be made. It is only available for clusters managed with the Elasticsearch shutdown API.
|===


[id="{anchor_prefix}-github-com-elastic-cloud-on-k8s-v2-pkg-apis-elasticsearch-v1-downscalednode"]
=== DownscaledNode 

DownscaledNode provides an overview of in progress changes applied by the operator to remove Elasticsearch nodes from the cluster. **This API is in technical preview and may be changed or removed in a future release.**

.Appears In:
****
- xref:{anchor_prefix}-github-com-elastic-cloud-on-k8s-v2-pkg-apis-elasticsearch-v1-downscaleoperation[$$DownscaleOperation$$]
****

[cols="25a,75a", options="header"]
|===
| Field | Description
| *`name`* __string__ | Name of the Elasticsearch node that should be removed.
| *`shutdownStatus`* __string__ | Shutdown status as returned by the Elasticsearch shutdown API. If the Elasticsearch shutdown API is not available, the shutdown status is then inferred from the remaining shards on the nodes, as observed by the operator.
| *`explanation`* __string__ | Explanation provides details about an in progress node shutdown. It is only available for clusters managed with the Elasticsearch shutdown API.
|===


[id="{anchor_prefix}-github-com-elastic-cloud-on-k8s-v2-pkg-apis-elasticsearch-v1-elasticsearch"]
=== Elasticsearch 

Elasticsearch represents an Elasticsearch resource in a Kubernetes cluster.



[cols="25a,75a", options="header"]
|===
| Field | Description
| *`apiVersion`* __string__ | `elasticsearch.k8s.elastic.co/v1`
| *`kind`* __string__ | `Elasticsearch`
| *`metadata`* __link:https://kubernetes.io/docs/reference/generated/kubernetes-api/v1.20/#objectmeta-v1-meta[$$ObjectMeta$$]__ | Refer to Kubernetes API documentation for fields of `metadata`.

| *`spec`* __xref:{anchor_prefix}-github-com-elastic-cloud-on-k8s-v2-pkg-apis-elasticsearch-v1-elasticsearchspec[$$ElasticsearchSpec$$]__ | 
| *`status`* __xref:{anchor_prefix}-github-com-elastic-cloud-on-k8s-v2-pkg-apis-elasticsearch-v1-elasticsearchstatus[$$ElasticsearchStatus$$]__ | 
|===


[id="{anchor_prefix}-github-com-elastic-cloud-on-k8s-v2-pkg-apis-elasticsearch-v1-elasticsearchhealth"]
=== ElasticsearchHealth (string) 

ElasticsearchHealth is the health of the cluster as returned by the health API.

.Appears In:
****
- xref:{anchor_prefix}-github-com-elastic-cloud-on-k8s-v2-pkg-apis-elasticsearch-v1-elasticsearchstatus[$$ElasticsearchStatus$$]
****



[id="{anchor_prefix}-github-com-elastic-cloud-on-k8s-v2-pkg-apis-elasticsearch-v1-elasticsearchorchestrationphase"]
=== ElasticsearchOrchestrationPhase (string) 

ElasticsearchOrchestrationPhase is the phase Elasticsearch is in from the controller point of view.

.Appears In:
****
- xref:{anchor_prefix}-github-com-elastic-cloud-on-k8s-v2-pkg-apis-elasticsearch-v1-elasticsearchstatus[$$ElasticsearchStatus$$]
****



[id="{anchor_prefix}-github-com-elastic-cloud-on-k8s-v2-pkg-apis-elasticsearch-v1-elasticsearchspec"]
=== ElasticsearchSpec 

ElasticsearchSpec holds the specification of an Elasticsearch cluster.

.Appears In:
****
- xref:{anchor_prefix}-github-com-elastic-cloud-on-k8s-v2-pkg-apis-elasticsearch-v1-elasticsearch[$$Elasticsearch$$]
****

[cols="25a,75a", options="header"]
|===
| Field | Description
| *`version`* __string__ | Version of Elasticsearch.
| *`image`* __string__ | Image is the Elasticsearch Docker image to deploy.
| *`http`* __xref:{anchor_prefix}-github-com-elastic-cloud-on-k8s-v2-pkg-apis-common-v1-httpconfig[$$HTTPConfig$$]__ | HTTP holds HTTP layer settings for Elasticsearch.
| *`transport`* __xref:{anchor_prefix}-github-com-elastic-cloud-on-k8s-v2-pkg-apis-elasticsearch-v1-transportconfig[$$TransportConfig$$]__ | Transport holds transport layer settings for Elasticsearch.
| *`nodeSets`* __xref:{anchor_prefix}-github-com-elastic-cloud-on-k8s-v2-pkg-apis-elasticsearch-v1-nodeset[$$NodeSet$$] array__ | NodeSets allow specifying groups of Elasticsearch nodes sharing the same configuration and Pod templates.
| *`updateStrategy`* __xref:{anchor_prefix}-github-com-elastic-cloud-on-k8s-v2-pkg-apis-elasticsearch-v1-updatestrategy[$$UpdateStrategy$$]__ | UpdateStrategy specifies how updates to the cluster should be performed.
| *`podDisruptionBudget`* __xref:{anchor_prefix}-github-com-elastic-cloud-on-k8s-v2-pkg-apis-common-v1-poddisruptionbudgettemplate[$$PodDisruptionBudgetTemplate$$]__ | PodDisruptionBudget provides access to the default pod disruption budget for the Elasticsearch cluster. The default budget selects all cluster pods and sets `maxUnavailable` to 1. To disable, set `PodDisruptionBudget` to the empty value (`{}` in YAML).
| *`auth`* __xref:{anchor_prefix}-github-com-elastic-cloud-on-k8s-v2-pkg-apis-elasticsearch-v1-auth[$$Auth$$]__ | Auth contains user authentication and authorization security settings for Elasticsearch.
| *`secureSettings`* __xref:{anchor_prefix}-github-com-elastic-cloud-on-k8s-v2-pkg-apis-common-v1-secretsource[$$SecretSource$$] array__ | SecureSettings is a list of references to Kubernetes secrets containing sensitive configuration options for Elasticsearch.
| *`serviceAccountName`* __string__ | ServiceAccountName is used to check access from the current resource to a resource (for ex. a remote Elasticsearch cluster) in a different namespace. Can only be used if ECK is enforcing RBAC on references.
| *`remoteClusters`* __xref:{anchor_prefix}-github-com-elastic-cloud-on-k8s-v2-pkg-apis-elasticsearch-v1-remotecluster[$$RemoteCluster$$] array__ | RemoteClusters enables you to establish uni-directional connections to a remote Elasticsearch cluster.
| *`volumeClaimDeletePolicy`* __xref:{anchor_prefix}-github-com-elastic-cloud-on-k8s-v2-pkg-apis-elasticsearch-v1-volumeclaimdeletepolicy[$$VolumeClaimDeletePolicy$$]__ | VolumeClaimDeletePolicy sets the policy for handling deletion of PersistentVolumeClaims for all NodeSets. Possible values are DeleteOnScaledownOnly and DeleteOnScaledownAndClusterDeletion. Defaults to DeleteOnScaledownAndClusterDeletion.
| *`monitoring`* __xref:{anchor_prefix}-github-com-elastic-cloud-on-k8s-v2-pkg-apis-common-v1-monitoring[$$Monitoring$$]__ | Monitoring enables you to collect and ship log and monitoring data of this Elasticsearch cluster. See https://www.elastic.co/guide/en/elasticsearch/reference/current/monitor-elasticsearch-cluster.html. Metricbeat and Filebeat are deployed in the same Pod as sidecars and each one sends data to one or two different Elasticsearch monitoring clusters running in the same Kubernetes cluster.
| *`revisionHistoryLimit`* __integer__ | RevisionHistoryLimit is the number of revisions to retain to allow rollback in the underlying StatefulSets.
|===


[id="{anchor_prefix}-github-com-elastic-cloud-on-k8s-v2-pkg-apis-elasticsearch-v1-elasticsearchstatus"]
=== ElasticsearchStatus 

ElasticsearchStatus represents the observed state of Elasticsearch.

.Appears In:
****
- xref:{anchor_prefix}-github-com-elastic-cloud-on-k8s-v2-pkg-apis-elasticsearch-v1-elasticsearch[$$Elasticsearch$$]
****

[cols="25a,75a", options="header"]
|===
| Field | Description
| *`availableNodes`* __integer__ | AvailableNodes is the number of available instances.
| *`version`* __string__ | Version of the stack resource currently running. During version upgrades, multiple versions may run in parallel: this value specifies the lowest version currently running.
| *`health`* __xref:{anchor_prefix}-github-com-elastic-cloud-on-k8s-v2-pkg-apis-elasticsearch-v1-elasticsearchhealth[$$ElasticsearchHealth$$]__ | 
| *`phase`* __xref:{anchor_prefix}-github-com-elastic-cloud-on-k8s-v2-pkg-apis-elasticsearch-v1-elasticsearchorchestrationphase[$$ElasticsearchOrchestrationPhase$$]__ | 
| *`conditions`* __xref:{anchor_prefix}-github-com-elastic-cloud-on-k8s-v2-pkg-apis-common-v1alpha1-condition[$$Condition$$] array__ | Conditions holds the current service state of an Elasticsearch cluster. **This API is in technical preview and may be changed or removed in a future release.**
| *`inProgressOperations`* __xref:{anchor_prefix}-github-com-elastic-cloud-on-k8s-v2-pkg-apis-elasticsearch-v1-inprogressoperations[$$InProgressOperations$$]__ | InProgressOperations represents changes being applied by the operator to the Elasticsearch cluster. **This API is in technical preview and may be changed or removed in a future release.**
| *`observedGeneration`* __integer__ | ObservedGeneration is the most recent generation observed for this Elasticsearch cluster. It corresponds to the metadata generation, which is updated on mutation by the API Server. If the generation observed in status diverges from the generation in metadata, the Elasticsearch controller has not yet processed the changes contained in the Elasticsearch specification.
|===


[id="{anchor_prefix}-github-com-elastic-cloud-on-k8s-v2-pkg-apis-elasticsearch-v1-filerealmsource"]
=== FileRealmSource 

FileRealmSource references users to create in the Elasticsearch cluster.

.Appears In:
****
- xref:{anchor_prefix}-github-com-elastic-cloud-on-k8s-v2-pkg-apis-elasticsearch-v1-auth[$$Auth$$]
****

[cols="25a,75a", options="header"]
|===
| Field | Description
| *`SecretRef`* __xref:{anchor_prefix}-github-com-elastic-cloud-on-k8s-v2-pkg-apis-common-v1-secretref[$$SecretRef$$]__ | SecretName references a Kubernetes secret in the same namespace as the Elasticsearch resource. Multiple users and their roles mapping can be specified in a Kubernetes secret. The secret should contain 2 entries: - users: contain all users and the hash of their password (https://www.elastic.co/guide/en/elasticsearch/reference/current/security-settings.html#password-hashing-algorithms) - users_roles: contain the role to users mapping The format of those 2 entries must correspond to the expected file realm format, as specified in Elasticsearch documentation: https://www.elastic.co/guide/en/elasticsearch/reference/7.5/file-realm.html#file-realm-configuration. 
 Example: --- # File realm in ES format (from the CLI or manually assembled) kind: Secret apiVersion: v1 metadata:   name: my-filerealm stringData:   users: |-     rdeniro:$2a$10$BBJ/ILiyJ1eBTYoRKxkqbuDEdYECplvxnqQ47uiowE7yGqvCEgj9W     alpacino:$2a$10$cNwHnElYiMYZ/T3K4PvzGeJ1KbpXZp2PfoQD.gfaVdImnHOwIuBKS     jacknich:{PBKDF2}50000$z1CLJt0MEFjkIK5iEfgvfnA6xq7lF25uasspsTKSo5Q=$XxCVLbaKDimOdyWgLCLJiyoiWpA/XDMe/xtVgn1r5Sg=   users_roles: |-     admin:rdeniro     power_user:alpacino,jacknich     user:jacknich ---
|===


[id="{anchor_prefix}-github-com-elastic-cloud-on-k8s-v2-pkg-apis-elasticsearch-v1-inprogressoperations"]
=== InProgressOperations 

InProgressOperations provides details about in progress changes applied by the operator on the Elasticsearch cluster. **This API is in technical preview and may be changed or removed in a future release.**

.Appears In:
****
- xref:{anchor_prefix}-github-com-elastic-cloud-on-k8s-v2-pkg-apis-elasticsearch-v1-elasticsearchstatus[$$ElasticsearchStatus$$]
****

[cols="25a,75a", options="header"]
|===
| Field | Description
| *`downscale`* __xref:{anchor_prefix}-github-com-elastic-cloud-on-k8s-v2-pkg-apis-elasticsearch-v1-downscaleoperation[$$DownscaleOperation$$]__ | 
| *`upgrade`* __xref:{anchor_prefix}-github-com-elastic-cloud-on-k8s-v2-pkg-apis-elasticsearch-v1-upgradeoperation[$$UpgradeOperation$$]__ | 
| *`upscale`* __xref:{anchor_prefix}-github-com-elastic-cloud-on-k8s-v2-pkg-apis-elasticsearch-v1-upscaleoperation[$$UpscaleOperation$$]__ | 
|===


[id="{anchor_prefix}-github-com-elastic-cloud-on-k8s-v2-pkg-apis-elasticsearch-v1-newnode"]
=== NewNode 



.Appears In:
****
- xref:{anchor_prefix}-github-com-elastic-cloud-on-k8s-v2-pkg-apis-elasticsearch-v1-upscaleoperation[$$UpscaleOperation$$]
****

[cols="25a,75a", options="header"]
|===
| Field | Description
| *`name`* __string__ | Name of the Elasticsearch node that should be added to the cluster.
| *`status`* __xref:{anchor_prefix}-github-com-elastic-cloud-on-k8s-v2-pkg-apis-elasticsearch-v1-newnodestatus[$$NewNodeStatus$$]__ | NewNodeStatus states if a new node is being created, or if the upscale is delayed.
| *`message`* __string__ | Optional message to explain why a node may not be immediately added.
|===


[id="{anchor_prefix}-github-com-elastic-cloud-on-k8s-v2-pkg-apis-elasticsearch-v1-newnodestatus"]
=== NewNodeStatus (string) 

NewNodeStatus provides details about the status of nodes which are expected to be created and added to the Elasticsearch cluster. **This API is in technical preview and may be changed or removed in a future release.**

.Appears In:
****
- xref:{anchor_prefix}-github-com-elastic-cloud-on-k8s-v2-pkg-apis-elasticsearch-v1-newnode[$$NewNode$$]
****





[id="{anchor_prefix}-github-com-elastic-cloud-on-k8s-v2-pkg-apis-elasticsearch-v1-nodeset"]
=== NodeSet 

NodeSet is the specification for a group of Elasticsearch nodes sharing the same configuration and a Pod template.

.Appears In:
****
- xref:{anchor_prefix}-github-com-elastic-cloud-on-k8s-v2-pkg-apis-elasticsearch-v1-elasticsearchspec[$$ElasticsearchSpec$$]
****

[cols="25a,75a", options="header"]
|===
| Field | Description
| *`name`* __string__ | Name of this set of nodes. Becomes a part of the Elasticsearch node.name setting.
| *`config`* __xref:{anchor_prefix}-github-com-elastic-cloud-on-k8s-v2-pkg-apis-common-v1-config[$$Config$$]__ | Config holds the Elasticsearch configuration.
| *`count`* __integer__ | Count of Elasticsearch nodes to deploy. If the node set is managed by an autoscaling policy the initial value is automatically set by the autoscaling controller.
| *`podTemplate`* __link:https://kubernetes.io/docs/reference/generated/kubernetes-api/v1.20/#podtemplatespec-v1-core[$$PodTemplateSpec$$]__ | PodTemplate provides customisation options (labels, annotations, affinity rules, resource requests, and so on) for the Pods belonging to this NodeSet.
| *`volumeClaimTemplates`* __link:https://kubernetes.io/docs/reference/generated/kubernetes-api/v1.20/#persistentvolumeclaim-v1-core[$$PersistentVolumeClaim$$] array__ | VolumeClaimTemplates is a list of persistent volume claims to be used by each Pod in this NodeSet. Every claim in this list must have a matching volumeMount in one of the containers defined in the PodTemplate. Items defined here take precedence over any default claims added by the operator with the same name.
|===


[id="{anchor_prefix}-github-com-elastic-cloud-on-k8s-v2-pkg-apis-elasticsearch-v1-remotecluster"]
=== RemoteCluster 

RemoteCluster declares a remote Elasticsearch cluster connection.

.Appears In:
****
- xref:{anchor_prefix}-github-com-elastic-cloud-on-k8s-v2-pkg-apis-elasticsearch-v1-elasticsearchspec[$$ElasticsearchSpec$$]
****

[cols="25a,75a", options="header"]
|===
| Field | Description
| *`name`* __string__ | Name is the name of the remote cluster as it is set in the Elasticsearch settings. The name is expected to be unique for each remote clusters.
| *`elasticsearchRef`* __xref:{anchor_prefix}-github-com-elastic-cloud-on-k8s-v2-pkg-apis-common-v1-localobjectselector[$$LocalObjectSelector$$]__ | ElasticsearchRef is a reference to an Elasticsearch cluster running within the same k8s cluster.
|===


[id="{anchor_prefix}-github-com-elastic-cloud-on-k8s-v2-pkg-apis-elasticsearch-v1-rolesource"]
=== RoleSource 

RoleSource references roles to create in the Elasticsearch cluster.

.Appears In:
****
- xref:{anchor_prefix}-github-com-elastic-cloud-on-k8s-v2-pkg-apis-elasticsearch-v1-auth[$$Auth$$]
****

[cols="25a,75a", options="header"]
|===
| Field | Description
| *`SecretRef`* __xref:{anchor_prefix}-github-com-elastic-cloud-on-k8s-v2-pkg-apis-common-v1-secretref[$$SecretRef$$]__ | SecretName references a Kubernetes secret in the same namespace as the Elasticsearch resource. Multiple roles can be specified in a Kubernetes secret, under a single "roles.yml" entry. The secret value must match the expected file-based specification as described in https://www.elastic.co/guide/en/elasticsearch/reference/current/defining-roles.html#roles-management-file. 
 Example: --- kind: Secret apiVersion: v1 metadata: 	name: my-roles stringData:  roles.yml: |-    click_admins:      run_as: [ 'clicks_watcher_1' ]   	cluster: [ 'monitor' ]   	indices:   	- names: [ 'events-*' ]   	  privileges: [ 'read' ]   	  field_security:   		grant: ['category', '@timestamp', 'message' ]   	  query: '{"match": {"category": "click"}}'    another_role:      cluster: [ 'all' ] ---
|===


[id="{anchor_prefix}-github-com-elastic-cloud-on-k8s-v2-pkg-apis-elasticsearch-v1-transportconfig"]
=== TransportConfig 

TransportConfig holds the transport layer settings for Elasticsearch.

.Appears In:
****
- xref:{anchor_prefix}-github-com-elastic-cloud-on-k8s-v2-pkg-apis-elasticsearch-v1-elasticsearchspec[$$ElasticsearchSpec$$]
****

[cols="25a,75a", options="header"]
|===
| Field | Description
| *`service`* __xref:{anchor_prefix}-github-com-elastic-cloud-on-k8s-v2-pkg-apis-common-v1-servicetemplate[$$ServiceTemplate$$]__ | Service defines the template for the associated Kubernetes Service object.
| *`tls`* __xref:{anchor_prefix}-github-com-elastic-cloud-on-k8s-v2-pkg-apis-elasticsearch-v1-transporttlsoptions[$$TransportTLSOptions$$]__ | TLS defines options for configuring TLS on the transport layer.
|===


[id="{anchor_prefix}-github-com-elastic-cloud-on-k8s-v2-pkg-apis-elasticsearch-v1-transporttlsoptions"]
=== TransportTLSOptions 



.Appears In:
****
- xref:{anchor_prefix}-github-com-elastic-cloud-on-k8s-v2-pkg-apis-elasticsearch-v1-transportconfig[$$TransportConfig$$]
****

[cols="25a,75a", options="header"]
|===
| Field | Description
| *`otherNameSuffix`* __string__ | OtherNameSuffix when defined will be prefixed with the Pod name and used as the common name, and the first DNSName, as well as an OtherName required by Elasticsearch in the Subject Alternative Name extension of each Elasticsearch node's transport TLS certificate. Example: if set to "node.cluster.local", the generated certificate will have its otherName set to "<pod_name>.node.cluster.local".
| *`subjectAltNames`* __xref:{anchor_prefix}-github-com-elastic-cloud-on-k8s-v2-pkg-apis-common-v1-subjectalternativename[$$SubjectAlternativeName$$] array__ | SubjectAlternativeNames is a list of SANs to include in the generated node transport TLS certificates.
| *`certificate`* __xref:{anchor_prefix}-github-com-elastic-cloud-on-k8s-v2-pkg-apis-common-v1-secretref[$$SecretRef$$]__ | Certificate is a reference to a Kubernetes secret that contains the CA certificate and private key for generating node certificates. The referenced secret should contain the following: 
 - `ca.crt`: The CA certificate in PEM format. - `ca.key`: The private key for the CA certificate in PEM format.
|===


[id="{anchor_prefix}-github-com-elastic-cloud-on-k8s-v2-pkg-apis-elasticsearch-v1-updatestrategy"]
=== UpdateStrategy 

UpdateStrategy specifies how updates to the cluster should be performed.

.Appears In:
****
- xref:{anchor_prefix}-github-com-elastic-cloud-on-k8s-v2-pkg-apis-elasticsearch-v1-elasticsearchspec[$$ElasticsearchSpec$$]
****

[cols="25a,75a", options="header"]
|===
| Field | Description
| *`changeBudget`* __xref:{anchor_prefix}-github-com-elastic-cloud-on-k8s-v2-pkg-apis-elasticsearch-v1-changebudget[$$ChangeBudget$$]__ | ChangeBudget defines the constraints to consider when applying changes to the Elasticsearch cluster.
|===


[id="{anchor_prefix}-github-com-elastic-cloud-on-k8s-v2-pkg-apis-elasticsearch-v1-upgradeoperation"]
=== UpgradeOperation 

UpgradeOperation provides an overview of the pending or in progress changes applied by the operator to update the Elasticsearch nodes in the cluster. **This API is in technical preview and may be changed or removed in a future release.**

.Appears In:
****
- xref:{anchor_prefix}-github-com-elastic-cloud-on-k8s-v2-pkg-apis-elasticsearch-v1-inprogressoperations[$$InProgressOperations$$]
****

[cols="25a,75a", options="header"]
|===
| Field | Description
| *`lastUpdatedTime`* __link:https://kubernetes.io/docs/reference/generated/kubernetes-api/v1.20/#time-v1-meta[$$Time$$]__ | 
| *`nodes`* __xref:{anchor_prefix}-github-com-elastic-cloud-on-k8s-v2-pkg-apis-elasticsearch-v1-upgradednode[$$UpgradedNode$$] array__ | Nodes that must be restarted for upgrade.
|===


[id="{anchor_prefix}-github-com-elastic-cloud-on-k8s-v2-pkg-apis-elasticsearch-v1-upgradednode"]
=== UpgradedNode 

UpgradedNode provides details about the status of nodes which are expected to be updated. **This API is in technical preview and may be changed or removed in a future release.**

.Appears In:
****
- xref:{anchor_prefix}-github-com-elastic-cloud-on-k8s-v2-pkg-apis-elasticsearch-v1-upgradeoperation[$$UpgradeOperation$$]
****

[cols="25a,75a", options="header"]
|===
| Field | Description
| *`name`* __string__ | Name of the Elasticsearch node that should be upgraded.
| *`status`* __string__ | Status states if the node is either in the process of being deleted for an upgrade, or blocked by a predicate or another condition stated in the message field.
| *`message`* __string__ | Optional message to explain why a node may not be immediately restarted for upgrade.
| *`predicate`* __string__ | Predicate is the name of the predicate currently preventing this node from being deleted for an upgrade.
|===


[id="{anchor_prefix}-github-com-elastic-cloud-on-k8s-v2-pkg-apis-elasticsearch-v1-upscaleoperation"]
=== UpscaleOperation 

UpscaleOperation provides an overview of in progress changes applied by the operator to add Elasticsearch nodes to the cluster. **This API is in technical preview and may be changed or removed in a future release.**

.Appears In:
****
- xref:{anchor_prefix}-github-com-elastic-cloud-on-k8s-v2-pkg-apis-elasticsearch-v1-inprogressoperations[$$InProgressOperations$$]
****

[cols="25a,75a", options="header"]
|===
| Field | Description
| *`lastUpdatedTime`* __link:https://kubernetes.io/docs/reference/generated/kubernetes-api/v1.20/#time-v1-meta[$$Time$$]__ | 
| *`nodes`* __xref:{anchor_prefix}-github-com-elastic-cloud-on-k8s-v2-pkg-apis-elasticsearch-v1-newnode[$$NewNode$$] array__ | Nodes expected to be added by the operator.
|===


[id="{anchor_prefix}-github-com-elastic-cloud-on-k8s-v2-pkg-apis-elasticsearch-v1-volumeclaimdeletepolicy"]
=== VolumeClaimDeletePolicy (string) 

VolumeClaimDeletePolicy describes the delete policy for handling PersistentVolumeClaims that hold Elasticsearch data. Inspired by https://github.com/kubernetes/enhancements/pull/2440

.Appears In:
****
- xref:{anchor_prefix}-github-com-elastic-cloud-on-k8s-v2-pkg-apis-elasticsearch-v1-elasticsearchspec[$$ElasticsearchSpec$$]
****




[id="{anchor_prefix}-elasticsearch-k8s-elastic-co-v1beta1"]
== elasticsearch.k8s.elastic.co/v1beta1

Package v1beta1 contains API schema definitions for managing Elasticsearch resources.

.Resource Types
- xref:{anchor_prefix}-github-com-elastic-cloud-on-k8s-v2-pkg-apis-elasticsearch-v1beta1-elasticsearch[$$Elasticsearch$$]



[id="{anchor_prefix}-github-com-elastic-cloud-on-k8s-v2-pkg-apis-elasticsearch-v1beta1-changebudget"]
=== ChangeBudget 

ChangeBudget defines the constraints to consider when applying changes to the Elasticsearch cluster.

.Appears In:
****
- xref:{anchor_prefix}-github-com-elastic-cloud-on-k8s-v2-pkg-apis-elasticsearch-v1beta1-updatestrategy[$$UpdateStrategy$$]
****

[cols="25a,75a", options="header"]
|===
| Field | Description
| *`maxUnavailable`* __integer__ | MaxUnavailable is the maximum number of pods that can be unavailable (not ready) during the update due to circumstances under the control of the operator. Setting a negative value will disable this restriction. Defaults to 1 if not specified.
| *`maxSurge`* __integer__ | MaxSurge is the maximum number of new pods that can be created exceeding the original number of pods defined in the specification. MaxSurge is only taken into consideration when scaling up. Setting a negative value will disable the restriction. Defaults to unbounded if not specified.
|===




[id="{anchor_prefix}-github-com-elastic-cloud-on-k8s-v2-pkg-apis-elasticsearch-v1beta1-elasticsearch"]
=== Elasticsearch 

Elasticsearch represents an Elasticsearch resource in a Kubernetes cluster.



[cols="25a,75a", options="header"]
|===
| Field | Description
| *`apiVersion`* __string__ | `elasticsearch.k8s.elastic.co/v1beta1`
| *`kind`* __string__ | `Elasticsearch`
| *`metadata`* __link:https://kubernetes.io/docs/reference/generated/kubernetes-api/v1.20/#objectmeta-v1-meta[$$ObjectMeta$$]__ | Refer to Kubernetes API documentation for fields of `metadata`.

| *`spec`* __xref:{anchor_prefix}-github-com-elastic-cloud-on-k8s-v2-pkg-apis-elasticsearch-v1beta1-elasticsearchspec[$$ElasticsearchSpec$$]__ | 
| *`status`* __xref:{anchor_prefix}-github-com-elastic-cloud-on-k8s-v2-pkg-apis-elasticsearch-v1beta1-elasticsearchstatus[$$ElasticsearchStatus$$]__ | 
|===


[id="{anchor_prefix}-github-com-elastic-cloud-on-k8s-v2-pkg-apis-elasticsearch-v1beta1-elasticsearchspec"]
=== ElasticsearchSpec 

ElasticsearchSpec holds the specification of an Elasticsearch cluster.

.Appears In:
****
- xref:{anchor_prefix}-github-com-elastic-cloud-on-k8s-v2-pkg-apis-elasticsearch-v1beta1-elasticsearch[$$Elasticsearch$$]
****

[cols="25a,75a", options="header"]
|===
| Field | Description
| *`version`* __string__ | Version of Elasticsearch.
| *`image`* __string__ | Image is the Elasticsearch Docker image to deploy.
| *`http`* __xref:{anchor_prefix}-github-com-elastic-cloud-on-k8s-v2-pkg-apis-common-v1beta1-httpconfig[$$HTTPConfig$$]__ | HTTP holds HTTP layer settings for Elasticsearch.
| *`nodeSets`* __xref:{anchor_prefix}-github-com-elastic-cloud-on-k8s-v2-pkg-apis-elasticsearch-v1beta1-nodeset[$$NodeSet$$] array__ | NodeSets allow specifying groups of Elasticsearch nodes sharing the same configuration and Pod templates.
| *`updateStrategy`* __xref:{anchor_prefix}-github-com-elastic-cloud-on-k8s-v2-pkg-apis-elasticsearch-v1beta1-updatestrategy[$$UpdateStrategy$$]__ | UpdateStrategy specifies how updates to the cluster should be performed.
| *`podDisruptionBudget`* __xref:{anchor_prefix}-github-com-elastic-cloud-on-k8s-v2-pkg-apis-common-v1beta1-poddisruptionbudgettemplate[$$PodDisruptionBudgetTemplate$$]__ | PodDisruptionBudget provides access to the default pod disruption budget for the Elasticsearch cluster. The default budget selects all cluster pods and sets `maxUnavailable` to 1. To disable, set `PodDisruptionBudget` to the empty value (`{}` in YAML).
| *`secureSettings`* __xref:{anchor_prefix}-github-com-elastic-cloud-on-k8s-v2-pkg-apis-common-v1beta1-secretsource[$$SecretSource$$] array__ | SecureSettings is a list of references to Kubernetes secrets containing sensitive configuration options for Elasticsearch.
|===


[id="{anchor_prefix}-github-com-elastic-cloud-on-k8s-v2-pkg-apis-elasticsearch-v1beta1-elasticsearchstatus"]
=== ElasticsearchStatus 

ElasticsearchStatus defines the observed state of Elasticsearch

.Appears In:
****
- xref:{anchor_prefix}-github-com-elastic-cloud-on-k8s-v2-pkg-apis-elasticsearch-v1beta1-elasticsearch[$$Elasticsearch$$]
****

[cols="25a,75a", options="header"]
|===
| Field | Description
| *`health`* __ElasticsearchHealth__ | 
| *`phase`* __ElasticsearchOrchestrationPhase__ | 
|===




[id="{anchor_prefix}-github-com-elastic-cloud-on-k8s-v2-pkg-apis-elasticsearch-v1beta1-nodeset"]
=== NodeSet 

NodeSet is the specification for a group of Elasticsearch nodes sharing the same configuration and a Pod template.

.Appears In:
****
- xref:{anchor_prefix}-github-com-elastic-cloud-on-k8s-v2-pkg-apis-elasticsearch-v1beta1-elasticsearchspec[$$ElasticsearchSpec$$]
****

[cols="25a,75a", options="header"]
|===
| Field | Description
| *`name`* __string__ | Name of this set of nodes. Becomes a part of the Elasticsearch node.name setting.
| *`config`* __xref:{anchor_prefix}-github-com-elastic-cloud-on-k8s-v2-pkg-apis-common-v1beta1-config[$$Config$$]__ | Config holds the Elasticsearch configuration.
| *`count`* __integer__ | Count of Elasticsearch nodes to deploy.
| *`podTemplate`* __link:https://kubernetes.io/docs/reference/generated/kubernetes-api/v1.20/#podtemplatespec-v1-core[$$PodTemplateSpec$$]__ | PodTemplate provides customisation options (labels, annotations, affinity rules, resource requests, and so on) for the Pods belonging to this NodeSet.
| *`volumeClaimTemplates`* __link:https://kubernetes.io/docs/reference/generated/kubernetes-api/v1.20/#persistentvolumeclaim-v1-core[$$PersistentVolumeClaim$$] array__ | VolumeClaimTemplates is a list of persistent volume claims to be used by each Pod in this NodeSet. Every claim in this list must have a matching volumeMount in one of the containers defined in the PodTemplate. Items defined here take precedence over any default claims added by the operator with the same name.
|===


[id="{anchor_prefix}-github-com-elastic-cloud-on-k8s-v2-pkg-apis-elasticsearch-v1beta1-updatestrategy"]
=== UpdateStrategy 

UpdateStrategy specifies how updates to the cluster should be performed.

.Appears In:
****
- xref:{anchor_prefix}-github-com-elastic-cloud-on-k8s-v2-pkg-apis-elasticsearch-v1beta1-elasticsearchspec[$$ElasticsearchSpec$$]
****

[cols="25a,75a", options="header"]
|===
| Field | Description
| *`changeBudget`* __xref:{anchor_prefix}-github-com-elastic-cloud-on-k8s-v2-pkg-apis-elasticsearch-v1beta1-changebudget[$$ChangeBudget$$]__ | ChangeBudget defines the constraints to consider when applying changes to the Elasticsearch cluster.
|===





[id="{anchor_prefix}-enterprisesearch-k8s-elastic-co-v1"]
== enterprisesearch.k8s.elastic.co/v1

Package v1beta1 contains API schema definitions for managing Enterprise Search resources.

.Resource Types
- xref:{anchor_prefix}-github-com-elastic-cloud-on-k8s-v2-pkg-apis-enterprisesearch-v1-enterprisesearch[$$EnterpriseSearch$$]



[id="{anchor_prefix}-github-com-elastic-cloud-on-k8s-v2-pkg-apis-enterprisesearch-v1-enterprisesearch"]
=== EnterpriseSearch 

EnterpriseSearch is a Kubernetes CRD to represent Enterprise Search.



[cols="25a,75a", options="header"]
|===
| Field | Description
| *`apiVersion`* __string__ | `enterprisesearch.k8s.elastic.co/v1`
| *`kind`* __string__ | `EnterpriseSearch`
| *`metadata`* __link:https://kubernetes.io/docs/reference/generated/kubernetes-api/v1.20/#objectmeta-v1-meta[$$ObjectMeta$$]__ | Refer to Kubernetes API documentation for fields of `metadata`.

| *`spec`* __xref:{anchor_prefix}-github-com-elastic-cloud-on-k8s-v2-pkg-apis-enterprisesearch-v1-enterprisesearchspec[$$EnterpriseSearchSpec$$]__ | 
|===


[id="{anchor_prefix}-github-com-elastic-cloud-on-k8s-v2-pkg-apis-enterprisesearch-v1-enterprisesearchspec"]
=== EnterpriseSearchSpec 

EnterpriseSearchSpec holds the specification of an Enterprise Search resource.

.Appears In:
****
- xref:{anchor_prefix}-github-com-elastic-cloud-on-k8s-v2-pkg-apis-enterprisesearch-v1-enterprisesearch[$$EnterpriseSearch$$]
****

[cols="25a,75a", options="header"]
|===
| Field | Description
| *`version`* __string__ | Version of Enterprise Search.
| *`image`* __string__ | Image is the Enterprise Search Docker image to deploy.
| *`count`* __integer__ | Count of Enterprise Search instances to deploy.
| *`config`* __xref:{anchor_prefix}-github-com-elastic-cloud-on-k8s-v2-pkg-apis-common-v1-config[$$Config$$]__ | Config holds the Enterprise Search configuration.
| *`configRef`* __xref:{anchor_prefix}-github-com-elastic-cloud-on-k8s-v2-pkg-apis-common-v1-configsource[$$ConfigSource$$]__ | ConfigRef contains a reference to an existing Kubernetes Secret holding the Enterprise Search configuration. Configuration settings are merged and have precedence over settings specified in `config`.
| *`http`* __xref:{anchor_prefix}-github-com-elastic-cloud-on-k8s-v2-pkg-apis-common-v1-httpconfig[$$HTTPConfig$$]__ | HTTP holds the HTTP layer configuration for Enterprise Search resource.
| *`elasticsearchRef`* __xref:{anchor_prefix}-github-com-elastic-cloud-on-k8s-v2-pkg-apis-common-v1-objectselector[$$ObjectSelector$$]__ | ElasticsearchRef is a reference to the Elasticsearch cluster running in the same Kubernetes cluster.
| *`podTemplate`* __link:https://kubernetes.io/docs/reference/generated/kubernetes-api/v1.20/#podtemplatespec-v1-core[$$PodTemplateSpec$$]__ | PodTemplate provides customisation options (labels, annotations, affinity rules, resource requests, and so on) for the Enterprise Search pods.
| *`revisionHistoryLimit`* __integer__ | RevisionHistoryLimit is the number of revisions to retain to allow rollback in the underlying Deployment.
| *`serviceAccountName`* __string__ | ServiceAccountName is used to check access from the current resource to a resource (for ex. Elasticsearch) in a different namespace. Can only be used if ECK is enforcing RBAC on references.
|===



[id="{anchor_prefix}-enterprisesearch-k8s-elastic-co-v1beta1"]
== enterprisesearch.k8s.elastic.co/v1beta1

Package v1beta1 contains API schema definitions for managing Enterprise Search resources.

.Resource Types
- xref:{anchor_prefix}-github-com-elastic-cloud-on-k8s-v2-pkg-apis-enterprisesearch-v1beta1-enterprisesearch[$$EnterpriseSearch$$]



[id="{anchor_prefix}-github-com-elastic-cloud-on-k8s-v2-pkg-apis-enterprisesearch-v1beta1-enterprisesearch"]
=== EnterpriseSearch 

EnterpriseSearch is a Kubernetes CRD to represent Enterprise Search.



[cols="25a,75a", options="header"]
|===
| Field | Description
| *`apiVersion`* __string__ | `enterprisesearch.k8s.elastic.co/v1beta1`
| *`kind`* __string__ | `EnterpriseSearch`
| *`metadata`* __link:https://kubernetes.io/docs/reference/generated/kubernetes-api/v1.20/#objectmeta-v1-meta[$$ObjectMeta$$]__ | Refer to Kubernetes API documentation for fields of `metadata`.

| *`spec`* __xref:{anchor_prefix}-github-com-elastic-cloud-on-k8s-v2-pkg-apis-enterprisesearch-v1beta1-enterprisesearchspec[$$EnterpriseSearchSpec$$]__ | 
|===


[id="{anchor_prefix}-github-com-elastic-cloud-on-k8s-v2-pkg-apis-enterprisesearch-v1beta1-enterprisesearchspec"]
=== EnterpriseSearchSpec 

EnterpriseSearchSpec holds the specification of an Enterprise Search resource.

.Appears In:
****
- xref:{anchor_prefix}-github-com-elastic-cloud-on-k8s-v2-pkg-apis-enterprisesearch-v1beta1-enterprisesearch[$$EnterpriseSearch$$]
****

[cols="25a,75a", options="header"]
|===
| Field | Description
| *`version`* __string__ | Version of Enterprise Search.
| *`image`* __string__ | Image is the Enterprise Search Docker image to deploy.
| *`count`* __integer__ | Count of Enterprise Search instances to deploy.
| *`config`* __xref:{anchor_prefix}-github-com-elastic-cloud-on-k8s-v2-pkg-apis-common-v1-config[$$Config$$]__ | Config holds the Enterprise Search configuration.
| *`configRef`* __xref:{anchor_prefix}-github-com-elastic-cloud-on-k8s-v2-pkg-apis-common-v1-configsource[$$ConfigSource$$]__ | ConfigRef contains a reference to an existing Kubernetes Secret holding the Enterprise Search configuration. Configuration settings are merged and have precedence over settings specified in `config`.
| *`http`* __xref:{anchor_prefix}-github-com-elastic-cloud-on-k8s-v2-pkg-apis-common-v1-httpconfig[$$HTTPConfig$$]__ | HTTP holds the HTTP layer configuration for Enterprise Search resource.
| *`elasticsearchRef`* __xref:{anchor_prefix}-github-com-elastic-cloud-on-k8s-v2-pkg-apis-common-v1-objectselector[$$ObjectSelector$$]__ | ElasticsearchRef is a reference to the Elasticsearch cluster running in the same Kubernetes cluster.
| *`podTemplate`* __link:https://kubernetes.io/docs/reference/generated/kubernetes-api/v1.20/#podtemplatespec-v1-core[$$PodTemplateSpec$$]__ | PodTemplate provides customisation options (labels, annotations, affinity rules, resource requests, and so on) for the Enterprise Search pods.
| *`serviceAccountName`* __string__ | ServiceAccountName is used to check access from the current resource to a resource (for ex. Elasticsearch) in a different namespace. Can only be used if ECK is enforcing RBAC on references.
|===



[id="{anchor_prefix}-kibana-k8s-elastic-co-v1"]
== kibana.k8s.elastic.co/v1

Package v1 contains API schema definitions for managing Kibana resources.

.Resource Types
- xref:{anchor_prefix}-github-com-elastic-cloud-on-k8s-v2-pkg-apis-kibana-v1-kibana[$$Kibana$$]



[id="{anchor_prefix}-github-com-elastic-cloud-on-k8s-v2-pkg-apis-kibana-v1-kibana"]
=== Kibana 

Kibana represents a Kibana resource in a Kubernetes cluster.



[cols="25a,75a", options="header"]
|===
| Field | Description
| *`apiVersion`* __string__ | `kibana.k8s.elastic.co/v1`
| *`kind`* __string__ | `Kibana`
| *`metadata`* __link:https://kubernetes.io/docs/reference/generated/kubernetes-api/v1.20/#objectmeta-v1-meta[$$ObjectMeta$$]__ | Refer to Kubernetes API documentation for fields of `metadata`.

| *`spec`* __xref:{anchor_prefix}-github-com-elastic-cloud-on-k8s-v2-pkg-apis-kibana-v1-kibanaspec[$$KibanaSpec$$]__ | 
|===


[id="{anchor_prefix}-github-com-elastic-cloud-on-k8s-v2-pkg-apis-kibana-v1-kibanaspec"]
=== KibanaSpec 

KibanaSpec holds the specification of a Kibana instance.

.Appears In:
****
- xref:{anchor_prefix}-github-com-elastic-cloud-on-k8s-v2-pkg-apis-kibana-v1-kibana[$$Kibana$$]
****

[cols="25a,75a", options="header"]
|===
| Field | Description
| *`version`* __string__ | Version of Kibana.
| *`image`* __string__ | Image is the Kibana Docker image to deploy.
| *`count`* __integer__ | Count of Kibana instances to deploy.
| *`elasticsearchRef`* __xref:{anchor_prefix}-github-com-elastic-cloud-on-k8s-v2-pkg-apis-common-v1-objectselector[$$ObjectSelector$$]__ | ElasticsearchRef is a reference to an Elasticsearch cluster running in the same Kubernetes cluster.
| *`enterpriseSearchRef`* __xref:{anchor_prefix}-github-com-elastic-cloud-on-k8s-v2-pkg-apis-common-v1-objectselector[$$ObjectSelector$$]__ | EnterpriseSearchRef is a reference to an EnterpriseSearch running in the same Kubernetes cluster. Kibana provides the default Enterprise Search UI starting version 7.14.
| *`config`* __xref:{anchor_prefix}-github-com-elastic-cloud-on-k8s-v2-pkg-apis-common-v1-config[$$Config$$]__ | Config holds the Kibana configuration. See: https://www.elastic.co/guide/en/kibana/current/settings.html
| *`http`* __xref:{anchor_prefix}-github-com-elastic-cloud-on-k8s-v2-pkg-apis-common-v1-httpconfig[$$HTTPConfig$$]__ | HTTP holds the HTTP layer configuration for Kibana.
| *`podTemplate`* __link:https://kubernetes.io/docs/reference/generated/kubernetes-api/v1.20/#podtemplatespec-v1-core[$$PodTemplateSpec$$]__ | PodTemplate provides customisation options (labels, annotations, affinity rules, resource requests, and so on) for the Kibana pods
| *`revisionHistoryLimit`* __integer__ | RevisionHistoryLimit is the number of revisions to retain to allow rollback in the underlying Deployment.
| *`secureSettings`* __xref:{anchor_prefix}-github-com-elastic-cloud-on-k8s-v2-pkg-apis-common-v1-secretsource[$$SecretSource$$] array__ | SecureSettings is a list of references to Kubernetes secrets containing sensitive configuration options for Kibana.
| *`serviceAccountName`* __string__ | ServiceAccountName is used to check access from the current resource to a resource (for ex. Elasticsearch) in a different namespace. Can only be used if ECK is enforcing RBAC on references.
| *`monitoring`* __xref:{anchor_prefix}-github-com-elastic-cloud-on-k8s-v2-pkg-apis-common-v1-monitoring[$$Monitoring$$]__ | Monitoring enables you to collect and ship log and monitoring data of this Kibana. See https://www.elastic.co/guide/en/kibana/current/xpack-monitoring.html. Metricbeat and Filebeat are deployed in the same Pod as sidecars and each one sends data to one or two different Elasticsearch monitoring clusters running in the same Kubernetes cluster.
|===



[id="{anchor_prefix}-kibana-k8s-elastic-co-v1beta1"]
== kibana.k8s.elastic.co/v1beta1

Package v1beta1 contains API schema definitions for managing Kibana resources.

.Resource Types
- xref:{anchor_prefix}-github-com-elastic-cloud-on-k8s-v2-pkg-apis-kibana-v1beta1-kibana[$$Kibana$$]



[id="{anchor_prefix}-github-com-elastic-cloud-on-k8s-v2-pkg-apis-kibana-v1beta1-kibana"]
=== Kibana 

Kibana represents a Kibana resource in a Kubernetes cluster.



[cols="25a,75a", options="header"]
|===
| Field | Description
| *`apiVersion`* __string__ | `kibana.k8s.elastic.co/v1beta1`
| *`kind`* __string__ | `Kibana`
| *`metadata`* __link:https://kubernetes.io/docs/reference/generated/kubernetes-api/v1.20/#objectmeta-v1-meta[$$ObjectMeta$$]__ | Refer to Kubernetes API documentation for fields of `metadata`.

| *`spec`* __xref:{anchor_prefix}-github-com-elastic-cloud-on-k8s-v2-pkg-apis-kibana-v1beta1-kibanaspec[$$KibanaSpec$$]__ | 
|===


[id="{anchor_prefix}-github-com-elastic-cloud-on-k8s-v2-pkg-apis-kibana-v1beta1-kibanaspec"]
=== KibanaSpec 

KibanaSpec holds the specification of a Kibana instance.

.Appears In:
****
- xref:{anchor_prefix}-github-com-elastic-cloud-on-k8s-v2-pkg-apis-kibana-v1beta1-kibana[$$Kibana$$]
****

[cols="25a,75a", options="header"]
|===
| Field | Description
| *`version`* __string__ | Version of Kibana.
| *`image`* __string__ | Image is the Kibana Docker image to deploy.
| *`count`* __integer__ | Count of Kibana instances to deploy.
| *`elasticsearchRef`* __xref:{anchor_prefix}-github-com-elastic-cloud-on-k8s-v2-pkg-apis-common-v1beta1-objectselector[$$ObjectSelector$$]__ | ElasticsearchRef is a reference to an Elasticsearch cluster running in the same Kubernetes cluster.
| *`config`* __xref:{anchor_prefix}-github-com-elastic-cloud-on-k8s-v2-pkg-apis-common-v1beta1-config[$$Config$$]__ | Config holds the Kibana configuration. See: https://www.elastic.co/guide/en/kibana/current/settings.html
| *`http`* __xref:{anchor_prefix}-github-com-elastic-cloud-on-k8s-v2-pkg-apis-common-v1beta1-httpconfig[$$HTTPConfig$$]__ | HTTP holds the HTTP layer configuration for Kibana.
| *`podTemplate`* __link:https://kubernetes.io/docs/reference/generated/kubernetes-api/v1.20/#podtemplatespec-v1-core[$$PodTemplateSpec$$]__ | PodTemplate provides customisation options (labels, annotations, affinity rules, resource requests, and so on) for the Kibana pods
| *`secureSettings`* __xref:{anchor_prefix}-github-com-elastic-cloud-on-k8s-v2-pkg-apis-common-v1beta1-secretsource[$$SecretSource$$] array__ | SecureSettings is a list of references to Kubernetes secrets containing sensitive configuration options for Kibana.
|===



[id="{anchor_prefix}-logstash-k8s-elastic-co-v1alpha1"]
== logstash.k8s.elastic.co/v1alpha1

Package v1alpha1 contains API Schema definitions for the logstash v1alpha1 API group

.Resource Types
- xref:{anchor_prefix}-github-com-elastic-cloud-on-k8s-v2-pkg-apis-logstash-v1alpha1-logstash[$$Logstash$$]



[id="{anchor_prefix}-github-com-elastic-cloud-on-k8s-v2-pkg-apis-logstash-v1alpha1-logstash"]
=== Logstash 

Logstash is the Schema for the logstashes API



[cols="25a,75a", options="header"]
|===
| Field | Description
| *`apiVersion`* __string__ | `logstash.k8s.elastic.co/v1alpha1`
| *`kind`* __string__ | `Logstash`
| *`metadata`* __link:https://kubernetes.io/docs/reference/generated/kubernetes-api/v1.20/#objectmeta-v1-meta[$$ObjectMeta$$]__ | Refer to Kubernetes API documentation for fields of `metadata`.

| *`spec`* __xref:{anchor_prefix}-github-com-elastic-cloud-on-k8s-v2-pkg-apis-logstash-v1alpha1-logstashspec[$$LogstashSpec$$]__ | 
| *`status`* __xref:{anchor_prefix}-github-com-elastic-cloud-on-k8s-v2-pkg-apis-logstash-v1alpha1-logstashstatus[$$LogstashStatus$$]__ | 
|===


[id="{anchor_prefix}-github-com-elastic-cloud-on-k8s-v2-pkg-apis-logstash-v1alpha1-logstashservice"]
=== LogstashService 



.Appears In:
****
- xref:{anchor_prefix}-github-com-elastic-cloud-on-k8s-v2-pkg-apis-logstash-v1alpha1-logstashspec[$$LogstashSpec$$]
****

[cols="25a,75a", options="header"]
|===
| Field | Description
| *`name`* __string__ | 
| *`service`* __xref:{anchor_prefix}-github-com-elastic-cloud-on-k8s-v2-pkg-apis-common-v1-servicetemplate[$$ServiceTemplate$$]__ | Service defines the template for the associated Kubernetes Service object.
| *`tls`* __xref:{anchor_prefix}-github-com-elastic-cloud-on-k8s-v2-pkg-apis-common-v1-tlsoptions[$$TLSOptions$$]__ | TLS defines options for configuring TLS for HTTP.
|===


[id="{anchor_prefix}-github-com-elastic-cloud-on-k8s-v2-pkg-apis-logstash-v1alpha1-logstashspec"]
=== LogstashSpec 

LogstashSpec defines the desired state of Logstash

.Appears In:
****
- xref:{anchor_prefix}-github-com-elastic-cloud-on-k8s-v2-pkg-apis-logstash-v1alpha1-logstash[$$Logstash$$]
****

[cols="25a,75a", options="header"]
|===
| Field | Description
| *`version`* __string__ | Version of the Logstash.
| *`count`* __integer__ | 
| *`image`* __string__ | Image is the Logstash Docker image to deploy. Version and Type have to match the Logstash in the image.
| *`config`* __xref:{anchor_prefix}-github-com-elastic-cloud-on-k8s-v2-pkg-apis-common-v1-config[$$Config$$]__ | Config holds the Logstash configuration. At most one of [`Config`, `ConfigRef`] can be specified.
| *`configRef`* __xref:{anchor_prefix}-github-com-elastic-cloud-on-k8s-v2-pkg-apis-common-v1-configsource[$$ConfigSource$$]__ | ConfigRef contains a reference to an existing Kubernetes Secret holding the Logstash configuration. Logstash settings must be specified as yaml, under a single "logstash.yml" entry. At most one of [`Config`, `ConfigRef`] can be specified.
<<<<<<< HEAD
| *`pipelines`* __object array__ | Pipelines holds the Logstash Pipelines. At most one of [`Pipelines`, `PipelinesRef`] can be specified.
| *`pipelinesRef`* __xref:{anchor_prefix}-github-com-elastic-cloud-on-k8s-v2-pkg-apis-common-v1-configsource[$$ConfigSource$$]__ | PipelinesRef contains a reference to an existing Kubernetes Secret holding the Logstash Pipelines. Logstash pipelines must be specified as yaml, under a single "pipeline.yml" entry. At most one of [`Pipelines`, `PipelinesRef`] can be specified.
=======
>>>>>>> 47beb324
| *`services`* __xref:{anchor_prefix}-github-com-elastic-cloud-on-k8s-v2-pkg-apis-logstash-v1alpha1-logstashservice[$$LogstashService$$] array__ | Services contains details of services that Logstash should expose - similar to the HTTP layer configuration for the rest of the stack, but also applicable for more use cases than the metrics API, as logstash may need to be opened up for other services: beats, TCP, UDP, etc, inputs
| *`podTemplate`* __link:https://kubernetes.io/docs/reference/generated/kubernetes-api/v1.20/#podtemplatespec-v1-core[$$PodTemplateSpec$$]__ | PodTemplate provides customisation options for the Logstash pods.
| *`revisionHistoryLimit`* __integer__ | RevisionHistoryLimit is the number of revisions to retain to allow rollback in the underlying StatefulSet.
| *`secureSettings`* __xref:{anchor_prefix}-github-com-elastic-cloud-on-k8s-v2-pkg-apis-common-v1-secretsource[$$SecretSource$$] array__ | SecureSettings is a list of references to Kubernetes Secrets containing sensitive configuration options for the Logstash. Secrets data can be then referenced in the Logstash config using the Secret's keys or as specified in `Entries` field of each SecureSetting.
| *`serviceAccountName`* __string__ | ServiceAccountName is used to check access from the current resource to Elasticsearch resource in a different namespace. Can only be used if ECK is enforcing RBAC on references.
|===


[id="{anchor_prefix}-github-com-elastic-cloud-on-k8s-v2-pkg-apis-logstash-v1alpha1-logstashstatus"]
=== LogstashStatus 

LogstashStatus defines the observed state of Logstash

.Appears In:
****
- xref:{anchor_prefix}-github-com-elastic-cloud-on-k8s-v2-pkg-apis-logstash-v1alpha1-logstash[$$Logstash$$]
****

[cols="25a,75a", options="header"]
|===
| Field | Description
| *`version`* __string__ | Version of the stack resource currently running. During version upgrades, multiple versions may run in parallel: this value specifies the lowest version currently running.
| *`expectedNodes`* __integer__ | 
| *`availableNodes`* __integer__ | 
| *`observedGeneration`* __integer__ | ObservedGeneration is the most recent generation observed for this Logstash instance. It corresponds to the metadata generation, which is updated on mutation by the API Server. If the generation observed in status diverges from the generation in metadata, the Logstash controller has not yet processed the changes contained in the Logstash specification.
|===



[id="{anchor_prefix}-maps-k8s-elastic-co-v1alpha1"]
== maps.k8s.elastic.co/v1alpha1

Package v1alpha1 contains API schema definitions for managing Elastic Maps Server resources.

.Resource Types
- xref:{anchor_prefix}-github-com-elastic-cloud-on-k8s-v2-pkg-apis-maps-v1alpha1-elasticmapsserver[$$ElasticMapsServer$$]
- xref:{anchor_prefix}-github-com-elastic-cloud-on-k8s-v2-pkg-apis-maps-v1alpha1-elasticmapsserverlist[$$ElasticMapsServerList$$]



[id="{anchor_prefix}-github-com-elastic-cloud-on-k8s-v2-pkg-apis-maps-v1alpha1-elasticmapsserver"]
=== ElasticMapsServer 

ElasticMapsServer represents an Elastic Map Server resource in a Kubernetes cluster.

.Appears In:
****
- xref:{anchor_prefix}-github-com-elastic-cloud-on-k8s-v2-pkg-apis-maps-v1alpha1-elasticmapsserverlist[$$ElasticMapsServerList$$]
****

[cols="25a,75a", options="header"]
|===
| Field | Description
| *`apiVersion`* __string__ | `maps.k8s.elastic.co/v1alpha1`
| *`kind`* __string__ | `ElasticMapsServer`
| *`metadata`* __link:https://kubernetes.io/docs/reference/generated/kubernetes-api/v1.20/#objectmeta-v1-meta[$$ObjectMeta$$]__ | Refer to Kubernetes API documentation for fields of `metadata`.

| *`spec`* __xref:{anchor_prefix}-github-com-elastic-cloud-on-k8s-v2-pkg-apis-maps-v1alpha1-mapsspec[$$MapsSpec$$]__ | 
|===


[id="{anchor_prefix}-github-com-elastic-cloud-on-k8s-v2-pkg-apis-maps-v1alpha1-elasticmapsserverlist"]
=== ElasticMapsServerList 

ElasticMapsServerList contains a list of ElasticMapsServer



[cols="25a,75a", options="header"]
|===
| Field | Description
| *`apiVersion`* __string__ | `maps.k8s.elastic.co/v1alpha1`
| *`kind`* __string__ | `ElasticMapsServerList`
| *`metadata`* __link:https://kubernetes.io/docs/reference/generated/kubernetes-api/v1.20/#listmeta-v1-meta[$$ListMeta$$]__ | Refer to Kubernetes API documentation for fields of `metadata`.

| *`items`* __xref:{anchor_prefix}-github-com-elastic-cloud-on-k8s-v2-pkg-apis-maps-v1alpha1-elasticmapsserver[$$ElasticMapsServer$$] array__ | 
|===


[id="{anchor_prefix}-github-com-elastic-cloud-on-k8s-v2-pkg-apis-maps-v1alpha1-mapsspec"]
=== MapsSpec 

MapsSpec holds the specification of an Elastic Maps Server instance.

.Appears In:
****
- xref:{anchor_prefix}-github-com-elastic-cloud-on-k8s-v2-pkg-apis-maps-v1alpha1-elasticmapsserver[$$ElasticMapsServer$$]
****

[cols="25a,75a", options="header"]
|===
| Field | Description
| *`version`* __string__ | Version of Elastic Maps Server.
| *`image`* __string__ | Image is the Elastic Maps Server Docker image to deploy.
| *`count`* __integer__ | Count of Elastic Maps Server instances to deploy.
| *`elasticsearchRef`* __xref:{anchor_prefix}-github-com-elastic-cloud-on-k8s-v2-pkg-apis-common-v1-objectselector[$$ObjectSelector$$]__ | ElasticsearchRef is a reference to an Elasticsearch cluster running in the same Kubernetes cluster.
| *`config`* __xref:{anchor_prefix}-github-com-elastic-cloud-on-k8s-v2-pkg-apis-common-v1-config[$$Config$$]__ | Config holds the ElasticMapsServer configuration. See: https://www.elastic.co/guide/en/kibana/current/maps-connect-to-ems.html#elastic-maps-server-configuration
| *`configRef`* __xref:{anchor_prefix}-github-com-elastic-cloud-on-k8s-v2-pkg-apis-common-v1-configsource[$$ConfigSource$$]__ | ConfigRef contains a reference to an existing Kubernetes Secret holding the Elastic Maps Server configuration. Configuration settings are merged and have precedence over settings specified in `config`.
| *`http`* __xref:{anchor_prefix}-github-com-elastic-cloud-on-k8s-v2-pkg-apis-common-v1-httpconfig[$$HTTPConfig$$]__ | HTTP holds the HTTP layer configuration for Elastic Maps Server.
| *`podTemplate`* __link:https://kubernetes.io/docs/reference/generated/kubernetes-api/v1.20/#podtemplatespec-v1-core[$$PodTemplateSpec$$]__ | PodTemplate provides customisation options (labels, annotations, affinity rules, resource requests, and so on) for the Elastic Maps Server pods
| *`revisionHistoryLimit`* __integer__ | RevisionHistoryLimit is the number of revisions to retain to allow rollback in the underlying Deployment.
| *`serviceAccountName`* __string__ | ServiceAccountName is used to check access from the current resource to a resource (for ex. Elasticsearch) in a different namespace. Can only be used if ECK is enforcing RBAC on references.
|===



[id="{anchor_prefix}-stackconfigpolicy-k8s-elastic-co-v1alpha1"]
== stackconfigpolicy.k8s.elastic.co/v1alpha1

Package v1alpha1 contains API schema definitions for managing StackConfigPolicy resources.

.Resource Types
- xref:{anchor_prefix}-github-com-elastic-cloud-on-k8s-v2-pkg-apis-stackconfigpolicy-v1alpha1-stackconfigpolicy[$$StackConfigPolicy$$]



[id="{anchor_prefix}-github-com-elastic-cloud-on-k8s-v2-pkg-apis-stackconfigpolicy-v1alpha1-elasticsearchconfigpolicyspec"]
=== ElasticsearchConfigPolicySpec 



.Appears In:
****
- xref:{anchor_prefix}-github-com-elastic-cloud-on-k8s-v2-pkg-apis-stackconfigpolicy-v1alpha1-stackconfigpolicyspec[$$StackConfigPolicySpec$$]
****

[cols="25a,75a", options="header"]
|===
| Field | Description
| *`clusterSettings`* __xref:{anchor_prefix}-github-com-elastic-cloud-on-k8s-v2-pkg-apis-common-v1-config[$$Config$$]__ | ClusterSettings holds the Elasticsearch cluster settings (/_cluster/settings)
| *`snapshotRepositories`* __xref:{anchor_prefix}-github-com-elastic-cloud-on-k8s-v2-pkg-apis-common-v1-config[$$Config$$]__ | SnapshotRepositories holds the Snapshot Repositories settings (/_snapshot)
| *`snapshotLifecyclePolicies`* __xref:{anchor_prefix}-github-com-elastic-cloud-on-k8s-v2-pkg-apis-common-v1-config[$$Config$$]__ | SnapshotLifecyclePolicies holds the Snapshot Lifecycle Policies settings (/_slm/policy)
| *`securityRoleMappings`* __xref:{anchor_prefix}-github-com-elastic-cloud-on-k8s-v2-pkg-apis-common-v1-config[$$Config$$]__ | SecurityRoleMappings holds the Role Mappings settings (/_security/role_mapping)
| *`indexLifecyclePolicies`* __xref:{anchor_prefix}-github-com-elastic-cloud-on-k8s-v2-pkg-apis-common-v1-config[$$Config$$]__ | IndexLifecyclePolicies holds the Index Lifecycle policies settings (/_ilm/policy)
| *`ingestPipelines`* __xref:{anchor_prefix}-github-com-elastic-cloud-on-k8s-v2-pkg-apis-common-v1-config[$$Config$$]__ | IngestPipelines holds the Ingest Pipelines settings (/_ingest/pipeline)
| *`indexTemplates`* __xref:{anchor_prefix}-github-com-elastic-cloud-on-k8s-v2-pkg-apis-stackconfigpolicy-v1alpha1-indextemplates[$$IndexTemplates$$]__ | IndexTemplates holds the Index and Component Templates settings
|===


[id="{anchor_prefix}-github-com-elastic-cloud-on-k8s-v2-pkg-apis-stackconfigpolicy-v1alpha1-indextemplates"]
=== IndexTemplates 



.Appears In:
****
- xref:{anchor_prefix}-github-com-elastic-cloud-on-k8s-v2-pkg-apis-stackconfigpolicy-v1alpha1-elasticsearchconfigpolicyspec[$$ElasticsearchConfigPolicySpec$$]
****

[cols="25a,75a", options="header"]
|===
| Field | Description
| *`componentTemplates`* __xref:{anchor_prefix}-github-com-elastic-cloud-on-k8s-v2-pkg-apis-common-v1-config[$$Config$$]__ | ComponentTemplates holds the Component Templates settings (/_component_template)
| *`composableIndexTemplates`* __xref:{anchor_prefix}-github-com-elastic-cloud-on-k8s-v2-pkg-apis-common-v1-config[$$Config$$]__ | ComposableIndexTemplates holds the Index Templates settings (/_index_template)
|===




[id="{anchor_prefix}-github-com-elastic-cloud-on-k8s-v2-pkg-apis-stackconfigpolicy-v1alpha1-stackconfigpolicy"]
=== StackConfigPolicy 

StackConfigPolicy represents a StackConfigPolicy resource in a Kubernetes cluster.



[cols="25a,75a", options="header"]
|===
| Field | Description
| *`apiVersion`* __string__ | `stackconfigpolicy.k8s.elastic.co/v1alpha1`
| *`kind`* __string__ | `StackConfigPolicy`
| *`metadata`* __link:https://kubernetes.io/docs/reference/generated/kubernetes-api/v1.20/#objectmeta-v1-meta[$$ObjectMeta$$]__ | Refer to Kubernetes API documentation for fields of `metadata`.

| *`spec`* __xref:{anchor_prefix}-github-com-elastic-cloud-on-k8s-v2-pkg-apis-stackconfigpolicy-v1alpha1-stackconfigpolicyspec[$$StackConfigPolicySpec$$]__ | 
|===


[id="{anchor_prefix}-github-com-elastic-cloud-on-k8s-v2-pkg-apis-stackconfigpolicy-v1alpha1-stackconfigpolicyspec"]
=== StackConfigPolicySpec 



.Appears In:
****
- xref:{anchor_prefix}-github-com-elastic-cloud-on-k8s-v2-pkg-apis-stackconfigpolicy-v1alpha1-stackconfigpolicy[$$StackConfigPolicy$$]
****

[cols="25a,75a", options="header"]
|===
| Field | Description
| *`resourceSelector`* __link:https://kubernetes.io/docs/reference/generated/kubernetes-api/v1.20/#labelselector-v1-meta[$$LabelSelector$$]__ | 
| *`secureSettings`* __xref:{anchor_prefix}-github-com-elastic-cloud-on-k8s-v2-pkg-apis-common-v1-secretsource[$$SecretSource$$] array__ | 
| *`elasticsearch`* __xref:{anchor_prefix}-github-com-elastic-cloud-on-k8s-v2-pkg-apis-stackconfigpolicy-v1alpha1-elasticsearchconfigpolicyspec[$$ElasticsearchConfigPolicySpec$$]__ | 
|===

<|MERGE_RESOLUTION|>--- conflicted
+++ resolved
@@ -1896,11 +1896,6 @@
 | *`image`* __string__ | Image is the Logstash Docker image to deploy. Version and Type have to match the Logstash in the image.
 | *`config`* __xref:{anchor_prefix}-github-com-elastic-cloud-on-k8s-v2-pkg-apis-common-v1-config[$$Config$$]__ | Config holds the Logstash configuration. At most one of [`Config`, `ConfigRef`] can be specified.
 | *`configRef`* __xref:{anchor_prefix}-github-com-elastic-cloud-on-k8s-v2-pkg-apis-common-v1-configsource[$$ConfigSource$$]__ | ConfigRef contains a reference to an existing Kubernetes Secret holding the Logstash configuration. Logstash settings must be specified as yaml, under a single "logstash.yml" entry. At most one of [`Config`, `ConfigRef`] can be specified.
-<<<<<<< HEAD
-| *`pipelines`* __object array__ | Pipelines holds the Logstash Pipelines. At most one of [`Pipelines`, `PipelinesRef`] can be specified.
-| *`pipelinesRef`* __xref:{anchor_prefix}-github-com-elastic-cloud-on-k8s-v2-pkg-apis-common-v1-configsource[$$ConfigSource$$]__ | PipelinesRef contains a reference to an existing Kubernetes Secret holding the Logstash Pipelines. Logstash pipelines must be specified as yaml, under a single "pipeline.yml" entry. At most one of [`Pipelines`, `PipelinesRef`] can be specified.
-=======
->>>>>>> 47beb324
 | *`services`* __xref:{anchor_prefix}-github-com-elastic-cloud-on-k8s-v2-pkg-apis-logstash-v1alpha1-logstashservice[$$LogstashService$$] array__ | Services contains details of services that Logstash should expose - similar to the HTTP layer configuration for the rest of the stack, but also applicable for more use cases than the metrics API, as logstash may need to be opened up for other services: beats, TCP, UDP, etc, inputs
 | *`podTemplate`* __link:https://kubernetes.io/docs/reference/generated/kubernetes-api/v1.20/#podtemplatespec-v1-core[$$PodTemplateSpec$$]__ | PodTemplate provides customisation options for the Logstash pods.
 | *`revisionHistoryLimit`* __integer__ | RevisionHistoryLimit is the number of revisions to retain to allow rollback in the underlying StatefulSet.
