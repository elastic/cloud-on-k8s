[id="{p}-elasticsearch-specification"]
== Running Elasticsearch on ECK

Before you deploy and run ECK, take some time to look at the basic and advanced settings available on this page. These settings are related both to Elasticsearch and Kubernetes.

**Basic settings**

- <<{p}-pod-template>>
- <<{p}-jvm-heap-size>>
- <<{p}-node-configuration>>
- <<{p}-volume-claim-templates>>
- <<{p}-http-settings-tls-sans>>

**Advanced settings**

- <<{p}-virtual-memory>>
- <<{p}-custom-http-certificate>>
- <<{p}-es-secure-settings>>
- <<{p}-bundles-plugins>>
- <<{p}-init-containers-plugin-downloads>>
- <<{p}-update-strategy>>
- <<{p}-pod-disruption-budget>>
- <<{p}-advanced-node-scheduling,Advanced Elasticsearch node scheduling>>
- <<{p}-orchestration>>
- <<{p}-snapshot,Create automated snapshots>>

[id="{p}-pod-template"]
=== Pod Template

Pod templates are the same you know and love from stateful sets and deployments. You can provide your own to add new settings, or merge settings with our defaults. For example, if you want to add new labels to your Pods, you can apply a Pod template as follows:

[source,yaml]
----
    podTemplate:
      metadata:
        labels:
          # additional labels for pods
          foo: bar
----

If you need to set resource requests and limits, see link:k8s-managing-compute-resources.html[Managing compute resources].

Or if you want to install additional plugins, see <<{p}-init-containers-plugin-downloads>>.

You might want to set environment variables to configure Elasticsearch. For example, to set the minimum and maximum JVM heap size to `2g` and `4g` respectively, you can modify the environment variables of the `elasticsearch` container as follows:

[source,yaml]
----
spec:
  podTemplate:
    spec:
      containers:
      - name: elasticsearch
        env:
        - name: ES_JAVA_OPTS
          value: "-Xms2g -Xmx4g"
----

For more information on Pod templates, see the Kubernetes documentation:

- https://kubernetes.io/docs/concepts/workloads/pods/pod-overview/#pod-templates[Pod Templates Overview]
- https://kubernetes.io/docs/reference/generated/kubernetes-api/v1.15/#podtemplatespec-v1-core[Pod Template Spec API Reference]


[id="{p}-jvm-heap-size"]
=== JVM heap size

To change the heap size of Elasticsearch, set the `ES_JAVA_OPTS` environment variable in the `podTemplate`. It is also highly recommended to set the resource `requests` and `limits` at the same time to ensure that the pod gets enough resources allocated within the Kubernetes cluster. See <<{p}-compute-resources-elasticsearch>> for an example and more information.

If `ES_JAVA_OPTS` is not defined, the Elasticsearch default heap size of 1Gi will be in effect.

See also: link:https://www.elastic.co/guide/en/elasticsearch/reference/current/heap-size.html[Elasticsearch documentation on setting the heap size]


[id="{p}-node-configuration"]
=== Node configuration

Any setting defined in the `elasticsearch.yml` configuration file can also be defined for each topology of nodes in the `spec.nodeSets[?].config` section.

[source,yaml]
----
spec:
  nodeSets:
  - name: masters
    count: 3
    config:
      node.master: true
      node.data: false
      node.ingest: false
      node.ml: false
      xpack.ml.enabled: true
      cluster.remote.connect: false
  - name: data
    count: 10
    config:
      node.master: false
      node.data: true
      node.ingest: true
      node.ml: true
      cluster.remote.connect: false
----

For more information on Elasticsearch settings, see https://www.elastic.co/guide/en/elasticsearch/reference/current/settings.html[Configuring Elasticsearch].

[id="{p}-volume-claim-templates"]
=== Volume claim templates

By default, the operator creates a https://kubernetes.io/docs/concepts/storage/persistent-volumes/[`PersistentVolumeClaim`] with a capacity of 1Gi for each pod in an Elasticsearch cluster to prevent data loss in case of accidental pod deletion. For production workloads, you should define your own volume claim template with the desired storage capacity and (optionally) the Kubernetes link:https://kubernetes.io/docs/concepts/storage/storage-classes/[storage class] to associate with the persistent volume. The name of the volume claim must always be `elasticsearch-data`.

[source,yaml]
----
spec:
  nodeSets:
  - name: default
    count: 3
    volumeClaimTemplates:
    - metadata:
        name: elasticsearch-data
      spec:
        accessModes:
        - ReadWriteOnce
        resources:
          requests:
            storage: 5Gi
        storageClassName: standard
----

<<<<<<< HEAD
Note that it is currently <<{p}-orchestration-limitations,not possible to resize existing volumes of a NodeSet>>.

ECK automatically deletes VolumeClaimTemplates resources if they are not required for any Elasticsearch node. The corresponding PersistentVolume may be preserved, depending on the configured link:https://kubernetes.io/docs/concepts/storage/storage-classes/#reclaim-policy[storage class reclaim policy].

If you want to use an `emptyDir` volume, specify the `elasticsearch-data` volume in the `podTemplate`:
=======
IMPORTANT: Depending on the Kubernetes configuration and the underlying file system, some persistent volumes cannot be resized after they are created. You should consider future storage requirements when defining volume claims to ensure that you have plenty of space available to sustain the expected growth.

If you are not concerned about data loss, you can use an `emptyDir` volume for Elasticsearch data as well:
>>>>>>> d9e0cdde

[source,yaml]
----
spec:
  nodeSets:
  - config:
    podTemplate:
      spec:
        volumes:
        - name: elasticsearch-data
          emptyDir: {}
----

CAUTION: Using `emptyDir` is not recommended due to the high likelihood of permanent data loss.


[id="{p}-http-settings-tls-sans"]
=== HTTP settings & TLS SANs

In the `spec.http.service.spec` section, you can change the Kubernetes service used to expose Elasticsearch:

[source,yaml]
----
spec:
  http:
    service:
      spec:
        type: LoadBalancer
----

Check the https://kubernetes.io/docs/concepts/services-networking/service/#publishing-services-service-types[Kubernetes Publishing Services (ServiceTypes)] that are currently available.

You can add an IP or a DNS name in the SAN of the self-signed certificate configured by default to secure the HTTP layer with TLS in the `spec.http.tls.selfSignedCertificate` section.

[source,yaml]
----
spec:
  http:
    tls:
      selfSignedCertificate:
        subjectAltNames:
        - ip: 1.2.3.4
        - dns: hulk.example.com
----

[id="{p}-virtual-memory"]
=== Virtual memory

By default, Elasticsearch uses memory mapping (`mmap`) to efficiently access indices.
Usually, default values for virtual address space on Linux distributions are too low for Elasticsearch to work properly, which may result in out-of-memory exceptions. This is why link:k8s-quickstart.html[the quickstart example] disables `mmap` via the `node.store.allow_mmap: false` setting. For production workloads, it is strongly recommended to increase the kernel setting `vm.max_map_count` to `2621441` and leave `node.store.allow_mmap` unset.

The kernel setting `vm.max_map_count=2621441` can be set on the host either directly or by a dedicated init container, which must be privileged. To add an init container that changes the host kernel setting before your Elasticsearch pod starts, you can use the following example Elasticsearch spec:
[source,yaml]
----
cat <<EOF | kubectl apply -f -
apiVersion: elasticsearch.k8s.elastic.co/v1beta1
kind: Elasticsearch
metadata:
  name: quickstart
spec:
  version: 7.4.0
  nodes:
  - name: default
    nodeCount: 1
    config:
      node.master: true
      node.data: true
      node.ingest: true
    podTemplate:
      spec:
        initContainers:
        - name: sysctl
          securityContext:
            privileged: true
          command: ['sh', '-c', 'sysctl -w vm.max_map_count=262144']
EOF
----

Note that this requires the ability to run privileged containers, which is likely not the case on many secure clusters.

For more information, see the Elasticsearch documentation on
link:https://www.elastic.co/guide/en/elasticsearch/reference/current/vm-max-map-count.html[Virtual memory].

Optionally, you can select a different type of file system implementation for the storage. For possible options, see the
link:https://www.elastic.co/guide/en/elasticsearch/reference/current/index-modules-store.html[store module documentation].

[source,yaml]
----
spec:
  nodeSets:
  - name: default
    count: 3
    config:
      index.store.type: niofs
----

[id="{p}-custom-http-certificate"]
=== Custom HTTP certificate

You can provide your own CA and certificates instead of the self-signed certificate to connect to Elasticsearch via HTTPS using a Kubernetes secret.
The certificate must be stored under `tls.crt` and the private key must be stored under `tls.key`. If your certificate was not issued by a well-known CA, you must include the trust chain under `ca.crt` as well.

You need to reference the name of a secret that contains a TLS private key and a certificate (and optionally, a trust chain), in the `spec.http.tls.certificate` section.

[source,yaml]
----
spec:
  http:
    tls:
      certificate:
        secretName: my-cert
----

This is an example on how create a Kubernetes TLS secret with a self-signed certificate:

[source,sh]
----
$ openssl req -x509 -sha256 -nodes -newkey rsa:4096 -days 365 -subj "/CN=quickstart-es-http" -addext "subjectAltName=DNS:quickstart-es-http.default.svc" -keyout tls.key -out tls.crt
$ kubectl create secret generic my-cert --from-file=ca.crt=tls.crt --from-file=tls.crt=tls.crt --from-file=tls.key=tls.key
----

[id="{p}-es-secure-settings"]
=== Secure settings

You can specify link:https://www.elastic.co/guide/en/elasticsearch/reference/current/secure-settings.html[secure settings] with Kubernetes secrets.
The secrets should contain a key-value pair for each secure setting you want to add. Reference that secrets in the Elasticsearch
resource specification for ECK to automatically inject those settings into the keystore on each node before it starts Elasticsearch.

[source,yaml]
----
spec:
  secureSettings:
  - secretName: one-secure-settings-secret
  - secretName: two-secure-settings-secret
----

You can export a subset of secret keys and also project keys to specific paths using the `entries`, `key` and `path` fields:

[source,yaml]
----
spec:
  secureSettings:
  - secretName: your-secure-settings-secret
    entries:
    - key: key1
    - key: key2
      path: newkey2
----

See link:k8s-snapshot.html[How to create automated snapshots] for an example use case.

[id="{p}-bundles-plugins"]
=== Custom configuration files and plugins

To run Elasticsearch with specific plugins or configuration files installed on ECK you have two options:

1. Create a custom Docker image with the plugins or files pre-installed.
2. Install the plugins or configuration files at Pod startup time.

NOTE: The first option has the advantage that you can verify the correctness of the image before rolling it out to your ECK installation, while the second option gives you
maximum flexibility. But the second option also means you might catch any errors only at runtime. Plugin installation at runtime has another drawback in that it needs access to the Internet from your cluster
and downloads each plugin multiple times, once for each Elasticsearch node.

Building your custom Docker images is outside the scope of this documentation despite being the better solution for most users.

The following example describes option 2, using a repository plugin. To install the plugin before the Elasticsearch
nodes start, use an init container to run the link:https://www.elastic.co/guide/en/elasticsearch/plugins/current/installation.html[plugin installation tool].

[source,yaml]
----
spec:
  nodeSets:
  - podTemplate:
      spec:
        initContainers:
        - name: install-plugins
          command:
          - sh
          - -c
          - |
            bin/elasticsearch-plugin install --batch repository-azure
----

To install custom configuration files you can use volumes and volume mounts.

The next example shows how to add a synonyms file for the
link:https://www.elastic.co/guide/en/elasticsearch/reference/current/analysis-synonym-tokenfilter.html[synonym token filter] in Elasticsearch.
But you can use the same approach for any kind of file you want to mount into the configuration directory of Elasticsearch.

[source,yaml]
----
spec:
  nodeSets:
  - podTemplate:
      spec:
        containers:
        - name: elasticsearch <1>
          volumeMounts:
          - name: synonyms
            mountPath: /usr/share/elasticsearch/config/dictionaries
        volumes:
        - name: synonyms
          configMap:
            name: synonyms <2>
----

<1> Elasticsearch runs by convention in a container called 'elasticsearch'
<2> Assuming you have created a config map in the same namespace as Elasticsearch with the name 'synonyms' containing the synonyms file(s)

[id="{p}-init-containers-plugin-downloads"]
=== Init containers for plugin downloads

You can install custom plugins before the Elasticsearch container starts with an `initContainer`. For example:

[source,yaml]
----
  - podTemplate:
      spec:
        initContainers:
        - name: install-plugins
          command:
          - sh
          - -c
          - |
            bin/elasticsearch-plugin install --batch repository-gcs
----

You can also override the Elasticsearch container image to use your own image with the plugins already installed, as described in the link:k8s-images.asciidoc[custom images doc]. The link:k8s-snapshot.html[snapshots] doc has more information on both these options. The Kubernetes doc on https://kubernetes.io/docs/concepts/workloads/pods/init-containers/[init containers] has more information on their usage as well.

The init container inherits the image of the main container image if one is not explicitly set. It also inherits the volume mounts as long as the name and mount path do not conflict. It also inherits the Pod name and IP address environment variables.

[id="{p}-update-strategy"]
=== Update strategy

The Elasticsearch cluster configuration can be updated at any time to:

* Add new nodes
* Remove some nodes
* Change Elasticsearch configuration
* Change Pod resources (memory limits, cpu limit, environment variables, etc.)

On any change, ECK reconciles Kubernetes resources towards the desired cluster definition. Changes occur in a rolling fashion: the state of the cluster is continuously monitored, to allow addition of new nodes and removal of deprecated nodes.

[id="{p}-change-budget"]
==== Change budget

No downtime should be expected when the cluster topology changes. Shards on deprecated nodes are migrated away so the node can be safely removed.

For example, to mutate a 3-nodes cluster with 16GB memory limit on each node to a 3-nodes cluster with 32GB memory limit on each node, ECK will:

1. Add a new 32GB node: the cluster temporarily has 4 nodes
2. Migrate data away from the first 16GB node
3. Once data is migrated, remove the first 16GB node
4. Follow the same steps for the 2 other 16GB nodes

The cluster health stays green during the entire process.
By default, only one extra node can be added on top of the expected ones. In the example above, a 3-nodes cluster may temporarily be composed of 4 nodes while data migration is in progress.

This behaviour can be controlled through the `changeBudget` section of the cluster specification `updateStrategy`. If not specified, it defaults to the following:

[source,yaml]
----
spec:
  updateStrategy:
    changeBudget:
      maxSurge: 1
      maxUnavailable: 0
----

* `maxSurge` specifies the number of Pods that can be added to the cluster, on top of the desired number of nodes in the specification during cluster updates
* `maxUnavailable` specifies the number of Pods that can be made unavailable during cluster updates

The default of `maxSurge: 1; maxUnavailable: 0` spins up an additional Elasticsearch node during cluster updates.
It is possible to speed up cluster topology changes by increasing `maxSurge`. For example, setting `maxSurge: 3` would allow 3 new nodes to be created while the original 3 migrate data in parallel.
The cluster would then temporarily have 6 nodes.

Setting `maxSurge` to 0 and `maxUnavailable` to a positive value only allows a maximum number of Pods to exist on the Kubernetes cluster.
For example, `maxSurge: 0; maxUnavailable: 1` would perform the 3 nodes upgrade this way:

1. Migrate data away from the first 16GB node
2. Once data is migrated, remove the 16GB node: the cluster temporarily has 2 nodes
3. Add a new 32GB node: the cluster grows to 3 nodes
4. Follow the same steps for the 2 other 16GB nodes

Even if a `changeBudget` is specified, ECK makes sure that some invariants are maintained while a mutation is in progress. In the cluster, there must be at least:

* One master node alive
* One data node alive

So under certain circumstances ECK ignores the change budget. For example, a safe migration from a 1-node cluster to another 1-node cluster can only be done by temporarily setting up a 2-nodes cluster.

It is possible to configure the `changeBudget` to optimize the reuse of persistent volumes, instead of migrating data across nodes. This feature is not supported yet, more details to come in the next release.

[id="{p}-pod-disruption-budget"]
=== Pod disruption budget

A link:https://kubernetes.io/docs/tasks/run-application/configure-pdb/[Pod Disruption Budget] allows limiting disruptions on an existing set of Pods while the Kubernetes cluster administrator manages cluster nodes.
Elasticsearch makes sure some indices don't become unavailable.

A default PDB of 1 `maxUnavailable` Pod on the entire cluster is enforced by default.

This default can be tweaked in the Elasticsearch specification:

[source,yaml,subs="attributes"]
----
apiVersion: elasticsearch.k8s.elastic.co/{eck_crd_version}
kind: Elasticsearch
metadata:
  name: quickstart
spec:
  version: {version}
  nodeSets:
  - name: default
    count: 3
  podDisruptionBudget:
    spec:
      maxUnavailable: 2
      selector:
        matchLabels:
          elasticsearch.k8s.elastic.co/cluster-name: quickstart
----

It can also be explicitly disabled:

[source,yaml,subs="attributes"]
----
apiVersion: elasticsearch.k8s.elastic.co/{eck_crd_version}
kind: Elasticsearch
metadata:
  name: quickstart
spec:
  version: {version}
  nodeSets:
  - name: default
    count: 3
  podDisruptionBudget: {}
----

include::orchestration.asciidoc[]
include::advanced-node-scheduling.asciidoc[]
include::snapshots.asciidoc[]<|MERGE_RESOLUTION|>--- conflicted
+++ resolved
@@ -125,17 +125,11 @@
         storageClassName: standard
 ----
 
-<<<<<<< HEAD
-Note that it is currently <<{p}-orchestration-limitations,not possible to resize existing volumes of a NodeSet>>.
-
 ECK automatically deletes VolumeClaimTemplates resources if they are not required for any Elasticsearch node. The corresponding PersistentVolume may be preserved, depending on the configured link:https://kubernetes.io/docs/concepts/storage/storage-classes/#reclaim-policy[storage class reclaim policy].
 
-If you want to use an `emptyDir` volume, specify the `elasticsearch-data` volume in the `podTemplate`:
-=======
-IMPORTANT: Depending on the Kubernetes configuration and the underlying file system, some persistent volumes cannot be resized after they are created. You should consider future storage requirements when defining volume claims to ensure that you have plenty of space available to sustain the expected growth.
+IMPORTANT: Depending on the Kubernetes configuration and the underlying file system, some persistent volumes <<{p}-orchestration-limitations,cannot be resized after they are created>>. You should consider future storage requirements when defining volume claims to ensure that you have plenty of space available to sustain the expected growth.
 
 If you are not concerned about data loss, you can use an `emptyDir` volume for Elasticsearch data as well:
->>>>>>> d9e0cdde
 
 [source,yaml]
 ----
