--- conflicted
+++ resolved
@@ -183,8 +183,6 @@
 $ kubectl create secret tls my-cert --cert tls.crt --key tls.key
 ----
 
-<<<<<<< HEAD
-=======
 [id="{p}-es-secure-settings"]
 === Secure Settings
 
@@ -256,7 +254,6 @@
 
 [id="{p}-virtual-memory"]
 === Virtual memory
->>>>>>> 03196058
 
 [id="{p}-pod-template"]
 === Pod Template
@@ -477,9 +474,6 @@
 In this situation, it would be preferable to first recreate the missing nodes in `europe-west-3b`, then continue the cluster upgrade.
 
 In order to do so, ECK must know about the logical grouping of nodes. Since this is an arbitrary setting (can represent availability zones, but also nodes roles, hot-warm topologies, etc.), it must be specified in the `updateStrategy.groups` section of the Elasticsearch specification.
-<<<<<<< HEAD
-Nodes grouping is expressed through labels on the resources. In the example above, 3 pods are labeled with `group-a`, and the 3 other pods with `group-b`.
-=======
 Nodes grouping is expressed through labels on the resources. In the example above, 3 pods are labeled with `group-a`, and the 3 other pods with `group-b`.
 
 [id="{p}-pod-disruption-budget"]
@@ -523,5 +517,4 @@
   nodes:
   - nodeCount: 3
   podDisruptionBudget: {}
-----
->>>>>>> 03196058
+----