[id="{p}-elasticsearch-specification"]
== Elasticsearch Specification

There are a number of settings which need to be considered before going into production related to Elasticsearch but also to Kubernetes.

**<<{p}-basic-settings>>**

- <<{p}-jvm-heap-size>>
- <<{p}-node-configuration>>
- <<{p}-http-settings-tls-sans>>
- <<{p}-pod-template>>
- <<{p}-resource-requests-limits>>
- Volume claim templates

**<<{p}-advanced-settings>>**

- Virtual memory
- <<{p}-custom-http-certificate>>
- Secure settings
- Custom plugins and bundles
- <<{p}-init-containers-plugin-downloads>>
- Pod disruption budget
- Change budget (maxUnavailable, maxSurge)

[id="{p}-basic-settings"]
== Basic settings

[id="{p}-jvm-heap-size"]
=== JVM heap size


[id="{p}-node-configuration"]
=== Node configuration

Any setting that can be configured in the `elasticsearch.yml` configuration file can be defined for each topology of nodes in the `spec.nodes[?].config` section.

[source,yaml]
----
spec:
  nodes:
  - nodeCount: 3
    config:
      node.master: true
      node.data: false
      node.ingest: false
      node.ml: false
      xpack.ml.enabled: true
      cluster.remote.connect: false
  - nodeCount: 10
    config:
      node.master: false
      node.data: true
      node.ingest: true
      node.ml: true
      cluster.remote.connect: false
----

For more information on Elasticsearch settings, see https://www.elastic.co/guide/en/elasticsearch/reference/current/settings.html[Configuring Elasticsearch].

[id="{p}-http-settings-tls-sans"]
=== HTTP settings & TLS SANs

You can change the type of the Kubernetes service used to expose Elasticsearch in https://kubernetes.io/docs/concepts/services-networking/service/#publishing-services-service-types[different ways] in the `spec.http.service.spec` section.

[source,yaml]
----
spec:
  http:
    service:
      spec:
        type: LoadBalancer
----

You can add an IP or a DNS name in the SAN of the self-signed certificate configured by default to secure the HTTP layer with TLS in the `spec.http.tls.selfSignedCertificate` section.

[source,yaml]
----
spec:
  http:
    tls:
      selfSignedCertificate:
        subjectAltNames:
        - ip: 1.2.3.4
        - dns: hulk.example.com
----

[id="{p}-advanced-settings"]
== Advanced Settings

[id="{p}-custom-http-certificate"]
=== Custom HTTP certificate

You can provide your own CA and certificates instead of the self-signed certificate to connect to Elasticsearch via HTTPS using a Kubernetes secret.

You need to reference the name of a secret that contains a TLS private key and a certificate (or a chain), in the `spec.http.tls.certificate` section.

[source,yaml]
----
spec:
  http:
    tls:
      certificate:
        secretName: my-cert
----

Example to create a Kubernetes TLS secret with a self-signed certificate:

[source,sh]
----
$ openssl req -x509 -newkey rsa:4096 -keyout tls.key -out tls.crt -days 365 -nodes
$ kubectl create secret tls my-cert --cert tls.crt --key tls.key
----

<<<<<<< HEAD

[id="{p}-pod-template"]
=== Pod Template

Pod templates are the same pod templates you know and love from stateful sets and deployments. You can provide your own to add new settings or merge settings with our defaults. For instance, if you want to add new labels to your pods, you can apply a pod template like so:

[source,yaml]
----
    podTemplate:
      metadata:
        labels:
          # additional labels for pods
          foo: bar
----


More common is setting resource requests and limits, which is covered in the section <<{p}-resource-requests-limits>>.

You may want to also install additional plugins, which is described in the <<{p}-init-containers-plugin-downloads>> section.

You may want to set environment variables to configure Elasticsearch, for instance to set the minimum and maximum heap size to `2g` and `4g` respectively you may modify the environment variables of the `elasticsearch` container as follows:

[source,yaml]
----
    podTemplate:
      spec:
        containers:
        - name: elasticsearch
          env:
          - name: ES_JAVA_OPTS
            value: "-Xms2g -Xmx4g"
----


You can also refer to the Kubernetes documentation here for more information on pod templates:
https://kubernetes.io/docs/concepts/workloads/pods/pod-overview/#pod-templates[Pod Templates Overview]

https://kubernetes.io/docs/reference/generated/kubernetes-api/v1.15/#podtemplatespec-v1-core[Pod Template Spec API Reference]


[id="{p}-resource-requests-limits"]
=== Resource Requests and Limits

Resource requests and limits define how much RAM and CPU each individual container requires and how much they are allowed to use. You may want to set these in addition to the heap size as mentioned , though by default we will set the heap size to half of the container memory limit.

To set the minimum and maximum memory of the `elasticsearch` container, as well as the minimum and maximum CPU resources, you would modify the pod template in your Elasticsearch spec as follows.
[source,yaml]
----
    podTemplate:
      spec:
        containers:
        - name: elasticsearch
          resources:
            requests:
              memory: "16Gi"
              cpu: "250m"
            limits:
              memory: "32Gi"
              cpu: "4"
----

The https://kubernetes.io/docs/concepts/configuration/manage-compute-resources-container/[Kubernetes documentation] has more detail on managing compute resources for containers.

[id="{p}-init-containers-plugin-downloads"]
=== Init containers for plugin downloads

To install a custom plugin, you can install them before the Elasticsearch container starts with an initContainer. For example:

[source,yaml]
----
  - podTemplate:
      spec:
        initContainers:
        - name: install-plugins
          image: docker.elastic.co/elasticsearch/elasticsearch:7.1.0"
          command:
          - sh
          - -c
          - |
            bin/elasticsearch-plugin install --batch repository-gcs
----

You can also override the Elasticsearch container image to use your own image with the plugins already installed. The link:snapshots.asciidoc[snapshots] doc has more information on both of these options.
=======
[id="{p}-virtual-memory"]
=== Virtual memory

By default, Elasticsearch is using memory mapping (mmap) to efficiently access indices.
Usually, default values for virtual address space on Linux distributions are too low for Elasticsearch to work properly, which may result in out of memory exceptions.
To increase virtual memory ECK sets the recommended value by default.

A dedicated init container will set the kernel setting `vm.max_map_count=262144` on the host.
This requires the init container to be privileged.
This kernel setting can also be set on the host directly.
In such case, you may disable the init container explicitly in the Elasticsearch specification:
[source,yaml]
----
spec:
  setVmMaxMapCount: false
----

To get more info about this setting you can consult the Elasticsearch documentation:
https://www.elastic.co/guide/en/elasticsearch/reference/current/vm-max-map-count.html

Optionally, you can select a different type of file system implementation for the storage. Here you can find information about possible options:
https://www.elastic.co/guide/en/elasticsearch/reference/current/index-modules-store.html

[source,yaml]
----
spec:
  nodes:
  - nodeCount: 3
    config:
      index.store.type: niofs
----

[id="{p}-update-strategy"]
=== Update strategy

The Elasticsearch cluster configuration can be updated at any time:

* add new nodes
* remove some nodes
* change Elasticsearch configuration
* change pod resources (example: memory limits, cpu limit, environment variables, etc.)

On any change, ECK reconciles Kubernetes resources towards the desired cluster definition. Changes are done in a rolling fashion: the state of the cluster is continuously monitored, to allow addition of new nodes and removal of deprecated nodes.

[id="{p}-change-budget"]
==== Change budget

No downtime should be expected when the cluster topology changes. Shards on deprecated nodes are migrated away so the node can be safely removed.

For example, in order to mutate a 3-nodes cluster with 16GB memory limit on each node to a 3-nodes cluster with 32GB memory limit on each node, ECK will:

1. add a new 32GB node: the cluster temporarily has 4 nodes
2. migrate data away from the first 16GB node
3. once data is migrated, remove the first 16GB node
4. follow the same steps for the 2 other 16GB nodes

The cluster health stays green during the entire process.
By default, only one extra node can be added on top of the expected ones. In the example above, a 3-nodes cluster may temporarily be composed of 4 nodes while data migration is in progress.

This behaviour can be controlled through the `changeBudget` section of the Cluster specification `updateStrategy`. If not specified, it defaults to the following:

[source,yaml]
----
spec:
  updateStrategy:
    changeBudget:
      maxSurge: 1
      maxUnavailable: 0
----

* `maxSurge` specifies the number of pods that can be added to the cluster, on top of the desired number of nodes in the spec during cluster updates
* `maxUnavailable` specifies the number of pods that can be made unavailable during cluster updates

The default of `maxSurge: 1; maxUnavailable: 0` spins up an additional Elasticsearch node during cluster updates.
It is possible to speed up cluster topology changes by increasing `maxSurge`. For example, setting `maxSurge: 3` would allow 3 new nodes to be created while the original 3 migrate data in parallel.
The cluster would then temporarily have 6 nodes.

Setting `maxSurge` to 0 and `maxUnavailable` to a positive value only allows a maximum number of pods to exist on the Kubernetes cluster.
For example, `maxSurge: 0; maxUnavailable: 1` would perform the 3 nodes upgrade this way:

1. migrate data away from the first 16GB node
2. once data is migrated, remove the 16GB node: the cluster temporarily has 2 nodes
3. add a new 32GB node: the cluster grows to 3 nodes
4. follow the same steps for the 2 other 16GB nodes

Even though any `changeBudget` can be specified, ECK will make sure some invariants are respected while a mutation is in progress:

* there must be at least one master node alive in the cluster
* there must be at least one data node alive in the cluster

Under certain circumstances, ECK will therefore ignore the change budget. For example, a safe migration from a 1-node cluster to another 1-node cluster can only be done by temporarily setting up a 2-nodes cluster.

It is possible to configure the `changeBudget` to optimize for reusing Persistent Volumes instead of migrating data across nodes. This feature is not supported yet: more details to come in the next release.

[id="{p}-group-definitions"]
==== Group definitions

To optimize upgrades for highly available setups, ECK can take into account arbitrary nodes grouping. It prioritizes recovery of entire availability zones in catastrophic scenarios.

For example, let's create a zone-aware Elasticsearch cluster. Some nodes will be created in `europe-west3-a`, and some others in `europe-west3-b`:

[source,yaml]
----
apiVersion: elasticsearch.k8s.elastic.co/v1alpha1
kind: Elasticsearch
metadata:
  name: quickstart
spec:
  version: 7.1.0
  nodes:
  - nodeCount: 3
    config:
      node.attr.zone: europe-west3-a
      cluster.routing.allocation.awareness.attributes: zone
    podTemplate:
      meta:
        labels:
          nodesGroup: group-a
      spec:
        affinity:
          nodeAffinity:
            requiredDuringSchedulingIgnoredDuringExecution:
              nodeSelectorTerms:
              - matchExpressions:
                - key: failure-domain.beta.kubernetes.io/zone
                  operator: In
                  values:
                  - europe-west3-a
  - nodeCount: 3
    config:
      node.attr.zone: europe-west3-b
      cluster.routing.allocation.awareness.attributes: zone
    podTemplate:
      meta:
        labels:
          nodesGroup: group-b
      spec:
        affinity:
          nodeAffinity:
            requiredDuringSchedulingIgnoredDuringExecution:
              nodeSelectorTerms:
              - matchExpressions:
                - key: failure-domain.beta.kubernetes.io/zone
                  operator: In
                  values:
                  - europe-west3-b
  updateStrategy:
    changeBudget:
      maxSurge: 1
      maxUnavailable: 0
    groups:
    - selector:
        matchLabels:
          nodesGroup: group-a
    - selector:
        matchLabels:
          nodesGroup: group-b
----

If a modification is applied to the Elasticsearch configuration of these 6 nodes, ECK will slowly upgrade the cluster nodes, taking the provided `changeBudget` into account.
In this example, it will spawn one additional node at a time, and migrate data away from one node at a time.

Imagine a catastrophic situation occurs while the mutation is in progress: all nodes in `europe-west3-b` suddenly disappear.
ECK will detect it, and recreate the 3 missing nodes as expected. However, since a cluster upgrade is already in progress, the current `changeBudget may already be maxed out, preventing new nodes to be created in `europe-west3-b`.

In this situation, it would be preferable to first recreate the missing nodes in `europe-west-3b`, then continue the cluster upgrade.

In order to do so, ECK must know about the logical grouping of nodes. Since this is an arbitrary setting (can represent availability zones, but also nodes roles, hot-warm topologies, etc.), it must be specified in the `updateStrategy.groups` section of the Elasticsearch specification.
Nodes grouping is expressed through labels on the resources. In the example above, 3 pods are labeled with `group-a`, and the 3 other pods with `group-b`.
>>>>>>> a830b60b
<|MERGE_RESOLUTION|>--- conflicted
+++ resolved
@@ -14,13 +14,14 @@
 
 **<<{p}-advanced-settings>>**
 
-- Virtual memory
+- <<{p}-virtual-memory>>
 - <<{p}-custom-http-certificate>>
 - Secure settings
 - Custom plugins and bundles
 - <<{p}-init-containers-plugin-downloads>>
 - Pod disruption budget
-- Change budget (maxUnavailable, maxSurge)
+- <<{p}-change-budget>>
+- <<{p}-group-definitions>>
 
 [id="{p}-basic-settings"]
 == Basic settings
@@ -87,6 +88,38 @@
 [id="{p}-advanced-settings"]
 == Advanced Settings
 
+[id="{p}-virtual-memory"]
+=== Virtual memory
+
+By default, Elasticsearch is using memory mapping (mmap) to efficiently access indices.
+Usually, default values for virtual address space on Linux distributions are too low for Elasticsearch to work properly, which may result in out of memory exceptions.
+To increase virtual memory ECK sets the recommended value by default.
+
+A dedicated init container will set the kernel setting `vm.max_map_count=262144` on the host.
+This requires the init container to be privileged.
+This kernel setting can also be set on the host directly.
+In such case, you may disable the init container explicitly in the Elasticsearch specification:
+[source,yaml]
+----
+spec:
+  setVmMaxMapCount: false
+----
+
+To get more info about this setting you can consult the Elasticsearch documentation:
+https://www.elastic.co/guide/en/elasticsearch/reference/current/vm-max-map-count.html
+
+Optionally, you can select a different type of file system implementation for the storage. Here you can find information about possible options:
+https://www.elastic.co/guide/en/elasticsearch/reference/current/index-modules-store.html
+
+[source,yaml]
+----
+spec:
+  nodes:
+  - nodeCount: 3
+    config:
+      index.store.type: niofs
+----
+
 [id="{p}-custom-http-certificate"]
 === Custom HTTP certificate
 
@@ -111,7 +144,6 @@
 $ kubectl create secret tls my-cert --cert tls.crt --key tls.key
 ----
 
-<<<<<<< HEAD
 
 [id="{p}-pod-template"]
 === Pod Template
@@ -195,43 +227,11 @@
 ----
 
 You can also override the Elasticsearch container image to use your own image with the plugins already installed. The link:snapshots.asciidoc[snapshots] doc has more information on both of these options.
-=======
-[id="{p}-virtual-memory"]
-=== Virtual memory
-
-By default, Elasticsearch is using memory mapping (mmap) to efficiently access indices.
-Usually, default values for virtual address space on Linux distributions are too low for Elasticsearch to work properly, which may result in out of memory exceptions.
-To increase virtual memory ECK sets the recommended value by default.
-
-A dedicated init container will set the kernel setting `vm.max_map_count=262144` on the host.
-This requires the init container to be privileged.
-This kernel setting can also be set on the host directly.
-In such case, you may disable the init container explicitly in the Elasticsearch specification:
-[source,yaml]
-----
-spec:
-  setVmMaxMapCount: false
-----
-
-To get more info about this setting you can consult the Elasticsearch documentation:
-https://www.elastic.co/guide/en/elasticsearch/reference/current/vm-max-map-count.html
-
-Optionally, you can select a different type of file system implementation for the storage. Here you can find information about possible options:
-https://www.elastic.co/guide/en/elasticsearch/reference/current/index-modules-store.html
-
-[source,yaml]
-----
-spec:
-  nodes:
-  - nodeCount: 3
-    config:
-      index.store.type: niofs
-----
 
 [id="{p}-update-strategy"]
 === Update strategy
 
-The Elasticsearch cluster configuration can be updated at any time:
+The Elasticsearch cluster configuration can be updated at any time to:
 
 * add new nodes
 * remove some nodes
@@ -241,7 +241,7 @@
 On any change, ECK reconciles Kubernetes resources towards the desired cluster definition. Changes are done in a rolling fashion: the state of the cluster is continuously monitored, to allow addition of new nodes and removal of deprecated nodes.
 
 [id="{p}-change-budget"]
-==== Change budget
+=== Change budget
 
 No downtime should be expected when the cluster topology changes. Shards on deprecated nodes are migrated away so the node can be safely removed.
 
@@ -291,7 +291,7 @@
 It is possible to configure the `changeBudget` to optimize for reusing Persistent Volumes instead of migrating data across nodes. This feature is not supported yet: more details to come in the next release.
 
 [id="{p}-group-definitions"]
-==== Group definitions
+=== Group definitions
 
 To optimize upgrades for highly available setups, ECK can take into account arbitrary nodes grouping. It prioritizes recovery of entire availability zones in catastrophic scenarios.
 
@@ -364,5 +364,4 @@
 In this situation, it would be preferable to first recreate the missing nodes in `europe-west-3b`, then continue the cluster upgrade.
 
 In order to do so, ECK must know about the logical grouping of nodes. Since this is an arbitrary setting (can represent availability zones, but also nodes roles, hot-warm topologies, etc.), it must be specified in the `updateStrategy.groups` section of the Elasticsearch specification.
-Nodes grouping is expressed through labels on the resources. In the example above, 3 pods are labeled with `group-a`, and the 3 other pods with `group-b`.
->>>>>>> a830b60b
+Nodes grouping is expressed through labels on the resources. In the example above, 3 pods are labeled with `group-a`, and the 3 other pods with `group-b`.