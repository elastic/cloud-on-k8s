[id="{p}-quickstart"]
= Quickstart

[partintro]
--
With Elastic Cloud on Kubernetes (ECK) you can extend the basic Kubernetes orchestration capabilities to easily deploy, secure, upgrade your Elasticsearch cluster, and much more.

Eager to get started? This fast guide shows you how to:

* <<{p}-deploy-operator,Deploy the operator in your Kubernetes cluster>>
* <<{p}-deploy-elasticsearch,Deploy the Elasticsearch cluster>>
* <<{p}-deploy-kibana,Deploy the Kibana instance>>
* <<{p}-upgrade-deployment,Upgrade your deployment>>
* <<{p}-deep-dive,Deep dive>>

**Requirements**

This quickstart assumes you already have Kubernetes 1.11+.
--

[id="{p}-deploy-operator"]
== Deploy the operator in your Kubernetes cluster

NOTE: If you are using GKE, make sure your user has `cluster-admin` permissions. For more information, see link:https://cloud.google.com/kubernetes-engine/docs/how-to/role-based-access-control[Prerequisites for using Kubernetes RBAC on GKE].

. Install link:https://kubernetes.io/docs/concepts/extend-kubernetes/api-extension/custom-resources/[custom resource definitions] and the operator with its RBAC rules:

  kubectl apply -f https://raw.githubusercontent.com/elastic/cloud-on-k8s/master/operators/config/all-in-one.yaml

. Monitor the operator logs:

  kubectl -n elastic-system logs -f statefulset.apps/elastic-operator

[float]
[id="{p}-deploy-elasticsearch"]
== Deploy the Elasticsearch cluster

Apply a simple link:{ref}/getting-started.html[Elasticsearch] cluster specification, with one node:

----
cat <<EOF | kubectl apply -f -
apiVersion: elasticsearch.k8s.elastic.co/v1alpha1
kind: Elasticsearch
metadata:
  name: quickstart
spec:
  version: 7.1.0
  nodes:
  - nodeCount: 1
    config:
      node.master: true
      node.data: true
      node.ingest: true
EOF
----

The operator automatically takes care of managing Pods and resources corresponding to the desired cluster. It may take up to a few minutes until the cluster is ready.

[float]
=== Monitor cluster health and creation progress

Get an overview of the current Elasticsearch clusters in the Kubernetes cluster, including health, version and number of nodes:

`kubectl get elasticsearch`

----
NAME          HEALTH    NODES     VERSION   PHASE         AGE
quickstart    green     1         7.0.0     Operational   1m
----

When you create the cluster, there is no `HEALTH` status and the `PHASE` is `Pending`. After a while, the `PHASE` turns into `Operational`, and `HEALTH` becomes `green`.

You can see that one Pod is in the process of being started:

`kubectl get pods --selector='elasticsearch.k8s.elastic.co/cluster-name=quickstart'`

----
NAME                       READY     STATUS    RESTARTS   AGE
quickstart-es-5zctxpn8nd   1/1       Running   0          1m
----

Access the logs for that Pod:

`kubectl logs -f quickstart-es-5zctxpn8nd`

[float]
=== Request Elasticsearch access

A ClusterIP Service is automatically created for your cluster:

`kubectl get service quickstart-es`

. Get access to elasticsearch
+
To access Elasticsearch from the Kubernetes cluster, use this URL:

  https://quickstart-es:9200

  ----
  NAME            TYPE        CLUSTER-IP      EXTERNAL-IP   PORT(S)    AGE
  quickstart-es   ClusterIP   10.15.251.145   <none>        9200/TCP   34m
  ----
+
To access Elasticsearch from your local workstation, use the following command:

   kubectl port-forward service/quickstart-es 9200

. Get the credentials and request the Elasticsearch endpoint.
+
A default user named `elastic` is automatically created. Its password is stored as a Kubernetes secret:

  PASSWORD=$(kubectl get secret quickstart-elastic-user -o=jsonpath='{.data.elastic}' | base64 --decode)`

. Request the Elasticsearch endpoint:

    curl -u "elastic:$PASSWORD" -k "https://localhost:9200"

NOTE: For testing purposes only, you can specify the `-k` option to turn off certificate verification.

----
    {
      "name" : "quickstart-es-r56c9dzzcr",
      "cluster_name" : "quickstart",
      "cluster_uuid" : "XqWg0xIiRmmEBg4NMhnYPg",
      "version" : {
        "number" : "7.1.0",
        "build_flavor" : "default",
        "build_type" : "docker",
        "build_hash" : "04116c9",
        "build_date" : "2019-05-08T06:20:03.781729Z",
        "build_snapshot" : true,
        "lucene_version" : "8.0.0",
        "minimum_wire_compatibility_version" : "6.8.0",
        "minimum_index_compatibility_version" : "6.0.0-beta1"
      },
      "tagline" : "You Know, for Search"
    }
----

[float]
[id="{p}-deploy-kibana"]
== Deploy the Kibana instance

To deploy your link:{kibana-ref}/introduction.html#introduction[Kibana] instance go through the following steps.

. Specify a Kibana instance and associate it with your Elasticsearch cluster:

----
cat <<EOF | kubectl apply -f -
apiVersion: kibana.k8s.elastic.co/v1alpha1
kind: Kibana
metadata:
  name: quickstart
spec:
  version: 7.0.0
  nodeCount: 1
  elasticsearchRef:
    name: quickstart
<<<<<<< HEAD
EOF
----
=======
    spec:
    version: 7.1.0
    nodeCount: 1
    ---
    apiVersion: associations.k8s.elastic.co/v1alpha1
    kind: KibanaElasticsearchAssociation
    metadata:
    name: kibana-es-quickstart
    spec:
    elasticsearch:
      name: quickstart
      namespace: default
      kibana:
      name: quickstart
      namespace: default
  EOF
  ----
>>>>>>> 9abbac7a

. Monitor Kibana health and creation progress.
+
Similar to Elasticsearch, you can retrieve some details about Kibana instances:

  kubectl get kibana
+
And the associated Pods:

  kubectl get pod --selector='kibana.k8s.elastic.co/name=quickstart'

. Access Kibana.
+
A `ClusterIP` Service is automatically created for Kibana:

  kubectl get service quickstart-kibana
+
NOTE: You need the elastic password. Retrieve it again and copy it:

  PASSWORD=$(kubectl get secret quickstart-elastic-user -o=jsonpath='{.data.elastic}' | base64 --decode)

  echo $PASSWORD
+
Use `kubectl port-forward` to access Kibana from your local workstation:

  kubectl port-forward service/quickstart-kibana 5601
+
Open `http://localhost:5601` in your browser.

[float]
[id="{p}-upgrade-deployment"]
== Upgrade your deployment

You can apply any modification to the original cluster specification. The operator makes sure that your changes are applied to the existing cluster, by avoiding downtime.

For example, you can grow the cluster to three nodes:

[source,sh]
----
cat <<EOF | kubectl apply -f -
apiVersion: elasticsearch.k8s.elastic.co/v1alpha1
kind: Elasticsearch
metadata:
  name: quickstart
spec:
  version: 7.1.0
  nodes:
  - nodeCount: 3
    config:
      node.master: true
      node.data: true
      node.ingest: true
EOF
----

[float]
[id="{p}-deep-dive"]
== Deep dive

Now that you have completed the quickstart, you can try out more features like using persistent storage.

[float]
=== Use persistent storage

The cluster that you deployed in this quickstart uses an link:https://kubernetes.io/docs/concepts/storage/volumes/#emptydir[emptyDir volume], which might not qualify for production workloads.

You can request a `PersistentVolumeClaim` in the cluster specification, to target any `PersistentVolume` class available in your Kubernetes cluster:

----
yaml
apiVersion: elasticsearch.k8s.elastic.co/v1alpha1
kind: Elasticsearch
metadata:
  name: my-cluster
spec:
  version: 7.1.0
  nodes:
  - nodeCount: 3
    config:
      node.master: true
      node.data: true
      node.ingest: true
    volumeClaimTemplates:
    - metadata:
        name: data
      spec:
        accessModes:
        - ReadWriteOnce
        resources:
          requests:
            storage: 100GB
        storageClassName: gcePersistentDisk # can be any available storage class
----

To aim for the best performance, the operator supports persistent volumes local to each node. For more details, see:

 * link:https://github.com/elastic/cloud-on-k8s/tree/master/local-volume[elastic local volume dynamic provisioner] to setup dynamic local volumes based on LVM.
 * link:https://github.com/kubernetes-sigs/sig-storage-local-static-provisioner[kubernetes-sigs local volume static provisioner] to setup static local volumes.

[float]
=== Additional features

The operator supports the following features:

* Node-to-node TLS encryption
* User management
* Secure settings (for ex. automated snapshots)
* Nodes resources limitations (CPU, RAM, disk)
* Cluster update strategies
* Version upgrades
* Node attributes
* Cross-cluster search and replication
* Licensing
* Operator namespace management
* APM server deployments
* Pausing reconciliations
* Full cluster restart<|MERGE_RESOLUTION|>--- conflicted
+++ resolved
@@ -156,28 +156,8 @@
   nodeCount: 1
   elasticsearchRef:
     name: quickstart
-<<<<<<< HEAD
 EOF
 ----
-=======
-    spec:
-    version: 7.1.0
-    nodeCount: 1
-    ---
-    apiVersion: associations.k8s.elastic.co/v1alpha1
-    kind: KibanaElasticsearchAssociation
-    metadata:
-    name: kibana-es-quickstart
-    spec:
-    elasticsearch:
-      name: quickstart
-      namespace: default
-      kibana:
-      name: quickstart
-      namespace: default
-  EOF
-  ----
->>>>>>> 9abbac7a
 
 . Monitor Kibana health and creation progress.
 +
