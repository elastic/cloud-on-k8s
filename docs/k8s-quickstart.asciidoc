[id="{p}-quickstart"]

= Quickstart

[partintro]
--
<<<<<<< HEAD
With Elastic Cloud on Kubernetes you can extend the basic Kubernetes orchestration capabilities to easily deploy, secure, upgrade your Elasticsearch cluster, and much more.

Eager to get started? This fast guide shows you how to:
=======
In this quickstart, you will learn how to:

* Deploy the operator in your Kubernetes cluster
* Deploy the Elasticsearch cluster
* Deploy the Kibana instance
* Upgrade your deployment
* Deep dive with:
  - Secure your cluster
  - Use persistent storage
  - Additional features
--
>>>>>>> e4518371

* <<{p}-deploy-operator,Deploy the operator in your Kubernetes cluster>>
* <<{p}-deploy-elasticsearch,Deploy the Elasticsearch cluster>>
* <<{p}-deploy-kibana,Deploy the Kibana instance>>
* <<{p}-upgrade-deployment,Upgrade your deployment>>
* <<{p}-deep-dive,Deep dive>>

**Requirements**

This quickstart assumes you already have Kubernetes 1.11+.
--

[id="{p}-deploy-operator"]
== Deploy the operator in your Kubernetes cluster

NOTE: If you are using GKE, make sure your user has `cluster-admin` permissions. For more information, see link:https://cloud.google.com/kubernetes-engine/docs/how-to/role-based-access-control[Prerequisites for using Kubernetes RBAC on GKE].

. Install link:https://kubernetes.io/docs/concepts/extend-kubernetes/api-extension/custom-resources/[custom resource definitions], to extend the API server with additional resources:

  kubectl apply -f https://raw.githubusercontent.com/elastic/cloud-on-k8s/master/operators/config/crds.yaml

. Install the operator with its RBAC rules:

  kubectl apply -f https://raw.githubusercontent.com/elastic/cloud-on-k8s/master/operators/config/all-in-one.yaml

. Monitor the operator logs:

  kubectl -n elastic-system logs -f statefulset.apps/elastic-operator

[float]
[id="{p}-deploy-elasticsearch"]
== Deploy the Elasticsearch cluster

<<<<<<< HEAD
Apply a simple link:{ref}getting-started.html[Elasticsearch] cluster specification, with one node:
=======
Let's apply a simple link:{ref}/getting-started.html[Elasticsearch] cluster specification, with one node:
>>>>>>> e4518371

----
cat <<EOF | kubectl apply -f -
apiVersion: elasticsearch.k8s.elastic.co/v1alpha1
kind: Elasticsearch
metadata:
  name: quickstart
spec:
  version: 7.0.0
  nodes:
  - nodeCount: 1
    config:
      node.master: true
      node.data: true
      node.ingest: true
      xpack.license.self_generated.type: trial
EOF
----

The operator automatically takes care of managing Pods and resources corresponding to the desired cluster. It may take up to a few minutes until the cluster is ready.

[float]
=== Monitor cluster health and creation progress

Get an overview of the current Elasticsearch clusters in the Kubernetes cluster, including health, version and number of nodes:

`kubectl get elasticsearch`

----
NAME          HEALTH    NODES     VERSION   PHASE         AGE
quickstart    green     1         7.0.0     Operational   1m
----

When you create the cluster, there is no `HEALTH` status and the `PHASE` is `Pending`. After a while, the `PHASE` turns into `Operational`, and `HEALTH` becomes `green`.

You can see that one Pod is in the process of being started:

`kubectl get pods --selector='elasticsearch.k8s.elastic.co/cluster-name=quickstart'`

----
NAME                       READY     STATUS    RESTARTS   AGE
quickstart-es-5zctxpn8nd   1/1       Running   0          1m
----

And access the logs for that Pod:

`kubectl logs -f quickstart-es-5zctxpn8nd`

[float]
=== Request Elasticsearch access

A ClusterIP Service is automatically created for your cluster:

`kubectl get service quickstart-es`

. Get access to elasticsearch
To access Elasticsearch from the Kubernetes cluster, use the URL `https://quickstart-es:9200`.

----
NAME            TYPE        CLUSTER-IP      EXTERNAL-IP   PORT(S)    AGE
quickstart-es   ClusterIP   10.15.251.145   <none>        9200/TCP   34m
----

To access Elasticsearch from your local workstation, use the following command:

   kubectl port-forward service/quickstart-es 9200

In another shell, get the credentials and request the Elasticsearch endpoint.

A default user named `elastic` is automatically created. Its password is stored as a Kubernetes secret:

  PASSWORD=$(kubectl get secret quickstart-elastic-user -o=jsonpath='{.data.elastic}' | base64 --decode)
+
Request the Elasticsearch endpoint:

    curl -u "elastic:$PASSWORD" -k "https://localhost:9200"
+
NOTE: For testing purposes only, you can specify the `-k` option to turn off certificate verification.
+
----
    {
      "name" : "quickstart-es-5zctxpn8nd",
      "cluster_name" : "quickstart",
      "cluster_uuid" : "2sUV1IUEQ5SA5ZSkhznCHA",
      "version" : {
        "number" : "7.0.0",
        "build_flavor" : "default",
        "build_type" : "docker",
        "build_hash" : "b7e28a7",
        "build_date" : "2019-04-05T22:55:32.697037Z",
        "build_snapshot" : false,
        "lucene_version" : "8.0.0",
        "minimum_wire_compatibility_version" : "6.7.0",
        "minimum_index_compatibility_version" : "6.0.0-beta1"
      },
      "tagline" : "You Know, for Search"
    }
----

[float]
[id="{p}-deploy-kibana"]
== Deploy the Kibana instance

To deploy your link:{kibana-ref}/introduction.html#introduction[Kibana] instance go through the following steps.

. Specify a Kibana instance and associate it with your Elasticsearch cluster:

  ----
  cat <<EOF | kubectl apply -f -
  apiVersion: kibana.k8s.elastic.co/v1alpha1
  kind: Kibana
  metadata:
    name: quickstart
    spec:
    version: 7.0.0
    nodeCount: 1
    ---
    apiVersion: associations.k8s.elastic.co/v1alpha1
    kind: KibanaElasticsearchAssociation
    metadata:
    name: kibana-es-quickstart
    spec:
    elasticsearch:
      name: quickstart
      namespace: default
      kibana:
      name: quickstart
      namespace: default
      EOF
      ----

. Monitor Kibana health and creation progress
+
Similar to Elasticsearch, you can retrieve some details about Kibana instances:

  kubectl get kibana
+
And the associated Pods:

  kubectl get pod --selector='kibana.k8s.elastic.co/name=quickstart'

. Access Kibana
+
A `ClusterIP` Service is automatically created for Kibana:

  kubectl get service quickstart-kibana
+
NOTE: You need the elastic password. Retrieve it again and copy it:

  PASSWORD=$(kubectl get secret quickstart-elastic-user -o=jsonpath='{.data.elastic}' | base64 --decode)

  echo $PASSWORD
+
Use `kubectl port-forward` to access Kibana from your local workstation:

  kubectl port-forward service/quickstart-kibana 5601
+
Open `http://localhost:5601` in your browser.

[float]
[id="{p}-upgrade-deployment"]
== Upgrade your deployment

You can apply any modification to the original cluster specification. The operator makes sure that your changes are applied to the existing cluster, by avoiding downtime.

For example, you can grow the cluster to three nodes:

[source,sh]
----
cat <<EOF | kubectl apply -f -
apiVersion: elasticsearch.k8s.elastic.co/v1alpha1
kind: Elasticsearch
metadata:
  name: quickstart
spec:
  version: 7.0.0
  nodes:
  - nodeCount: 3
    config:
      node.master: true
      node.data: true
      node.ingest: true
      xpack.license.self_generated.type: trial
EOF
----

[float]
[id="{p}-deep-dive"]
== Deep dive

Now that you have completed the quickstart, you can try out more features like securing your cluster or using persistent storage.

[float]
=== Secure your cluster

To secure your production-grade Elasticsearch deployment, you can:

*  Use XPack security for encryption and authentication

(TODO: link here to a tutorial on how to manipulate certs and auth. Note from nrichers: X-Pack [sic] is going away, so this should just talk about the security features of the Elastic Stack. See https://docs.google.com/document/d/1GX6IzKDf8IBTQexcSZZj_C-ryH4FzsSVf7s0SHKiLKA/edit# for more info.)

*  Set up an ingress proxy layer (link:https://github.com/elastic/cloud-on-k8s/blob/master/operators/config/samples/ingress/nginx-ingress.yaml[example using NGINX])

[float]
=== Use persistent storage

The cluster that you deployed in this quickstart uses an link:https://kubernetes.io/docs/concepts/storage/volumes/#emptydir[emptyDir volume], which might not qualify for production workloads.

You can request a `PersistentVolumeClaim` in the cluster specification, to target any `PersistentVolume` class available in your Kubernetes cluster:

----
yaml
apiVersion: elasticsearch.k8s.elastic.co/v1alpha1
kind: Elasticsearch
metadata:
  name: my-cluster
spec:
  version: 7.0.0
  nodes:
  - nodeCount: 3
    config:
      node.master: true
      node.data: true
      node.ingest: true
      xpack.license.self_generated.type: trial
    volumeClaimTemplates:
    - metadata:
        name: data
      spec:
        accessModes:
        - ReadWriteOnce
        resources:
          requests:
            storage: 100GB
        storageClassName: gcePersistentDisk # can be any available storage class
----

To aim for the best performance, the operator supports persistent volumes local to each node. For more details, see:

 * link:https://github.com/elastic/cloud-on-k8s/tree/master/local-volume[elastic local volume dynamic provisioner]to setup dynamic local volumes based on LVM.
 * link:https://github.com/kubernetes-sigs/sig-storage-local-static-provisioner[kubernetes-sigs local volume static provisioner] to setup static local volumes.

[float]
=== Additional features

The operator supports the following features:

* Node-to-node TLS encryption
* User management
* Secure settings (for ex. automated snapshots)
* Nodes resources limitations (CPU, RAM, disk)
* Cluster update strategies
* Version upgrades
* Node attributes
* Cross-cluster search and replication
* Licensing
* Operator namespace management
* APM server deployments
* Pausing reconciliations
* Full cluster restart<|MERGE_RESOLUTION|>--- conflicted
+++ resolved
@@ -4,11 +4,11 @@
 
 [partintro]
 --
-<<<<<<< HEAD
+
 With Elastic Cloud on Kubernetes you can extend the basic Kubernetes orchestration capabilities to easily deploy, secure, upgrade your Elasticsearch cluster, and much more.
 
 Eager to get started? This fast guide shows you how to:
-=======
+
 In this quickstart, you will learn how to:
 
 * Deploy the operator in your Kubernetes cluster
@@ -20,7 +20,6 @@
   - Use persistent storage
   - Additional features
 --
->>>>>>> e4518371
 
 * <<{p}-deploy-operator,Deploy the operator in your Kubernetes cluster>>
 * <<{p}-deploy-elasticsearch,Deploy the Elasticsearch cluster>>
@@ -54,11 +53,7 @@
 [id="{p}-deploy-elasticsearch"]
 == Deploy the Elasticsearch cluster
 
-<<<<<<< HEAD
 Apply a simple link:{ref}getting-started.html[Elasticsearch] cluster specification, with one node:
-=======
-Let's apply a simple link:{ref}/getting-started.html[Elasticsearch] cluster specification, with one node:
->>>>>>> e4518371
 
 ----
 cat <<EOF | kubectl apply -f -
