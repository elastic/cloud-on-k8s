:page_id: elastic-agent-fleet
:agent_recipes: https://raw.githubusercontent.com/elastic/cloud-on-k8s/{eck_release_branch}/config/recipes/elastic-agent
ifdef::env-github[]
****
link:https://www.elastic.co/guide/en/cloud-on-k8s/master/k8s-{page_id}.html[View this document on the Elastic website]
****
endif::[]
[id="{p}-{page_id}"]
= Run Fleet-managed Elastic Agent on ECK

This section describes how to configure and deploy Elastic Agent in link:https://www.elastic.co/guide/en/fleet/current/elastic-agent-installation.html[Fleet-managed] mode with ECK. Check the link:k8s-elastic-agent.html[Standalone section] if you want to run Elastic Agent in the link:https://www.elastic.co/guide/en/fleet/current/install-standalone-elastic-agent.html[standalone mode].

* <<{p}-elastic-agent-fleet-quickstart,Quickstart>>
* <<{p}-elastic-agent-fleet-configuration,Configuration>>
* <<{p}-elastic-agent-fleet-configuration-examples,Configuration Examples>>
* <<{p}-elastic-agent-fleet-known-limitations,Known Limitations>>

[id="{p}-elastic-agent-fleet-quickstart"]
== Quickstart

. To deploy Fleet Server, Elastic Agents, Elasticsearch, and Kibana, apply the following specification:
+
[source,yaml,subs="attributes,callouts,+macros"]
----
cat $$<<$$EOF | kubectl apply -f -
apiVersion: agent.k8s.elastic.co/v1alpha1
kind: Agent
metadata:
  name: fleet-server-quickstart
  namespace: default
spec:
  version: {version}
  kibanaRef:
    name: kibana-quickstart
  elasticsearchRefs:
  - name: elasticsearch-quickstart
  mode: fleet
  fleetServerEnabled: true
  policyID: eck-fleet-server
  deployment:
    replicas: 1
    podTemplate:
      spec:
        serviceAccountName: elastic-agent
        automountServiceAccountToken: true
        securityContext:
          runAsUser: 0 <1>
---
apiVersion: agent.k8s.elastic.co/v1alpha1
kind: Agent
metadata:
  name: elastic-agent-quickstart
  namespace: default
spec:
  version: {version}
  kibanaRef:
    name: kibana-quickstart
  fleetServerRef:
    name: fleet-server-quickstart
  mode: fleet
  policyID: eck-agent
  daemonSet:
    podTemplate:
      spec:
        serviceAccountName: elastic-agent
        automountServiceAccountToken: true
        securityContext:
<<<<<<< HEAD
          runAsUser: 0 <1>
=======
          runAsUser: 0
        volumes:
        - name: agent-data
          emptyDir: {}
>>>>>>> 3c2c4fd5
---
apiVersion: kibana.k8s.elastic.co/v1
kind: Kibana
metadata:
  name: kibana-quickstart
  namespace: default
spec:
  version: {version}
  count: 1
  elasticsearchRef:
    name: elasticsearch-quickstart
  config:
    xpack.fleet.agents.elasticsearch.hosts: ["https://elasticsearch-quickstart-es-http.default.svc:9200"]
    xpack.fleet.agents.fleet_server.hosts: ["https://fleet-server-quickstart-agent-http.default.svc:8220"]
    xpack.fleet.packages:
      - name: system
        version: latest
      - name: elastic_agent
        version: latest
      - name: fleet_server
        version: latest
    xpack.fleet.agentPolicies:
      - name: Fleet Server on ECK policy
        id: eck-fleet-server
        namespace: default
        monitoring_enabled:
          - logs
          - metrics
        unenroll_timeout: 900
        package_policies:
        - name: fleet_server-1
          id: fleet_server-1
          package:
            name: fleet_server
      - name: Elastic Agent on ECK policy
        id: eck-agent
        namespace: default
        monitoring_enabled:
          - logs
          - metrics
        unenroll_timeout: 900
        package_policies:
          - name: system-1
            id: system-1
            package:
              name: system
---
apiVersion: elasticsearch.k8s.elastic.co/v1
kind: Elasticsearch
metadata:
  name: elasticsearch-quickstart
  namespace: default
spec:
  version: {version}
  nodeSets:
  - name: default
    count: 3
    config:
      node.store.allow_mmap: false
---
apiVersion: rbac.authorization.k8s.io/v1
kind: ClusterRole
metadata:
  name: elastic-agent
rules:
- apiGroups: [""] # "" indicates the core API group
  resources:
  - pods
  - nodes
  - namespaces
  verbs:
  - get
  - watch
  - list
- apiGroups: ["coordination.k8s.io"]
  resources:
  - leases
  verbs:
  - get
  - create
  - update
---
apiVersion: v1
kind: ServiceAccount
metadata:
  name: elastic-agent
  namespace: default
---
apiVersion: rbac.authorization.k8s.io/v1
kind: ClusterRoleBinding
metadata:
  name: elastic-agent
subjects:
- kind: ServiceAccount
  name: elastic-agent
  namespace: default
roleRef:
  kind: ClusterRole
  name: elastic-agent
  apiGroup: rbac.authorization.k8s.io
EOF
----
+
<1> The root user is required to persist state in a hostPath volume and to trust the Elasticsearch CA in Fleet mode. See <<{p}_storing_local_state_in_host_path_volume>> for options to not run the Agent container as root.
+
Check <<{p}-elastic-agent-fleet-configuration-examples>> for more ready-to-use manifests.

ECK automatically configures secure connections between all components. Fleet will be set up, and all agents are enrolled in the default policy.

. Monitor the status of Fleet Server and Elastic Agent.

+
[source,sh]
----
kubectl get agent
----
+
[source,sh,subs="attributes"]
----
NAME            HEALTH   AVAILABLE   EXPECTED   VERSION      AGE
elastic-agent   green    3           3          {version}    14s
fleet-server    green    1           1          {version}    19s

----

. List all the Pods belonging to a given Elastic Agent specification.
+
[source,sh]
----
kubectl get pods --selector='agent.k8s.elastic.co/name=elastic-agent'
----
+
[source,sh]
----
NAME                        READY   STATUS    RESTARTS   AGE
elastic-agent-agent-t49fd   1/1     Running   0          54s
elastic-agent-agent-xbcxr   1/1     Running   0          54s
elastic-agent-agent-zqp55   1/1     Running   0          54s
----

. Access logs for one of the Pods.
+
[source,sh]
----
kubectl logs -f elastic-agent-agent-xbcxr
----

. Configure the policy used by Elastic Agents. Check link:https://www.elastic.co/guide/en/fleet/current/agent-policy.html[Elastic Agent policies] for more details.

[id="{p}-elastic-agent-fleet-configuration"]
== Configuration

Fleet-managed Elastic Agents must connect to Fleet Server to receive their configurations. You can deploy Fleet Server instances using ECKs Agent CRD with the appropriate configuration, as shown in <<{p}-elastic-agent-fleet-configuration-fleet-mode-and-fleet-server,Fleet mode and Fleet Server>>.

To know more about Fleet architecture and related components, check the Fleet link:https://www.elastic.co/guide/en/fleet/current/fleet-server.html[documentation].

[id="{p}-elastic-agent-fleet-configuration-fleet-mode-and-fleet-server"]
=== Fleet mode and Fleet Server
To run both Fleet Server and Elastic Agent in Fleet-managed mode, set the `mode` configuration element to `fleet`.

[source,yaml,subs="attributes,+macros"]
----
apiVersion: agent.k8s.elastic.co/v1alpha1
kind: Agent
metadata:
  name: elastic-agent-sample
spec:
  mode: fleet
----

To run Fleet Server, set the `fleetServerEnabled` configuration element to `true`, as shown in this example: 

[source,yaml,subs="attributes,+macros"]
----
apiVersion: agent.k8s.elastic.co/v1alpha1
kind: Agent
metadata:
  name: fleet-server-sample
spec:
  mode: fleet
  fleetServerEnabled: true
----
You can leave the default value `false` for any other case.

[id="{p}-elastic-agent-fleet-configuration-required-kibana-configuration"]
=== Configure Kibana

To have Fleet running properly, the following settings must be correctly set in the Kibana configuration:

[source,yaml,subs="attributes,+macros"]
----
apiVersion: kibana.k8s.elastic.co/v1
kind: Kibana
metadata:
  name: kibana-sample
spec:
  config:
    xpack.fleet.agents.elasticsearch.hosts: ["https://elasticsearch-sample-es-http.default.svc:9200"]
    xpack.fleet.agents.fleet_server.hosts: ["https://fleet-server-sample-agent-http.default.svc:8220"]
    xpack.fleet.packages:
      - name: system
        version: latest
      - name: elastic_agent
        version: latest
      - name: fleet_server
        version: latest
    xpack.fleet.agentPolicies:
      - name: Fleet Server on ECK policy
        id: eck-fleet-server
        namespace: default
        monitoring_enabled:
          - logs
          - metrics
        unenroll_timeout: 900
        package_policies:
        - name: fleet_server-1
          id: fleet_server-1
          package:
            name: fleet_server
      - name: Elastic Agent on ECK policy
        id: eck-agent
        namespace: default
        monitoring_enabled:
          - logs
          - metrics
        unenroll_timeout: 900
        is_default: true
        package_policies:
          - name: system-1
            id: system-1
            package:
              name: system
----

*  `xpack.fleet.agents.elasticsearch.hosts` must point to the Elasticsearch cluster where Elastic Agents should send data. For ECK-managed Elasticsearch clusters ECK creates a Service accessible through `https://ES_RESOURCE_NAME-es-http.ES_RESOURCE_NAMESPACE.svc:9200` URL, where `ES_RESOURCE_NAME` is the name of Elasticsearch resource and `ES_RESOURCE_NAMESPACE` is the namespace it was deployed within. See <<{p}_storing_local_state_in_host_path_volume>> for details on adjusting this field when running agent as non-root as it becomes required.

*  `xpack.fleet.agents.fleet_server.hosts` must point to Fleet Server that Elastic Agents should connect to. For ECK-managed Fleet Server instances, ECK creates a Service accessible through `https://FS_RESOURCE_NAME-agent-http.FS_RESOURCE_NAMESPACE.svc:8220` URL, where `FS_RESOURCE_NAME` is the name of Elastic Agent resource with Fleet Server enabled and `FS_RESOURCE_NAMESPACE` is the namespace it was deployed in.

*  `xpack.fleet.packages` are required packages to enable Fleet Server and Elastic Agents to enroll. 

*  `xpack.fleet.agentPolicies` policies are needed for Fleet Server and Elastic Agents to enroll to, check https://www.elastic.co/guide/en/fleet/current/agent-policy.html for more information.

[id="{p}-elastic-agent-fleet-configuration-setting-referenced-resources"]
=== Set referenced resources

Both Fleet Server and Elastic Agent in Fleet mode can be automatically set up with Fleet by ECK. The ECK operator can set up Fleet in Kibana (which otherwise requires manual steps) and enroll Fleet Server in the default Fleet Server policy. Elastic Agent can be automatically enrolled in the default Elastic Agent policy. To allow ECK to set this up, provide a reference to a ECK-managed Kibana through the `kibanaRef` configuration element.

[source,yaml,subs="attributes,+macros"]
----
apiVersion: agent.k8s.elastic.co/v1alpha1
kind: Agent
metadata:
  name: fleet-server-sample
spec:
  kibanaRef:
    name: kibana
----

ECK can also facilitate the connection between Elastic Agents and a ECK-managed Fleet Server. To allow ECK to set this up, provide a reference to Fleet Server through the `fleetServerRef` configuration element.

[source,yaml,subs="attributes,+macros"]
----
apiVersion: agent.k8s.elastic.co/v1alpha1
kind: Agent
metadata:
  name: elastic-agent-sample
spec:
  fleetServerRef:
    name: fleet-server-sample
----


Set the `elasticsearchRefs` element in your Fleet Server to point to the Elasticsearch cluster that will manage Fleet. Leave `elasticsearchRefs` empty or unset it for any Elastic Agent running in Fleet mode as the Elasticsearch cluster to target will come from Kibana's `xpack.fleet.agents.elasticsearch.hosts` configuration element.

NOTE: Currently, Elastic Agent in Fleet mode supports only a single output, so only a single Elasticsearch cluster can be referenced.

[source,yaml,subs="attributes,+macros"]
----
apiVersion: agent.k8s.elastic.co/v1alpha1
kind: Agent
metadata:
  name: fleet-server-sample
spec:
  elasticsearchRefs:
  - name: elasticsearch-sample
----

By default, every reference targets all instances in your Elasticsearch, Kibana and Fleet Server deployments, respectively. If you want to direct traffic to specific instances, refer to <<{p}-traffic-splitting>> for more information and examples.

[id="{p}-elastic-agent-fleet-configuration-custom-configuration"]
=== Customize Elastic Agent configuration

In contrast to Elastic Agents in standalone mode, the configuration is managed through Fleet, and it cannot be defined through `config` or `configRef` elements.

[id="{p}-elastic-agent-fleet-configuration-upgrade-specification"]
=== Upgrade the Elastic Agent specification

You can upgrade the Elastic Agent version or change settings by editing the YAML specification file. ECK applies the changes by performing a rolling restart of the Agent's Pods. Depending on the settings that you used, ECK will set up Fleet in Kibana, enrolls the agent in Fleet, or restarts Elastic Agent on certificate rollover.

[id="{p}-elastic-agent-fleet-configuration-chose-the-deployment-model"]
=== Choose the deployment model

Depending on the use case, Elastic Agent may need to be deployed as a link:https://kubernetes.io/docs/concepts/workloads/controllers/deployment/[Deployment] or a link:https://kubernetes.io/docs/concepts/workloads/controllers/daemonset/[DaemonSet]. To choose how to deploy your Elastic Agents, provide a `podTemplate` element under the `deployment` or the `daemonSet` element in the specification. If you choose the `deployment` option, you can additionally specify the link:https://kubernetes.io/docs/concepts/workloads/controllers/deployment/#strategy[strategy] used to replace old Pods with new ones.

Similarly, you can set the link:https://kubernetes.io/docs/tasks/manage-daemon/update-daemon-set/[update strategy] when deploying as a DaemonSet. This allows you to control the rollout speed for new configuration by modifying the `maxUnavailable` setting:

[source,yaml,subs="attributes,+macros"]
----
apiVersion: agent.k8s.elastic.co/v1alpha1
kind: Agent
metadata:
  name: elastic-agent-sample
spec:
  version: {version}
  daemonSet:
    strategy:
      type: RollingUpdate
      rollingUpdate:
        maxUnavailable: 3
...
----

Refer to <<{p}-compute-resources-beats-agent>> for more information on how to use the Pod template to adjust the resources given to Elastic Agent.

[id="{p}-elastic-agent-fleet-configuration-role-based-access-control"]
=== Role Based Access Control for Elastic Agent

Some Elastic Agent features, such as the link:https://epr.elastic.co/package/kubernetes/0.2.8/[Kubernetes integration], require that Agent Pods interact with Kubernetes APIs. This functionality requires specific permissions. Standard Kubernetes link:https://kubernetes.io/docs/reference/access-authn-authz/rbac/[RBAC] rules apply. For example, to allow API interactions:

[source,yaml,subs="attributes,+macros"]
----
apiVersion: agent.k8s.elastic.co/v1alpha1
kind: Agent
metadata:
  name: elastic-agent-sample
spec:
  version: {version}
  elasticsearchRefs:
  - name: elasticsearch-sample
  daemonSet:
    podTemplate:
      spec:
        automountServiceAccountToken: true
        serviceAccountName: elastic-agent
...
---
apiVersion: rbac.authorization.k8s.io/v1
kind: ClusterRole
metadata:
  name: elastic-agent
rules:
- apiGroups: [""] # "" indicates the core API group
  resources:
  - namespaces
  - pods
  - nodes
  - nodes/metrics
  - nodes/proxy
  - nodes/stats
  - events
  verbs:
  - get
  - watch
  - list
- nonResourceURLs:
  - /metrics
  verbs:
  - get
  - watch
  - list
---
apiVersion: v1
kind: ServiceAccount
metadata:
  name: elastic-agent
  namespace: default
---
apiVersion: rbac.authorization.k8s.io/v1
kind: ClusterRoleBinding
metadata:
  name: elastic-agent
subjects:
- kind: ServiceAccount
  name: elastic-agent
  namespace: default
roleRef:
  kind: ClusterRole
  name: elastic-agent
  apiGroup: rbac.authorization.k8s.io
----

[id="{p}-elastic-agent-fleet-configuration-deploying-in-secured-clusters"]
=== Deploy Elastic Agent in secured clusters

To deploy Elastic Agent in clusters with the Pod Security Policy admission controller enabled, or in <<{p}-openshift-agent,OpenShift>> clusters, you might need to grant additional permissions to the Service Account used by the Elastic Agent Pods. Those Service Accounts must be bound to a Role or ClusterRole that has `use` permission for the required Pod Security Policy or Security Context Constraints. Different Elastic Agent integrations might require different settings set in their PSP/link:{p}-openshift-agent.html[SCC].

[id="{p}-elastic-agent-fleet-configuration-customize-fleet-server-service"]
=== Customize Fleet Server Service

By default, ECK creates a Service for Fleet Server that Elastic Agents can connect through. You can customize it using the `http` configuration element. Check more information on how to link:k8s-services.html[make changes] to the Service and link:k8s-tls-certificates.html[customize] the TLS configuration.

[id="{p}-elastic-agent-control-fleet-policy-selection"]
=== Control Fleet policy selection

ECK uses the default policy to enroll Elastic Agents in Fleet and the default Fleet Server policy to enroll Fleet Server. A different policy can be chosen by using the `policyID` attribute in the Elastic Agent resource:
[source,yaml]
----

apiVersion: agent.k8s.elastic.co/v1alpha1
kind: Agent
metadata:
  name: fleet-server-sample
spec:
  policyID: my-custom-policy
...
----

Please note that the environment variables related to policy selection mentioned in the Elastic Agent link:https://www.elastic.co/guide/en/fleet/current/agent-environment-variables.html[docs] like `FLEET_SERVER_POLICY_ID` will be managed by the ECK operator.


[id="{p}-elastic-agent-running-as-a-non-root-user"]
// tag::configuration-example-elastic-agent-running-as-a-non-root-user[]
=== Running as a non-root user

In order to run Elastic Agent as a non-root user you must choose how you want to persist data to the Agent's volume.

1. Run Elastic Agent with an `emptyDir` volume. This has the downside of not persisting data between restarts of the Elastic Agent which can duplicate work done by the previous running Agent.
2. Run Elastic Agent with a `hostPath` volume in addition to a `DaemonSet` running as `root` that sets up permissions for the `agent` user.

In addition to these decisions, if you are running Elastic Agent in Fleet mode as a non-root user, you must configure `certificate_authorities.ssl` in each `xpack.fleet.outputs` to trust the CA of the Elasticsearch Cluster.

To run Elastic Agent with an `emptyDir` volume.

[source,yaml]
----
apiVersion: agent.k8s.elastic.co/v1alpha1
kind: Agent
metadata:
  name: fleet-server
spec:
  deployment:
    podTemplate:
      spec:
        securityContext: <1>
          fsGroup: 1000
        volumes:
        - name: agent-data
          emptyDir: {}
...
----
<1> Gid 1000 is the default group at which the Agent container runs. Adjust as necessary if `runAsGroup` has been modified.

To run Elastic Agent with a `hostPath` volume and a `DaemonSet` to maintain permissions.

[source,yaml]
----
apiVersion: agent.k8s.elastic.co/v1alpha1
kind: Agent
metadata:
  name: fleet-server-sample
  namespace: elastic-apps
spec:
  mode: fleet
  fleetServerEnabled: true
  deployment: {}
...
---
apiVersion: agent.k8s.elastic.co/v1alpha1
kind: Agent
metadata:
  name: elastic-agent-sample
  namespace: elastic-apps
spec:
  daemonSet: {}
...
---
apiVersion: apps/v1
kind: DaemonSet
metadata:
  name: manage-agent-hostpath-permissions
  namespace: elastic-apps
spec:
  selector:
    matchLabels:
      name: manage-agent-hostpath-permissions
  template:
    metadata:
      labels:
        name: manage-agent-hostpath-permissions
    spec:
      # serviceAccountName: elastic-agent <1>
      volumes:
        - hostPath:
            path: /var/lib/elastic-agent
            type: DirectoryOrCreate
          name: "agent-data"
      initContainers:
        - name: manage-agent-hostpath-permissions
          # image: registry.access.redhat.com/ubi8/ubi-minimal:latest <2>
          image: docker.io/bash:5.2.15
          resources:
            limits:
              cpu: 100m
              memory: 32Mi
          securityContext:
            # privileged: true <3>
            runAsUser: 0
          volumeMounts:
            - mountPath: /var/lib/elastic-agent
              name: agent-data
          command:
          - 'bash'
          - '-e'
          - '-c'
          - |-
            # Adjust this with /var/lib/elastic-agent/YOUR-NAMESPACE/YOUR-AGENT-NAME/state
            # Multiple directories are supported for the fleet-server + agent use case.
            dirs=(
              "/var/lib/elastic-agent/default/elastic-agent/state"
              "/var/lib/elastic-agent/default/fleet-server/state"
              )
            for dir in ${dirs[@]}; do
              mkdir -p "${dir}"
              # chcon is only required when running an an SELinux-enabled/OpenShift environment.
              # chcon -Rt svirt_sandbox_file_t "${dir}"
              chmod g+rw "${dir}"
              # Gid 1000 is the default group at which the Agent container runs. Adjust as necessary if `runAsGroup` has been modified.
              chgrp 1000 "${dir}"
              if [ -n "$(ls -A ${dir} 2>/dev/null)" ]
              then
                # Gid 1000 is the default group at which the Agent container runs. Adjust as necessary if `runAsGroup` has been modified.
                chgrp 1000 "${dir}"/*
                chmod g+rw "${dir}"/*
              fi
            done
      containers:
        - name: sleep
          image: gcr.io/google-containers/pause-amd64:3.2
----
<1> This is only required when running in an SElinux-enabled/OpenShift environment. Ensure this user has been added to the privileged security context constraints (SCC) in the correct namespace. `oc adm policy add-scc-to-user privileged -z elastic-agent -n elastic-apps`
<2> UBI is only required when needing the `chcon` binary when running in an SELinux-enabled/OpenShift environment. If that is not required then the following smaller image can be used instead: `docker.io/bash:5.2.15`
<3> Privileged is only required when running in an SElinux-enabled/OpenShift environment.

When running Agent in fleet mode as a non-root user Kibana must be configured in order to properly accept the CA of the Elasticsearch cluster.

[source,yaml]
----
---
apiVersion: kibana.k8s.elastic.co/v1
kind: Kibana
metadata:
  name: kibana-sample
spec:
  config:
    # xpack.fleet.agents.elasticsearch.hosts: <1>
    xpack.fleet.agents.fleet_server.hosts: ["https://fleet-server-sample-agent-http.default.svc:8220"]
    xpack.fleet.outputs:
    - id: eck-fleet-agent-output-elasticsearch
      is_default: true
      name: eck-elasticsearch
      type: elasticsearch
      hosts:
      - "https://elasticsearch-sample-es-http.default.svc:9200" <2>
      ssl:
        certificate_authorities: ["/mnt/elastic-internal/elasticsearch-association/default/elasticsearch-sample/certs/ca.crt"] <3>
----

<1> This entry must not exist when running agent in fleet mode as a non-root user.
<2> Note that the correct URL for Elasticsearch is `https://ELASTICSEARCH_NAME-es-http.YOUR-NAMESPACE.svc:9200`
<3> Note that the correct path for Elasticsearch `certificate_authorities` is `/mnt/elastic-internal/elasticsearch-association/YOUR-NAMESPACE/ELASTICSEARCH-NAME/certs/ca.crt`

// end::configuration-example-elastic-agent-running-as-a-non-root-user[]

[id="{p}-elastic-agent-fleet-configuration-examples"]
== Configuration Examples

This section contains manifests that illustrate common use cases, and can be your starting point in exploring Elastic Agent deployed with ECK. These manifests are self-contained and work out-of-the-box on any non-secured Kubernetes cluster. They all contain a three-node Elasticsearch cluster, a single Kibana instance and a single Fleet Server instance.

CAUTION: The examples in this section are for illustration purposes only and should not be considered to be production-ready. Some of these examples use the `node.store.allow_mmap: false` setting which has performance implications and should be tuned for production workloads, as described in <<{p}-virtual-memory>>.


=== System and Kubernetes integrations

[source,sh,subs="attributes"]
----
kubectl apply -f {agent_recipes}/fleet-kubernetes-integration.yaml
----
Deploys Elastic Agent as a DaemonSet in Fleet mode with System and Kubernetes integrations enabled. System integration collects syslog logs, auth logs and system metrics (for CPU, I/O, filesystem, memory, network, process and others). Kubernetes integrations collects API server, Container, Event, Node, Pod, Volume and system metrics.

=== System and Kubernetes integrations running as non-root

[source,sh,subs="attributes"]
----
kubectl apply -f {agent_recipes}/fleet-kubernetes-integration-nonroot.yaml
----
The provided example is functionally identical to the previous section but runs the Elastic Agent processes (both the Elastic Agent running as the Fleet server and the Elastic Agent connected to Fleet) as a non-root user by utilizing a DaemonSet to ensure directory and file permissions.

NOTE: The DaemonSet itself must run as root to set up permissions and ECK >= 2.10.0 is required.

=== Custom logs integration with autodiscover

[source,sh,subs="attributes"]
----
kubectl apply -f {agent_recipes}/fleet-custom-logs-integration.yaml
----

Deploys Elastic Agent as a DaemonSet in Fleet mode with Custom Logs integration enabled. Collects logs from all Pods in the `default` namespace using autodiscover feature.


=== APM integration

[source,sh,subs="attributes"]
----
kubectl apply -f {agent_recipes}/fleet-apm-integration.yaml
----

Deploys single instance Elastic Agent Deployment in Fleet mode with APM integration enabled.

[id="{p}-elastic-agent-fleet-known-limitations"]
== Known limitations

=== Running as root and within a single namespace (ECK < 2.10.0 and Agent < 7.14.0)
Until version 7.14.0 and ECK version 2.10.0, Elastic Agent in Fleet mode has to run as root and in the same namespace as the Elasticsearch cluster it connects to. 

This was due to configuration limitations in Fleet/Elastic Agent. ECK needed to establish trust between Elastic Agents and Elasticsearch. ECK was only able to fetch the required Elasticsearch CA correctly if both resources are in the same namespace.
As of Elastic Stack version 7.14.0 and ECK version 2.10.0 it is also possible to run Elastic Agent and Fleet as a non-root user. See <<{p}_storing_local_state_in_host_path_volume>> for instructions.
To establish trust, the Pod needs to update the CA store through a call to `update-ca-trust` before Elastic Agent runs. To call it successfully, the Pod needs to run with elevated privileges.

=== Running Endpoint Security integration
Running Endpoint Security link:https://www.elastic.co/guide/en/security/current/install-endpoint.html[integration] is not yet supported in containerized environments, like Kubernetes. This is not an ECK limitation, but the limitation of the integration itself. Note that you can use ECK to deploy Elasticsearch, Kibana and Fleet Server, and add Endpoint Security integration to your policies if Elastic Agents running those policies are deployed in non-containerized environments.

=== Fleet Server initialization fails on minikube when CNI is disabled
When deployed with ECK, the Fleet Server Pod makes an HTTP call to itself during Fleet initialization using its Service. Since a link:https://github.com/kubernetes/minikube/issues/1568[Pod cannot reach itself through its Service on minikube] when CNI is disabled, the call hangs until the connection times out and the Pod enters a crash loop.

Solution: enable CNI when starting minikube: `minikube start --cni=true`.

// tag::elastic-agent-fleet-known-limitations-local-state[]

=== Storing local state in host path volume
Elastic Agent managed by ECK stores local state in a host path volume by default. This ensures that integrations run by the agent can continue their work without duplicating work that has already been done after the Pod has been recreated for example because of a Pod configuration change. Multiple replicas of an agent, for example Fleet Servers, can not be deployed on the same underlying Kubernetes node as they would try to use the same host path. There are 2 options for managing this feature:

1. If local state storage in `hostPath` volumes is not desired this can be turned off by configuring an `emptyDir` volume instead.
2. If local state storage is still desired but running the Agent container as root is not allowed, then you can run a `DaemonSet` that adjusts the permissions for the Agent local state on each Node prior to running Elastic Agent. Note that this `DaemonSet` must be `runAsUser: 0` and possibly `privileged: true`. Also note the Kibana changes required to trust the Elasticsearch CA when running in fleet mode.

Full configuration examples exist in  <<{p}-elastic-agent-running-as-a-non-root-user>>.

// end::elastic-agent-fleet-known-limitations-local-state[]<|MERGE_RESOLUTION|>--- conflicted
+++ resolved
@@ -65,14 +65,10 @@
         serviceAccountName: elastic-agent
         automountServiceAccountToken: true
         securityContext:
-<<<<<<< HEAD
           runAsUser: 0 <1>
-=======
-          runAsUser: 0
         volumes:
         - name: agent-data
           emptyDir: {}
->>>>>>> 3c2c4fd5
 ---
 apiVersion: kibana.k8s.elastic.co/v1
 kind: Kibana
