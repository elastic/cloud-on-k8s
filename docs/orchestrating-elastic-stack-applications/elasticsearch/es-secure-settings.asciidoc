--- conflicted
+++ resolved
@@ -74,13 +74,7 @@
   gcs_client_2: RWxhc3RpYyBDbG91ZCBvbiBLOHMgKEVDSykgLSBHQ1MgY2xpZW50IDIK
 ----
 
-<<<<<<< HEAD
 
 == More Examples
 
-Check <<{p}-snapshots,How to create automated snapshots>> for an example use case that illustrates how secure settings can be used to set up automated Elasticsearch snapshots to an GCS storage bucket.
-
-WARNING: If using <<{p}-advanced-node-scheduling>> in conjunction with secure settings, you have to add an `initContainers` section to the `podTemplate` to ensure all the required environment variables exist for the initialization of the keystore.  Refer to <<{p}-availability-zone-awareness-example,Zone Awareness>> for a complete example.
-=======
-Check <<{p}-snapshots,How to create automated snapshots>> for an example use case.
->>>>>>> 5e84137f
+Check <<{p}-snapshots,How to create automated snapshots>> for an example use case that illustrates how secure settings can be used to set up automated Elasticsearch snapshots to an GCS storage bucket.