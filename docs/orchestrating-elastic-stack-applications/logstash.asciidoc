:page_id: logstash
:logstash_recipes: https://raw.githubusercontent.com/elastic/cloud-on-k8s/{eck_release_branch}/config/recipes/logstash
ifdef::env-github[]
****
link:https://www.elastic.co/guide/en/cloud-on-k8s/master/k8s-{page_id}.html[View this document on the Elastic website]
****
endif::[]
[id="{p}-{page_id}"]
= Run Logstash on ECK

experimental[]

This section describes how to configure and deploy Logstash with ECK.

* <<{p}-logstash-quickstart,Quickstart>>
* <<{p}-logstash-configuration,Configuration>>
** <<{p}-logstash-configuring-logstash,Configuring Logstash>>
** <<{p}-logstash-pipelines,Configuring Pipelines>>
** <<{p}-logstash-volumes,Configuring Volumes>>
** <<{p}-logstash-pipelines-es,Using Elasticsearch in Logstash Pipelines>>
** <<{p}-logstash-expose-services,Exposing Services>>
* <<{p}-logstash-configuration-examples,Configuration examples>>
* <<{p}-logstash-advanced-configuration,Advanced Configuration>>
** <<{p}-logstash-jvm-options,Setting JVM Options>>
** <<{p}-logstash-scaling-logstash,Scaling Logstash>>
* <<{p}-logstash-technical-preview-limitations,Technical Preview Limitations>>


NOTE: Running Logstash on ECK is compatible only with Logstash 8.7+.


[id="{p}-logstash-quickstart"]
== Quickstart

experimental[]

Add the following specification to create a minimal Logstash deployment that will listen to a Beats agent or Elastic Agent configured to send to Logstash on port 5044, create the service and write the output to an Elasticsearch cluster named `quickstart`, created in the link:k8s-quickstart.html[Elasticsearch quickstart].

[source,yaml,subs="attributes,+macros,callouts"]
----
cat $$<<$$EOF | kubectl apply -f -
apiVersion: logstash.k8s.elastic.co/v1alpha1
kind: Logstash
metadata:
  name: quickstart
spec:
  count: 1
  elasticsearchRefs:
    - name: quickstart
      clusterName: qs
  version: {version}
  pipelines:
    - pipeline.id: main
      config.string: |
        input {
          beats {
            port => 5044
          }
        }
        output {
          elasticsearch {
            hosts => [ "${QS_ES_HOSTS}" ]
            user => "${QS_ES_USER}"
            password => "${QS_ES_PASSWORD}"
            ssl_certificate_authorities => "${QS_ES_SSL_CERTIFICATE_AUTHORITY}"
          }
        }
  services:
    - name: beats
      service:
        spec:
          type: NodePort
          ports:
            - port: 5044
              name: "filebeat"
              protocol: TCP
              targetPort: 5044
EOF
----

Check <<{p}-logstash-configuration-examples>> for more ready-to-use manifests.

. Check the status of Logstash
+
[source,sh]
----
kubectl get logstash
----
+
[source,sh,subs="attributes"]
----
NAME              AVAILABLE   EXPECTED   AGE   VERSION
quickstart        3           3          4s    {version}
----

. List all the Pods that belong to a given Logstash specification.
+
[source,sh]
----
kubectl get pods --selector='logstash.k8s.elastic.co/name=quickstart'
----
+
[source,sh]
----
NAME              READY   STATUS    RESTARTS   AGE
quickstart-ls-0   1/1     Running   0          91s
----

. Access logs for a Pod.

[source,sh]
----
kubectl logs -f quickstart-ls-0
----

[id="{p}-logstash-configuration"]
== Configuration

experimental[]

[id="{p}-logstash-upgrade-specification"]
=== Upgrade the Logstash specification

You can upgrade the Logstash version or change settings by editing the YAML specification. ECK applies the changes by performing a rolling restart of Logstash Pods.

[id="{p}-logstash-configuring-logstash"]
=== Logstash configuration

Define the Logstash configuration (the ECK equivalent to `logstash.yml`) in the `spec.config` section:

[source,yaml,subs="attributes,+macros,callouts"]
----
apiVersion: logstash.k8s.elastic.co/v1alpha1
kind: Logstash
metadata:
  name: quickstart
spec:
  version: {version}
  count: 1
  elasticsearchRefs:
  - name: quickstart
    clusterName: qs
  config: <1>
    pipeline.workers: 4  
    log.level: debug
----
<1> Customize Logstash configuration using `logstash.yml` settings here


Alternatively, you can provide the configuration through a Secret specified in the `spec.configRef` section. The Secret must have an `logstash.yml` entry with these settings:
[source,yaml,subs="attributes,+macros"]
----
apiVersion: logstash.k8s.elastic.co/v1alpha1
kind: Logstash
metadata:
  name: quickstart
spec:
  version: {version}
  count: 1
  elasticsearchRefs:
  - name: quickstart
    clusterName: qs
  configRef:
    secretName: quickstart-config
---
apiVersion: v1
kind: Secret
metadata:
  name: quickstart-config
stringData:
  logstash.yml: |-
    pipeline.workers: 4
    log.level: debug
----


[id="{p}-logstash-pipelines"]
=== Configuring Logstash pipelines

Define Logstash pipelines in the `spec.pipelines` section (the ECK equivalent to `pipelines.yml`):

[source,yaml,subs="attributes,+macros,callouts"]
----
apiVersion: logstash.k8s.elastic.co/v1alpha1
kind: Logstash
metadata:
  name: quickstart
spec:
  version: {version}
  count: 1
  elasticsearchRefs:
    - clusterName: qs
      name: quickstart
  pipelines:
    - pipeline.id: main
      config.string: |
        input {
          beats {
            port => 5044
          }
        }
        output {
          elasticsearch {
            hosts => [ "${QS_ES_HOSTS}" ]
            user => "${QS_ES_USER}"
            password => "${QS_ES_PASSWORD}"
            ssl_certificate_authorities => "${QS_ES_SSL_CERTIFICATE_AUTHORITY}"
          }
        }
----

Alternatively, you can provide the pipeline configuration through a Secret specified in the `spec.pipelinesRef` element. The Secret must have a `logstash.yml` entry with this configuration:
[source,yaml,subs="attributes,+macros"]
----
apiVersion: logstash.k8s.elastic.co/v1alpha1
kind: Logstash
metadata:
  name: quickstart
spec:
  version: {version}
  count: 1
  elasticsearchRefs:
    - clusterName: qs
      name: quickstart
  pipelinesRef:
    secretName: quickstart-pipeline
---
apiVersion: v1
kind: Secret
metadata:
  name: quickstart-pipeline
stringData:
  pipelines.yml: |-
    - pipeline.id: main
      config.string: |
        input {
          beats {
            port => 5044
          }
        }
        output {
          elasticsearch {
            hosts => [ "${QS_ES_HOSTS}" ]
            user => "${QS_ES_USER}"
            password => "${QS_ES_PASSWORD}"
            ssl_certificate_authorities => "${QS_ES_SSL_CERTIFICATE_AUTHORITY}"
          }
        }

----

Logstash on ECK supports all options present in `pipelines.yml`, including settings to update the number of workers, and
 the size of the batch that the pipeline will process. This also includes using `path.config` to point to volumes
 mounted on the Logstash container:

[source,yaml,subs="attributes,+macros,callouts"]
----
apiVersion: logstash.k8s.elastic.co/v1alpha1
kind: Logstash
metadata:
  name: quickstart
spec:
  version: {version}
  count: 1
  elasticsearchRefs:
    - clusterName: qs
      name: quickstart
  pipelines:
    - pipeline.id: main
      config.string: |
        input {
          beats {
            port => 5044
          }
        }
        output {
          elasticsearch {
            hosts => [ "${QS_ES_HOSTS}" ]
            user => "${QS_ES_USER}"
            password => "${QS_ES_PASSWORD}"
            ssl_certificate_authorities => "${QS_ES_SSL_CERTIFICATE_AUTHORITY}"
          }
        }
----

NOTE: Logstash persistent queues (PQs) and dead letter queues (DLQs) are not currently managed by the Logstash operator, and using them will require you to create and manage your own Volumes and VolumeMounts

[id="{p}-logstash-volumes"]
=== Defining data volumes for Logstash
added:[2.9.0]

WARNING: Volume support for Logstash is a breaking change to earlier versions of ECK and requires you to recreate your Logstash resources.


[id="{p}-volume-claim-settings"]
[discrete]
== Specifying the volume claim settings

By default, a PersistentVolume called `logstash-data` is created, that maps to `/usr/share/logstash/data` for persistent storage, typically used for storage from plugins. The `logstash-data` volume claim is, by default, a small (1Gi) volume, using the standard StorageClass of your Kubernetes cluster, but can be overridden by adding a `spec.volumeClaimTemplate` section named `logstash-data`.

For production workloads, you should define your own volume claim template with the desired storage capacity and (optionally) the Kubernetes link:https://kubernetes.io/docs/concepts/storage/storage-classes/[storage class] to associate with the persistent volume. To override this volume claim for `data` usages, the name of this volume claim must be `logstash-data`.

This example updates the default data template to increase the storage to `2Gi` for the logstash data folder:

[source,yaml,subs="attributes,+macros,callouts"]
----
apiVersion: logstash.k8s.elastic.co/v1alpha1
kind: Logstash
metadata:
  name: logstash
spec:
  # some configuration attributes omitted for brevity here
  volumeClaimTemplates:
    - metadata:
        name: logstash-data # Do not change this name unless you set up a volume mount for the data path.
      spec:
        accessModes:
          - ReadWriteOnce
        resources:
          requests:
            storage: 2Gi
----


Separate storage, for example for Logstash configurations using persistent queues (PQ) and/or dead letter queues (DLQ), can be added by including an additional `spec.volumeClaimTemplate` along with a corresponding `spec.podTemplate.spec.containers.volumeMount` for each requested volume.

This example shows how to setup separate storage for a PQ:


[source,yaml,subs="attributes,+macros,callouts"]
----
apiVersion: logstash.k8s.elastic.co/v1alpha1
kind: Logstash
metadata:
  name: logstash
spec:
  # some configuration attributes omitted for brevity here
  volumeClaimTemplates:
    - metadata:
        name: pq <1>
      spec:
        accessModes:
        - ReadWriteOnce
        resources:
          requests:
            storage: 10Gi
  podTemplate:
    spec:
      containers:
      - name: logstash
        volumeMounts:
        - mountPath: /usr/share/logstash/pq <2>
          name: pq  <1>
          readOnly: false
  config:
    log.level: info
    queue.type: persisted
    path.queue: /usr/share/logstash/pq <2>
----
<1> The `name` values in the `volumeMount` for the container in the `podTemplate` section and the name of the `volumeClaimTemplate` must match.
<2> Set the `path.queue` setting in the configuration to match the `mountPath` in the `volumeMount`.


This example shows how to configure {ls} with a Dead Letter Queue setup on the main pipeline, and a separate pipeline to read items from the DLQ.

[source,yaml,subs="attributes,+macros,callouts"]
----
apiVersion: logstash.k8s.elastic.co/v1alpha1
kind: Logstash
metadata:
  name: logstash
spec:
   # some configuration attributes omitted for brevity here
   podTemplate:
    spec:
      containers:
      - name: logstash
        volumeMounts:
        - mountPath: /usr/share/logstash/dlq <2>
          name: dlq  <1>
          readOnly: false
  volumeClaimTemplates:
    - metadata:
      name: dlq <1>
      spec:
        accessModes:
        - ReadWriteOnce
        resources:
          requests:
            storage: 10Gi
  pipelines:
    - pipeline.id: beats
      dead_letter_queue.enable: true
      path.dead_letter_queue: /usr/share/logstash/dlq <2>
      config.string: |
        input {
          beats {
            port => 5044
          }
        }
        output {
          elasticsearch {
            hosts => [ "${ECK_ES_HOSTS}" ]
            user => "${ECK_ES_USER}"
            password => "${ECK_ES_PASSWORD}"
            ssl_certificate_authorities => "${ECK_ES_SSL_CERTIFICATE_AUTHORITY}"
          }
        }
    - pipeline.id: dlq_read
      dead_letter_queue.enable: false
      config.string: |
        input {
          dead_letter_queue {
            path => "/usr/share/logstash/dlq" <2>
            commit_offsets => true
            pipeline_id => "beats"
            clean_consumed => true
          }
        }
        filter {
          mutate {
            remove_field => "[geoip][location]"
          }
        }
        output {
          elasticsearch {
            hosts => [ "${ECK_ES_HOSTS}" ]
            user => "${ECK_ES_USER}"
            password => "${ECK_ES_PASSWORD}"
            ssl_certificate_authorities => "${ECK_ES_SSL_CERTIFICATE_AUTHORITY}"
          }
        }
----
<1> The `name` values in the `volumeMount` for the container in the `podTemplate` section and the name of the `volumeClaimTemplate` must match.
<2> Set the `path.dead_letter_queue` setting in the pipeline config to match the `mountPath` in the `volumeMount` for pipelines that are writing to the Dead Letter Queue, and set the `path` setting of the `dead_letter_queue` plugin for the pipeline that will read from the Dead Letter Queue.


[id="{p}-volume-claim-settings-updates"]
[discrete]
== Updating the volume claim settings

Changes, such as storage class or volume size, are currently forbidden in `spec.volumeClaimTemplates`.
To make these changes, you have to fully delete the {ls} resource, delete and recreate or resize the volume, and create a new {ls} resource.

Before deleting or resizing a persistent queue (PQ) volume, ensure that the queue is empty. 
When using the PQ, we recommend setting `queue.drain: true` on the {ls} Pods to ensure that the queue is drained when Pods are shutdown. 
Note that you should also increase the `terminationGracePeriodSeconds` to a large enough value to allow the queue to drain.

This example shows how to configure a {ls} resource to drain the queue and increase the termination grace period.

[source,yaml,subs="attributes,+macros,callouts"]
----
apiVersion: logstash.k8s.elastic.co/v1alpha1
kind: Logstash
metadata:
  name: logstash
spec:
  # some configuration attributes omitted for brevity here
  config:
    queue.drain: true
  podTemplate:
    spec:
      terminationGracePeriodSeconds: 604800
----

NOTE: A https://github.com/kubernetes/kubernetes/issues/94435[{k8s} known issue]: {k8s} may not honor `terminationGracePeriodSeconds` settings greater than 600. 
A queue of a terminated Pod may not be fully drained, even when `queue.drain: true` is set and a high `terminationGracePeriodSeconds` is configured.

NOTE: In this technical preview, there is currently no way to drain a dead letter queue (DLQ) automatically before {ls} shuts down. 
To manually drain the queue, first stop sending data to it, by either disabling the DLQ feature, or disabling any pipelines that send to a DLQ. 
Then wait for events to stop flowing through any pipelines reading from the input.


[id="{p}-emptydir"]
[discrete]
== EmptyDir

If you are not concerned about data loss, you can use an `emptyDir` volume for Logstash data.

[CAUTION]
--
The use of `emptyDir` in a production environment may cause permanent data loss. 
Do not use with persistent queues (PQs), dead letter queues (DLQs), or with any plugin that requires persistent storage to keep track of state between restarts of {ls}.

Plugins that require persistent storage include any plugin that stores state locally. 
These plugins typically have a configuration parameter that includes the name `path` or `directory`, not including paths to static content, such as certificates or keystores.
Examples include the `sincedb_path` setting for the `file`, `dead_letter_queue` and `s3` inputs, the `last_run_metadata_path` for the `JDBC` input, `aggregate_maps_path` for the `aggregate` filter, and `temporary_directory` for the `s3` output, used to aggregate content before uploading to s3.
--


[source,yaml]
----
spec:
  count: 5
  podTemplate:
    spec:
      volumeClaimTemplates:
      - name: logstash-data
        emptyDir: {}
----


[id="{p}-logstash-pipelines-es"]
=== Using Elasticsearch in Logstash pipelines

The `spec.elasticsearchRefs` section provides a mechanism to help configure Logstash to establish a secured connection to one or more ECK managed Elasticsearch clusters. By default, each `elasticsearchRef` will target all nodes in its referenced Elasticsearch cluster. If you want to direct traffic to specific nodes of your Elasticsearch cluster, refer to <<{p}-traffic-splitting>> for more information and examples.

When you use `elasticsearchRefs` in a Logstash pipeline, the Logstash operator creates the necessary resources from the associated Elasticsearch cluster, and provides environment variables to allow these resources to be accessed from the pipeline configuration. 
Environment variables are replaced at runtime with the appropriate values.
The environment variables have a fixed naming convention:

* `NORMALIZED_CLUSTERNAME_ES_HOSTS`
* `NORMALIZED_CLUSTERNAME_ES_USER`
* `NORMALIZED_CLUSTERNAME_ES_PASSWORD`
* `NORMALIZED_CLUSTERNAME_ES_SSL_CERTIFICATE_AUTHORITY`

where NORMALIZED_CLUSTERNAME is the value taken from the `clusterName` field of the `elasticsearchRef` property, capitalized, and `-` transformed to `_` - eg, prod-es, would becomed PROD_ES.

NOTE: The `clusterName` value should be unique across all referenced Elasticsearches in the same Logstash spec.

[NOTE]
--
The Logstash ECK operator creates a user called `eck_logstash_user_role` when an `elasticsearchRef` is specified. This user has the following permissions:

```
  "cluster": ["monitor", "manage_ilm", "read_ilm", "manage_logstash_pipelines", "manage_index_templates", "cluster:admin/ingest/pipeline/get",],
  "indices": [
    {
      "names": [ "logstash", "logstash-*", "ecs-logstash", "ecs-logstash-*", "logs-*", "metrics-*", "synthetics-*", "traces-*" ],
      "privileges": ["manage", "write", "create_index", "read", "view_index_metadata"]
    }

```
<<<<<<< HEAD
You can <<{p}-users-and-roles,update user permissions>> to include more indices if the Elasticsearch plugin is expected to use indices other than the default. Check out <<{p}-logstash-configuration-custom-index, Logstash configuration with a custom index>> sample configuration that creates a user that writes to a custom index.
=======


You can <<{p}-users-and-roles,update user permissions>> to include more indices if the Elasticsearch plugin is expected to use indices other than the default. See the <<{p}-logstash-configuration-custom-index, Logstash configuration with a custom index>> sample configuration that creates a user that writes to a custom index.
>>>>>>> d22d0a01
--

This example demonstrates how to create a Logstash deployment that connects to
different Elasticsearch instances, one of which is in a separate namespace:

[source,yaml,subs="attributes,+macros,callouts"]
----
apiVersion: logstash.k8s.elastic.co/v1alpha1
kind: Logstash
metadata:
  name: quickstart
spec:
  version: {version}
  count: 1
  elasticsearchRefs:        <1>
    - clusterName: prod-es  <2>
      name: prod
    - clusterName: qa-es    <3>
      name: qa
      namespace: qa
  pipelines:
    - pipeline.id: main
      config.string: |
        input {
          beats {
            port => 5044
          }
        }
        output {
          elasticsearch {   <4>
            hosts => [ "${PROD_ES_ES_HOSTS}" ]
            user => "${PROD_ES_ES_USER}"
            password => "${PROD_ES_ES_PASSWORD}"
            ssl_certificate_authorities => "${PROD_ES_ES_SSL_CERTIFICATE_AUTHORITY}"
          }
          elasticsearch {   <4>
            hosts => [ "${QA_ES_ES_HOSTS}" ]
            user => "${QA_ES_ES_USER}"
            password => "${QA_ES_ES_PASSWORD}"
            ssl_certificate_authorities => "${QA_ES_ES_SSL_CERTIFICATE_AUTHORITY}"
          }
        }

----

<1> Define Elasticsearch references in the CRD. This will create the appropriate Secrets to store certificate details and the rest of the connection information, and create environment variables to allow them to be referred to in Logstash pipeline configurations.
<2> This refers to an Elasticsearch cluster residing in the same namespace as the Logstash instances.
<3> This refers to an Elasticsearch cluster residing in a different namespace to the Logstash instances.
<4> Elasticsearch output definitions - use the environment variables created by the Logstash operator when specifying an `ElasticsearchRef`. Note the use of "normalized" versions of the `clusterName` in the environment variables used to populate the relevant fields.


[id="{p}-logstash-external-es"]
==== Connect to an external Elasticsearch cluster

Logstash can connect to external Elasticsearch cluster that is not managed by ECK.
You can reference a Secret instead of an Elasticsearch cluster in the `elasticsearchRefs` section through the `secretName` attribute:

[source,yaml,subs="attributes,callouts"]
----
apiVersion: v1
kind: Secret
metadata:
  name: external-es-ref
stringData:
  url: https://abcd-42.xyz.elastic-cloud.com:443 <1>
  username: logstash_user <2>
  password: REDACTED <3>
  ca.crt: REDACTED <4>
---
apiVersion: logstash.k8s.elastic.co/v1alpha1
kind: Logstash
metadata:
  name: quickstart
spec:
  version: {version}
  count: 1
  elasticsearchRefs:
    - clusterName: prod-es
      secretName: external-es-ref <5>
  monitoring:
    metrics:
      elasticsearchRefs:
      - secretName: external-es-ref <5>
    logs:
      elasticsearchRefs:
      - secretName: external-es-ref <5>
----

<1> The URL to reach the Elasticsearch cluster.
<2> The username of the user to be authenticated to the Elasticsearch cluster.
<3> The password of the user to be authenticated to the Elasticsearch cluster.
<4> The CA certificate in PEM format to secure communication to the Elasticsearch cluster (optional).
<5> The `secretName` and `name` attributes are mutually exclusive, you have to choose one or the other.

NOTE: Please always specify the port in URL when connecting to an external Elasticsearch Cluster.

[id="{p}-logstash-expose-services"]
=== Expose services

By default, the Logstash operator creates a headless Service for the metrics endpoint to enable metric collection by the Metricbeat sidecar for Stack Monitoring:


[source,sh]
----
kubectl get service quickstart-ls-api
----

[source,sh,subs="attributes"]
----
NAME                TYPE        CLUSTER-IP   EXTERNAL-IP   PORT(S)    AGE
quickstart-ls-api   ClusterIP   None         <none>        9600/TCP   48s
----

Additional services can be added in the `spec.services` section of the resource:

[source,yaml,subs="attributes,+macros,callouts"]
----
services:
  - name: beats
    service:
      spec:
        ports:
        - port: 5044
          name: "winlogbeat"
          protocol: TCP
        - port: 5045
          name: "filebeat"
          protocol: TCP
----

[id="{p}-logstash-pod-configuration"]
=== Pod configuration
You can <<{p}-customize-pods,customize the Logstash Pod>> using a Pod template, defined in the `spec.podTemplate` section of the configuration.

This example demonstrates how to create a Logstash deployment with increased heap size and resource limits.

[source,yaml,subs="attributes"]
----
apiVersion: logstash.k8s.elastic.co/v1alpha1
kind: Logstash
metadata:
  name: logstash-sample
spec:
  version: {version}
  count: 1
  elasticsearchRefs:
    - name: "elasticsearch-sample"
      clusterName: "sample"
  podTemplate:
    spec:
      containers:
      - name: logtash
        env:
        - name: LS_JAVA_OPTS
          value: "-Xmx2g -Xms2g"
        resources:
          requests:
            memory: 1Gi
            cpu: 0.5
          limits:
            memory: 4Gi
            cpu: 2
----

The name of the container in the Pod template must be `logstash`.


[id="{p}-logstash-configuration-examples"]
== Configuration examples

experimental[]

This section contains manifests that illustrate common use cases, and can be your starting point in exploring Logstash deployed with ECK. These manifests are self-contained and work out-of-the-box on any non-secured Kubernetes cluster. They all contain a three-node Elasticsearch cluster and a single Kibana instance.

CAUTION: The examples in this section are for illustration purposes only and should not be considered to be production-ready. Some of these examples use the `node.store.allow_mmap: false` setting on Elasticsearch which has performance implications and should be tuned for production workloads, as described in <<{p}-virtual-memory>>.


[id="{p}-logstash-configuration-single-pipeline-crd"]
=== Single pipeline defined in CRD

[source,sh,subs="attributes"]
----
kubectl apply -f {logstash_recipes}/logstash-eck.yaml
----

Deploys Logstash with a single pipeline defined in the CRD

[id="{p}-logstash-configuration-single-pipeline-secret"]
=== Single Pipeline defined in Secret

[source,sh,subs="attributes"]
----
kubectl apply -f {logstash_recipes}/logstash-pipeline-as-secret.yaml
----

Deploys Logstash with a single pipeline defined in a secret, referenced by a `pipelineRef`

[id="{p}-logstash-configuration-pipeline-volume"]
=== Pipeline configuration in mounted volume

[source,sh,subs="attributes"]
----
kubectl apply -f {logstash_recipes}/logstash-pipeline-as-volume.yaml
----

Deploys Logstash with a single pipeline defined in a secret, mounted as a volume, and referenced by
`path.config`

[id="{p}-logstash-configuration-custom-index"]
=== Writing to a custom Elasticsearch index

[source,sh,subs="attributes"]
----
kubectl apply -f {logstash_recipes}/logstash-es-role.yaml
----

Deploys Logstash and Elasticsearch, and creates an updated version of the `eck_logstash_user_role` to write to a user specified index.

[id="{p}-logstash-configuration-pq-dlq"]
=== Creating persistent volumes for PQ and DLQ

[source,sh,subs="attributes"]
----
kubectl apply -f {logstash_recipes}/logstash-volumes.yaml
----

Deploys Logstash, Beats and Elasticsearch. Logstash is configured with two pipelines:

* a main pipeline for reading from the {beats} instance, which will send to the DLQ if it is unable to write to Elasticsearch
* a second pipeline, that will read from the DLQ. 
In addition, persistent queues are set up. 
This example shows how to configure persistent volumes outside of the default `logstash-data` persistent volume.


[id="{p}-logstash-configuration-stack-monitoring"]
=== Elasticsearch and Kibana Stack Monitoring

[source,sh,subs="attributes"]
----
kubectl apply -f {logstash_recipes}/logstash-monitored.yaml
----

Deploys an Elasticsearch and Kibana monitoring cluster, and a Logstash that will send its monitoring information to this cluster. You can view the stack monitoring information in the monitoring cluster's Kibana

[id="{p}-logstash-configuration-multiple-pipelines"]
=== Multiple pipelines/multiple Elasticsearch clusters

[source,sh,subs="attributes"]
----
kubectl apply -f {logstash_recipes}/logstash-multi.yaml
----

Deploys Elasticsearch in prod and qa configurations, running in separate namespaces. Logstash is configured with a multiple pipeline->pipeline configuration, with a source pipeline routing to `prod` and `qa` pipelines.

[id="{p}-logstash-advanced-configuration"]
== Advanced configuration

experimental[]

[id="{p}-logstash-jvm-options"]
=== Setting JVM options


You can change JVM settings by using the `LS_JAVA_OPTS` environment variable to override default settings in `jvm.options`. This approach ensures that expected settings from `jvm.options` are set, and only options that explicitly need to be overridden are.

To do, this, set the  `LS_JAVA_OPTS` environment variable in the container definition of your Logstash resource:

[source,yaml,subs="attributes,+macros,callouts"]
----
apiVersion: logstash.k8s.elastic.co/v1alpha1
kind: Logstash
metadata:
  name: quickstart
spec:
  containers:
    - name: logstash
      env:
        - name: LS_JAVA_OPTS   <1>
          value: "-Xmx2g -Xms2g"
----
<1> This will change the maximum and minimum heap size of the JVM on each pod to 2GB

<<<<<<< HEAD
[id="{p}-logstash-keystore"]
=== Setting keystore

You can specify sensitive settings with Kubernetes secrets. ECK automatically injects these settings into the keystore before it starts Logstash.
The ECK operator continues to watch the secrets for changes and will restart Logstash Pods when it detects a change.

NOTE: For the technical preview, the use of settings in the Logstash keystore may impact startup time for Logstash Pods. Startup time will increase linearly for each entry added to the keystore, and this could extend startup time significantly.

The Logstash Keystore can be password protected by setting an environment variable called `LOGSTASH_KEYSTORE_PASS`. Check out https://www.elastic.co/guide/en/logstash/current/keystore.html#keystore-password[Logstash Keystore] documentation for details.

[source,yaml,subs="attributes,+macros,callouts"]
----
apiVersion: v1
kind: Secret
metadata:
  name: logstash-keystore-pass
stringData:
  LOGSTASH_KEYSTORE_PASS: changed   <1>
---
apiVersion: v1
kind: Secret
metadata:
  name: logstash-secure-settings
stringData:
  HELLO: Hallo
---
apiVersion: logstash.k8s.elastic.co/v1alpha1
kind: Logstash
metadata:
  name: logstash-sample
spec:
  version: 8.8.0
  count: 1
  pipelines:
    - pipeline.id: main
      config.string: |-
        input { exec { command => 'uptime' interval => 10 } }
        filter {
          if ("${HELLO:}" != "") {   <2>
            mutate { add_tag => ["awesome"] }
          }
        }
  secureSettings:
    - secretName: logstash-secure-settings
  podTemplate:
    spec:
      containers:
        - name: logstash
          env:
            - name: LOGSTASH_KEYSTORE_PASS
              valueFrom:
                secretKeyRef:
                  name: logstash-keystore-pass
                  key: LOGSTASH_KEYSTORE_PASS
----
<1> Value of password to protect the Logstash keystore
<2> The syntax for referencing keys is identical to the syntax for environment variables
=======
>>>>>>> d22d0a01

[id="{p}-logstash-scaling-logstash"]
== Scaling Logstash

experimental[]

The ability to scale Logstash is highly dependent on the pipeline configurations, and the plugins used in those pipelines. Not all Logstash deployments can be scaled horizontally by increasing the number of Logstash Pods defined in the Logstash resource.
Increasing the number of Pods can cause data loss/duplication, or Pods running idle because they are unable to be utilized.

These risks are especially likely with plugins that:

* Retrieve data from external sources.
** Plugins that retrieve data from external sources, and require some level of coordination between nodes to split up work, are not good candidates for scaling horizontally, and would likely produce some data duplication. These are plugins such as the JDBC input plugin, which has no automatic way to split queries across Logstash instances, or the S3 input, which has no way to split which buckets to read across Logstash instances.
** Plugins that retrieve data from external sources, where work is distributed externally to Logstash, but may impose their own limits. These are plugins like the Kafka input, or Azure event hubs, where the parallelism is limited by the number of partitions vs the number of consumers. In cases like this, extra Logstash Pods may be idle if the number of consumer threads multiplied by the number of Pods is greater than the number of partitions.
* Plugins that require events to be received in order.
** Certain plugins, such as the aggregate filter, expect events to be received in strict order to run without error or data loss. Any plugin that requires the number of pipeline workers to be `1` will also have issues when horizontal scaling is used.
 If the pipeline does not contain any such plugin, the number of Logstash instances can be increased by setting the `count` property in the Logstash resource:

[source,yaml,subs="attributes,+macros,callouts"]
----
apiVersion: logstash.k8s.elastic.co/v1alpha1
kind: Logstash
metadata:
  name: quickstart
spec:
  version: {version}
  count: 3
----



[id="{p}-logstash-technical-preview-limitations"]
== Technical Preview limitations

experimental[]

Note that this release is a technical preview. It is still under active development and has additional limitations:

[id="{p}-logstash-technical-preview-persistence"]
=== Experimental support for persistence
NOTE: Persistence (experimental) is a breaking change from version 2.8.0 of the ECK operator and requires re-creation of existing {ls} resources.

The operator now includes support for persistence.
It creates a small (`1Gi`) default `PersistentVolume` called `logstash-data` that maps to `/usr/share/logstash/data`, typically used for storage from plugins. 
The default volume can be overridden by adding a `spec.volumeClaimTemplate` section named `logstash-data` to add more storage, or to use a different `storageClass` from the default, for example. 
You can define additional `persistentVolumeClaims` in `spec.volumeClaimTemplate` for use with PQ, or DLQ, for example.

The current implementation does not allow resizing of volumes, even if your chosen storage class would support it. 
To resize a volume, delete the {ls} resource, delete and recreate (or resize) the volume, and create a new {ls} resource. 
Note that volume claims will not be deleted when you delete the {ls} resource, and must be deleted manually. 
This behavior might change in future versions of the ECK operator.

[id="{p}-logstash-technical-preview-elasticsearchref"]
=== `ElasticsearchRef` implementation in plugins is in preview mode
Adding Elasticsearch to plugin definitions requires the use of environment variables populated by the Logstash operator, which may change in future versions of the Logstash operator.

[id="{p}-logstash-technical-preview-limted-plugins"]
=== Limited support for plugins

Not all {ls} plugins are supported for this technical preview. 
Note that this is not an exhaustive list, and plugins outside of the https://www.elastic.co/support/matrix#logstash_plugins[Logstash plugin matrix] have not been considered for this list.

**Supported plugins**

These plugins have been tested and are supported:

* logstash-input-beats
* logstash-input-elastic_agent
* logstash-input-kafka
* logstash-input-tcp
* logstash-input-http
* logstash-input-udp

Most filter and output plugins are supported, with some exceptions noted in the next section. 

**Plugins not supported at technical preview**

These plugins are not supported: 

* logstash-filter-jdbc_static
* logstash-filter-jdbc_streaming
* logstash-filter-aggregate

**Plugins that may require additional manual work** 

Other {ls} filter and output plugins work, but require additional manual steps to mount volumes for certain configurations. 
For example, logstash-output-s3 requires mounting a volume to store in-progress work to avoid data loss.

<|MERGE_RESOLUTION|>--- conflicted
+++ resolved
@@ -442,8 +442,8 @@
 Changes, such as storage class or volume size, are currently forbidden in `spec.volumeClaimTemplates`.
 To make these changes, you have to fully delete the {ls} resource, delete and recreate or resize the volume, and create a new {ls} resource.
 
-Before deleting or resizing a persistent queue (PQ) volume, ensure that the queue is empty. 
-When using the PQ, we recommend setting `queue.drain: true` on the {ls} Pods to ensure that the queue is drained when Pods are shutdown. 
+Before deleting or resizing a persistent queue (PQ) volume, ensure that the queue is empty.
+When using the PQ, we recommend setting `queue.drain: true` on the {ls} Pods to ensure that the queue is drained when Pods are shutdown.
 Note that you should also increase the `terminationGracePeriodSeconds` to a large enough value to allow the queue to drain.
 
 This example shows how to configure a {ls} resource to drain the queue and increase the termination grace period.
@@ -463,11 +463,11 @@
       terminationGracePeriodSeconds: 604800
 ----
 
-NOTE: A https://github.com/kubernetes/kubernetes/issues/94435[{k8s} known issue]: {k8s} may not honor `terminationGracePeriodSeconds` settings greater than 600. 
+NOTE: A https://github.com/kubernetes/kubernetes/issues/94435[{k8s} known issue]: {k8s} may not honor `terminationGracePeriodSeconds` settings greater than 600.
 A queue of a terminated Pod may not be fully drained, even when `queue.drain: true` is set and a high `terminationGracePeriodSeconds` is configured.
 
-NOTE: In this technical preview, there is currently no way to drain a dead letter queue (DLQ) automatically before {ls} shuts down. 
-To manually drain the queue, first stop sending data to it, by either disabling the DLQ feature, or disabling any pipelines that send to a DLQ. 
+NOTE: In this technical preview, there is currently no way to drain a dead letter queue (DLQ) automatically before {ls} shuts down.
+To manually drain the queue, first stop sending data to it, by either disabling the DLQ feature, or disabling any pipelines that send to a DLQ.
 Then wait for events to stop flowing through any pipelines reading from the input.
 
 
@@ -479,10 +479,10 @@
 
 [CAUTION]
 --
-The use of `emptyDir` in a production environment may cause permanent data loss. 
+The use of `emptyDir` in a production environment may cause permanent data loss.
 Do not use with persistent queues (PQs), dead letter queues (DLQs), or with any plugin that requires persistent storage to keep track of state between restarts of {ls}.
 
-Plugins that require persistent storage include any plugin that stores state locally. 
+Plugins that require persistent storage include any plugin that stores state locally.
 These plugins typically have a configuration parameter that includes the name `path` or `directory`, not including paths to static content, such as certificates or keystores.
 Examples include the `sincedb_path` setting for the `file`, `dead_letter_queue` and `s3` inputs, the `last_run_metadata_path` for the `JDBC` input, `aggregate_maps_path` for the `aggregate` filter, and `temporary_directory` for the `s3` output, used to aggregate content before uploading to s3.
 --
@@ -531,13 +531,7 @@
     }
 
 ```
-<<<<<<< HEAD
 You can <<{p}-users-and-roles,update user permissions>> to include more indices if the Elasticsearch plugin is expected to use indices other than the default. Check out <<{p}-logstash-configuration-custom-index, Logstash configuration with a custom index>> sample configuration that creates a user that writes to a custom index.
-=======
-
-
-You can <<{p}-users-and-roles,update user permissions>> to include more indices if the Elasticsearch plugin is expected to use indices other than the default. See the <<{p}-logstash-configuration-custom-index, Logstash configuration with a custom index>> sample configuration that creates a user that writes to a custom index.
->>>>>>> d22d0a01
 --
 
 This example demonstrates how to create a Logstash deployment that connects to
@@ -767,8 +761,8 @@
 Deploys Logstash, Beats and Elasticsearch. Logstash is configured with two pipelines:
 
 * a main pipeline for reading from the {beats} instance, which will send to the DLQ if it is unable to write to Elasticsearch
-* a second pipeline, that will read from the DLQ. 
-In addition, persistent queues are set up. 
+* a second pipeline, that will read from the DLQ.
+In addition, persistent queues are set up.
 This example shows how to configure persistent volumes outside of the default `logstash-data` persistent volume.
 
 
@@ -820,7 +814,6 @@
 ----
 <1> This will change the maximum and minimum heap size of the JVM on each pod to 2GB
 
-<<<<<<< HEAD
 [id="{p}-logstash-keystore"]
 === Setting keystore
 
@@ -878,8 +871,6 @@
 ----
 <1> Value of password to protect the Logstash keystore
 <2> The syntax for referencing keys is identical to the syntax for environment variables
-=======
->>>>>>> d22d0a01
 
 [id="{p}-logstash-scaling-logstash"]
 == Scaling Logstash
@@ -923,13 +914,13 @@
 NOTE: Persistence (experimental) is a breaking change from version 2.8.0 of the ECK operator and requires re-creation of existing {ls} resources.
 
 The operator now includes support for persistence.
-It creates a small (`1Gi`) default `PersistentVolume` called `logstash-data` that maps to `/usr/share/logstash/data`, typically used for storage from plugins. 
-The default volume can be overridden by adding a `spec.volumeClaimTemplate` section named `logstash-data` to add more storage, or to use a different `storageClass` from the default, for example. 
+It creates a small (`1Gi`) default `PersistentVolume` called `logstash-data` that maps to `/usr/share/logstash/data`, typically used for storage from plugins.
+The default volume can be overridden by adding a `spec.volumeClaimTemplate` section named `logstash-data` to add more storage, or to use a different `storageClass` from the default, for example.
 You can define additional `persistentVolumeClaims` in `spec.volumeClaimTemplate` for use with PQ, or DLQ, for example.
 
-The current implementation does not allow resizing of volumes, even if your chosen storage class would support it. 
-To resize a volume, delete the {ls} resource, delete and recreate (or resize) the volume, and create a new {ls} resource. 
-Note that volume claims will not be deleted when you delete the {ls} resource, and must be deleted manually. 
+The current implementation does not allow resizing of volumes, even if your chosen storage class would support it.
+To resize a volume, delete the {ls} resource, delete and recreate (or resize) the volume, and create a new {ls} resource.
+Note that volume claims will not be deleted when you delete the {ls} resource, and must be deleted manually.
 This behavior might change in future versions of the ECK operator.
 
 [id="{p}-logstash-technical-preview-elasticsearchref"]
