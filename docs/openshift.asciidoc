--- conflicted
+++ resolved
@@ -82,23 +82,14 @@
   name: elasticsearch-sample
 spec:
   version: {version}
-<<<<<<< HEAD
-  nodes:
-=======
-  setVmMaxMapCount: false
   nodeSets:
->>>>>>> 3dc4ee4f
   - name: default
+    count: 1
     config:
       node.master: true
       node.data: true
-<<<<<<< HEAD
       node.ingest: true
       node.store.allow_mmap: false
-    nodeCount: 1
-=======
-    count: 1
->>>>>>> 3dc4ee4f
 ---
 apiVersion: route.openshift.io/v1
 kind: Route
