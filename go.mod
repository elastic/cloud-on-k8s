module github.com/elastic/cloud-on-k8s/v2

go 1.19

require (
	github.com/Masterminds/sprig/v3 v3.2.2
	github.com/blang/semver/v4 v4.0.0
	github.com/davecgh/go-spew v1.1.1
	github.com/elastic/go-ucfg v0.8.6
	github.com/ghodss/yaml v1.0.0
	github.com/go-logr/logr v1.2.3
	github.com/go-test/deep v1.0.8
	github.com/gobuffalo/flect v0.3.0
	github.com/google/go-cmp v0.5.9
	github.com/google/go-containerregistry v0.11.0
	github.com/google/uuid v1.3.0
	github.com/hashicorp/go-multierror v1.1.1
	github.com/hashicorp/vault/api v1.7.2
	github.com/imdario/mergo v0.3.13
	github.com/magiconair/properties v1.8.6
	github.com/pkg/errors v0.9.1
	github.com/pmezard/go-difflib v1.0.0
	github.com/prometheus/client_golang v1.13.0
	github.com/prometheus/common v0.37.0
	github.com/sethvargo/go-password v0.2.0
	github.com/spf13/cobra v1.5.0
	github.com/spf13/pflag v1.0.5
	github.com/spf13/viper v1.13.0
	github.com/stretchr/testify v1.8.0
	github.com/tsenart/vegeta v12.7.0+incompatible
	go.elastic.co/apm/module/apmelasticsearch/v2 v2.1.0
	go.elastic.co/apm/module/apmhttp/v2 v2.1.0
	go.elastic.co/apm/module/apmzap/v2 v2.1.0
	go.elastic.co/apm/v2 v2.1.0
	go.uber.org/automaxprocs v1.5.1
	go.uber.org/zap v1.23.0
	golang.org/x/crypto v0.0.0-20220411220226-7b82a4e95df4
	golang.org/x/text v0.3.7
	gopkg.in/yaml.v2 v2.4.0
	gopkg.in/yaml.v3 v3.0.1
<<<<<<< HEAD
	k8s.io/api v0.25.0
	k8s.io/apimachinery v0.25.0
	k8s.io/client-go v0.25.0
	k8s.io/klog/v2 v2.80.0
	k8s.io/utils v0.0.0-20220728103510-ee6ede2d64ed
	sigs.k8s.io/controller-runtime v0.13.0
=======
	k8s.io/api v0.24.4
	k8s.io/apimachinery v0.24.4
	k8s.io/client-go v0.24.4
	k8s.io/klog/v2 v2.80.1
	k8s.io/utils v0.0.0-20220210201930-3a6ce19ff2f9
	sigs.k8s.io/controller-runtime v0.12.3
>>>>>>> aea8bb2f
	sigs.k8s.io/controller-tools v0.9.2
)

require (
	cloud.google.com/go/compute v1.7.0 // indirect
	github.com/Masterminds/goutils v1.1.1 // indirect
	github.com/Masterminds/semver/v3 v3.1.1 // indirect
	github.com/PuerkitoBio/purell v1.1.1 // indirect
	github.com/PuerkitoBio/urlesc v0.0.0-20170810143723-de5bf2ad4578 // indirect
	github.com/armon/go-metrics v0.3.10 // indirect
	github.com/armon/go-radix v1.0.0 // indirect
	github.com/beorn7/perks v1.0.1 // indirect
	github.com/bmizerany/perks v0.0.0-20141205001514-d9a9656a3a4b // indirect
	github.com/cenkalti/backoff/v3 v3.0.0 // indirect
	github.com/cespare/xxhash/v2 v2.1.2 // indirect
	github.com/containerd/stargz-snapshotter/estargz v0.12.0 // indirect
	github.com/dgryski/go-gk v0.0.0-20140819190930-201884a44051 // indirect
	github.com/docker/cli v20.10.17+incompatible // indirect
	github.com/docker/distribution v2.8.1+incompatible // indirect
	github.com/docker/docker v20.10.17+incompatible // indirect
	github.com/docker/docker-credential-helpers v0.6.4 // indirect
	github.com/elastic/go-licenser v0.4.0 // indirect
	github.com/elastic/go-sysinfo v1.7.1 // indirect
	github.com/elastic/go-windows v1.0.1 // indirect
	github.com/emicklei/go-restful/v3 v3.8.0 // indirect
	github.com/evanphx/json-patch v4.12.0+incompatible // indirect
	github.com/evanphx/json-patch/v5 v5.6.0 // indirect
	github.com/fatih/color v1.13.0 // indirect
	github.com/fsnotify/fsnotify v1.5.4 // indirect
	github.com/go-logr/zapr v1.2.3 // indirect
	github.com/go-openapi/jsonpointer v0.19.5 // indirect
	github.com/go-openapi/jsonreference v0.19.5 // indirect
	github.com/go-openapi/swag v0.19.14 // indirect
	github.com/gogo/protobuf v1.3.2 // indirect
	github.com/golang/groupcache v0.0.0-20210331224755-41bb18bfe9da // indirect
	github.com/golang/protobuf v1.5.2 // indirect
	github.com/golang/snappy v0.0.4 // indirect
	github.com/google/gnostic v0.5.7-v3refs // indirect
	github.com/google/gofuzz v1.2.0 // indirect
	github.com/hashicorp/errwrap v1.1.0 // indirect
	github.com/hashicorp/go-cleanhttp v0.5.2 // indirect
	github.com/hashicorp/go-hclog v1.2.0 // indirect
	github.com/hashicorp/go-immutable-radix v1.3.1 // indirect
	github.com/hashicorp/go-plugin v1.4.3 // indirect
	github.com/hashicorp/go-retryablehttp v0.6.6 // indirect
	github.com/hashicorp/go-rootcerts v1.0.2 // indirect
	github.com/hashicorp/go-secure-stdlib/mlock v0.1.1 // indirect
	github.com/hashicorp/go-secure-stdlib/parseutil v0.1.6 // indirect
	github.com/hashicorp/go-secure-stdlib/strutil v0.1.2 // indirect
	github.com/hashicorp/go-sockaddr v1.0.2 // indirect
	github.com/hashicorp/go-uuid v1.0.2 // indirect
	github.com/hashicorp/go-version v1.2.0 // indirect
	github.com/hashicorp/golang-lru v0.5.4 // indirect
	github.com/hashicorp/hcl v1.0.0 // indirect
	github.com/hashicorp/vault/sdk v0.5.1 // indirect
	github.com/hashicorp/yamux v0.0.0-20180604194846-3520598351bb // indirect
	github.com/huandu/xstrings v1.3.1 // indirect
	github.com/inconshreveable/mousetrap v1.0.0 // indirect
	github.com/influxdata/tdigest v0.0.1 // indirect
	github.com/jcchavezs/porto v0.1.0 // indirect
	github.com/joeshaw/multierror v0.0.0-20140124173710-69b34d4ec901 // indirect
	github.com/josharian/intern v1.0.0 // indirect
	github.com/json-iterator/go v1.1.12 // indirect
	github.com/klauspost/compress v1.15.8 // indirect
	github.com/mailru/easyjson v0.7.6 // indirect
	github.com/mattn/go-colorable v0.1.12 // indirect
	github.com/mattn/go-isatty v0.0.14 // indirect
	github.com/matttproud/golang_protobuf_extensions v1.0.2-0.20181231171920-c182affec369 // indirect
	github.com/mitchellh/copystructure v1.0.0 // indirect
	github.com/mitchellh/go-homedir v1.1.0 // indirect
	github.com/mitchellh/go-testing-interface v1.0.0 // indirect
	github.com/mitchellh/mapstructure v1.5.0 // indirect
	github.com/mitchellh/reflectwalk v1.0.0 // indirect
	github.com/moby/spdystream v0.2.0 // indirect
	github.com/modern-go/concurrent v0.0.0-20180306012644-bacd9c7ef1dd // indirect
	github.com/modern-go/reflect2 v1.0.2 // indirect
	github.com/munnerz/goautoneg v0.0.0-20191010083416-a7dc8b61c822 // indirect
	github.com/oklog/run v1.0.0 // indirect
	github.com/opencontainers/go-digest v1.0.0 // indirect
	github.com/opencontainers/image-spec v1.0.2 // indirect
	github.com/pelletier/go-toml v1.9.5 // indirect
	github.com/pelletier/go-toml/v2 v2.0.5 // indirect
	github.com/pierrec/lz4 v2.5.2+incompatible // indirect
	github.com/prometheus/client_model v0.2.0 // indirect
	github.com/prometheus/procfs v0.8.0 // indirect
	github.com/ryanuber/go-glob v1.0.0 // indirect
	github.com/santhosh-tekuri/jsonschema v1.2.4 // indirect
	github.com/shopspring/decimal v1.2.0 // indirect
	github.com/sirupsen/logrus v1.9.0 // indirect
	github.com/spf13/afero v1.8.2 // indirect
	github.com/spf13/cast v1.5.0 // indirect
	github.com/spf13/jwalterweatherman v1.1.0 // indirect
	github.com/streadway/quantile v0.0.0-20150917103942-b0c588724d25 // indirect
	github.com/subosito/gotenv v1.4.1 // indirect
	github.com/vbatts/tar-split v0.11.2 // indirect
	go.elastic.co/fastjson v1.1.0 // indirect
	go.uber.org/atomic v1.9.0 // indirect
	go.uber.org/multierr v1.6.0 // indirect
	golang.org/x/mod v0.6.0-dev.0.20220419223038-86c51ed26bb4 // indirect
	golang.org/x/net v0.0.0-20220722155237-a158d28d115b // indirect
	golang.org/x/oauth2 v0.0.0-20220718184931-c8730f7fcb92 // indirect
	golang.org/x/sync v0.0.0-20220722155255-886fb9371eb4 // indirect
	golang.org/x/sys v0.0.0-20220722155257-8c9f86f7a55f // indirect
	golang.org/x/term v0.0.0-20210927222741-03fcf44c2211 // indirect
	golang.org/x/time v0.0.0-20220609170525-579cf78fd858 // indirect
	golang.org/x/tools v0.1.12 // indirect
	gomodules.xyz/jsonpatch/v2 v2.2.0 // indirect
	google.golang.org/appengine v1.6.7 // indirect
	google.golang.org/genproto v0.0.0-20220616135557-88e70c0c3a90 // indirect
	google.golang.org/grpc v1.47.0 // indirect
	google.golang.org/protobuf v1.28.1 // indirect
	gopkg.in/inf.v0 v0.9.1 // indirect
	gopkg.in/ini.v1 v1.67.0 // indirect
	gopkg.in/square/go-jose.v2 v2.5.1 // indirect
	howett.net/plist v1.0.0 // indirect
	k8s.io/apiextensions-apiserver v0.25.0 // indirect
	k8s.io/component-base v0.25.0 // indirect
	k8s.io/kube-openapi v0.0.0-20220803162953-67bda5d908f1 // indirect
	sigs.k8s.io/json v0.0.0-20220713155537-f223a00ba0e2 // indirect
	sigs.k8s.io/structured-merge-diff/v4 v4.2.3 // indirect
	sigs.k8s.io/yaml v1.3.0 // indirect
)

// pulled by github.com/google/go-containerregistry
exclude (
	github.com/containerd/containerd v1.6.0
	github.com/opencontainers/image-spec v1.0.3-0.20220114050600-8b9d41f48198
)

// this is used by vegeta, but the version they use is older and did not include a licence. we require the licence and so pin this
replace github.com/dgryski/go-gk => github.com/dgryski/go-gk v0.0.0-20200319235926-a69029f61654<|MERGE_RESOLUTION|>--- conflicted
+++ resolved
@@ -38,21 +38,12 @@
 	golang.org/x/text v0.3.7
 	gopkg.in/yaml.v2 v2.4.0
 	gopkg.in/yaml.v3 v3.0.1
-<<<<<<< HEAD
 	k8s.io/api v0.25.0
 	k8s.io/apimachinery v0.25.0
 	k8s.io/client-go v0.25.0
-	k8s.io/klog/v2 v2.80.0
+	k8s.io/klog/v2 v2.80.1
 	k8s.io/utils v0.0.0-20220728103510-ee6ede2d64ed
 	sigs.k8s.io/controller-runtime v0.13.0
-=======
-	k8s.io/api v0.24.4
-	k8s.io/apimachinery v0.24.4
-	k8s.io/client-go v0.24.4
-	k8s.io/klog/v2 v2.80.1
-	k8s.io/utils v0.0.0-20220210201930-3a6ce19ff2f9
-	sigs.k8s.io/controller-runtime v0.12.3
->>>>>>> aea8bb2f
 	sigs.k8s.io/controller-tools v0.9.2
 )
 
