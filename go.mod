module github.com/elastic/cloud-on-k8s/v2

go 1.19

require (
	github.com/Masterminds/sprig/v3 v3.2.3
	github.com/blang/semver/v4 v4.0.0
	github.com/davecgh/go-spew v1.1.1
	github.com/elastic/go-ucfg v0.8.6
	github.com/ghodss/yaml v1.0.0
	github.com/go-logr/logr v1.2.4
	github.com/go-test/deep v1.1.0
	github.com/gobuffalo/flect v1.0.2
	github.com/google/go-cmp v0.5.9
	github.com/google/go-containerregistry v0.15.1
	github.com/google/uuid v1.3.0
	github.com/hashicorp/go-multierror v1.1.1
	github.com/hashicorp/golang-lru/v2 v2.0.2
	github.com/hashicorp/vault/api v1.9.1
	github.com/imdario/mergo v0.3.15
	github.com/magiconair/properties v1.8.7
	github.com/pkg/errors v0.9.1
	github.com/pmezard/go-difflib v1.0.0
	github.com/prometheus/client_golang v1.15.1
	github.com/prometheus/common v0.42.0
	github.com/sethvargo/go-password v0.2.0
	github.com/spf13/cobra v1.7.0
	github.com/spf13/pflag v1.0.5
	github.com/spf13/viper v1.15.0
	github.com/stretchr/testify v1.8.2
	go.elastic.co/apm/module/apmelasticsearch/v2 v2.4.1
	go.elastic.co/apm/module/apmhttp/v2 v2.4.1
	go.elastic.co/apm/module/apmzap/v2 v2.4.1
	go.elastic.co/apm/v2 v2.4.1
	go.uber.org/automaxprocs v1.5.2
	go.uber.org/zap v1.24.0
	golang.org/x/crypto v0.9.0
	golang.org/x/text v0.9.0
	gopkg.in/yaml.v3 v3.0.1
	k8s.io/api v0.26.3
	k8s.io/apimachinery v0.26.3
	k8s.io/client-go v0.26.3
	k8s.io/klog/v2 v2.100.1
	k8s.io/utils v0.0.0-20221128185143-99ec85e7a448
	sigs.k8s.io/controller-runtime v0.14.6
	sigs.k8s.io/controller-tools v0.11.4
)

require (
	github.com/Masterminds/goutils v1.1.1 // indirect
	github.com/Masterminds/semver/v3 v3.2.0 // indirect
	github.com/armon/go-radix v1.0.0 // indirect
	github.com/beorn7/perks v1.0.1 // indirect
	github.com/cenkalti/backoff/v3 v3.0.0 // indirect
	github.com/cespare/xxhash/v2 v2.2.0 // indirect
	github.com/containerd/stargz-snapshotter/estargz v0.14.3 // indirect
	github.com/docker/cli v23.0.5+incompatible // indirect
	github.com/docker/distribution v2.8.1+incompatible // indirect
	github.com/docker/docker v23.0.5+incompatible // indirect
	github.com/docker/docker-credential-helpers v0.7.0 // indirect
	github.com/elastic/go-licenser v0.4.0 // indirect
	github.com/elastic/go-sysinfo v1.7.1 // indirect
	github.com/elastic/go-windows v1.0.1 // indirect
	github.com/emicklei/go-restful/v3 v3.9.0 // indirect
	github.com/evanphx/json-patch v4.12.0+incompatible // indirect
	github.com/evanphx/json-patch/v5 v5.6.0 // indirect
	github.com/fatih/color v1.13.0 // indirect
	github.com/fsnotify/fsnotify v1.6.0 // indirect
	github.com/go-logr/zapr v1.2.3 // indirect
	github.com/go-openapi/jsonpointer v0.19.5 // indirect
	github.com/go-openapi/jsonreference v0.20.0 // indirect
	github.com/go-openapi/swag v0.19.14 // indirect
	github.com/gogo/protobuf v1.3.2 // indirect
	github.com/golang/groupcache v0.0.0-20210331224755-41bb18bfe9da // indirect
	github.com/golang/protobuf v1.5.3 // indirect
	github.com/google/gnostic v0.5.7-v3refs // indirect
	github.com/google/gofuzz v1.2.0 // indirect
	github.com/hashicorp/errwrap v1.1.0 // indirect
	github.com/hashicorp/go-cleanhttp v0.5.2 // indirect
	github.com/hashicorp/go-retryablehttp v0.6.6 // indirect
	github.com/hashicorp/go-rootcerts v1.0.2 // indirect
	github.com/hashicorp/go-secure-stdlib/parseutil v0.1.6 // indirect
	github.com/hashicorp/go-secure-stdlib/strutil v0.1.2 // indirect
	github.com/hashicorp/go-sockaddr v1.0.2 // indirect
	github.com/hashicorp/hcl v1.0.0 // indirect
	github.com/huandu/xstrings v1.3.3 // indirect
	github.com/inconshreveable/mousetrap v1.1.0 // indirect
	github.com/jcchavezs/porto v0.1.0 // indirect
	github.com/joeshaw/multierror v0.0.0-20140124173710-69b34d4ec901 // indirect
	github.com/josharian/intern v1.0.0 // indirect
	github.com/json-iterator/go v1.1.12 // indirect
	github.com/klauspost/compress v1.16.5 // indirect
	github.com/mailru/easyjson v0.7.6 // indirect
	github.com/mattn/go-colorable v0.1.12 // indirect
	github.com/mattn/go-isatty v0.0.14 // indirect
	github.com/matttproud/golang_protobuf_extensions v1.0.4 // indirect
	github.com/mitchellh/copystructure v1.0.0 // indirect
	github.com/mitchellh/go-homedir v1.1.0 // indirect
	github.com/mitchellh/mapstructure v1.5.0 // indirect
	github.com/mitchellh/reflectwalk v1.0.0 // indirect
	github.com/moby/spdystream v0.2.0 // indirect
	github.com/modern-go/concurrent v0.0.0-20180306012644-bacd9c7ef1dd // indirect
	github.com/modern-go/reflect2 v1.0.2 // indirect
	github.com/munnerz/goautoneg v0.0.0-20191010083416-a7dc8b61c822 // indirect
	github.com/opencontainers/go-digest v1.0.0 // indirect
	github.com/opencontainers/image-spec v1.1.0-rc3 // indirect
	github.com/pelletier/go-toml/v2 v2.0.6 // indirect
	github.com/prometheus/client_model v0.3.0 // indirect
	github.com/prometheus/procfs v0.9.0 // indirect
	github.com/ryanuber/go-glob v1.0.0 // indirect
	github.com/shopspring/decimal v1.2.0 // indirect
	github.com/sirupsen/logrus v1.9.0 // indirect
	github.com/spf13/afero v1.9.3 // indirect
	github.com/spf13/cast v1.5.0 // indirect
	github.com/spf13/jwalterweatherman v1.1.0 // indirect
	github.com/subosito/gotenv v1.4.2 // indirect
	github.com/vbatts/tar-split v0.11.3 // indirect
	go.elastic.co/fastjson v1.1.0 // indirect
	go.uber.org/atomic v1.9.0 // indirect
	go.uber.org/multierr v1.8.0 // indirect
<<<<<<< HEAD
	golang.org/x/mod v0.9.0 // indirect
	golang.org/x/net v0.10.0 // indirect
	golang.org/x/oauth2 v0.6.0 // indirect
=======
	golang.org/x/mod v0.10.0 // indirect
	golang.org/x/net v0.9.0 // indirect
	golang.org/x/oauth2 v0.7.0 // indirect
>>>>>>> bdb0c439
	golang.org/x/sync v0.1.0 // indirect
	golang.org/x/sys v0.8.0 // indirect
	golang.org/x/term v0.8.0 // indirect
	golang.org/x/time v0.3.0 // indirect
	golang.org/x/tools v0.8.0 // indirect
	gomodules.xyz/jsonpatch/v2 v2.2.0 // indirect
	google.golang.org/appengine v1.6.7 // indirect
	google.golang.org/protobuf v1.30.0 // indirect
	gopkg.in/inf.v0 v0.9.1 // indirect
	gopkg.in/ini.v1 v1.67.0 // indirect
	gopkg.in/square/go-jose.v2 v2.5.1 // indirect
	gopkg.in/yaml.v2 v2.4.0 // indirect
	howett.net/plist v1.0.0 // indirect
	k8s.io/apiextensions-apiserver v0.26.1 // indirect
	k8s.io/component-base v0.26.1 // indirect
	k8s.io/kube-openapi v0.0.0-20221012153701-172d655c2280 // indirect
	sigs.k8s.io/json v0.0.0-20220713155537-f223a00ba0e2 // indirect
	sigs.k8s.io/structured-merge-diff/v4 v4.2.3 // indirect
	sigs.k8s.io/yaml v1.3.0 // indirect
)

// pulled by github.com/google/go-containerregistry
exclude (
	github.com/containerd/containerd v1.6.0
	github.com/opencontainers/image-spec v1.0.3-0.20220114050600-8b9d41f48198
)

// both of these dependencies are used by vegeta, but the version they use is older and did not include a licence. we require the licence and so pin both of these
replace (
	github.com/dgryski/go-gk => github.com/dgryski/go-gk v0.0.0-20200319235926-a69029f61654
	github.com/dgryski/go-lttb => github.com/dgryski/go-lttb v0.0.0-20230207170358-f8fc36cdbff1
)<|MERGE_RESOLUTION|>--- conflicted
+++ resolved
@@ -118,15 +118,9 @@
 	go.elastic.co/fastjson v1.1.0 // indirect
 	go.uber.org/atomic v1.9.0 // indirect
 	go.uber.org/multierr v1.8.0 // indirect
-<<<<<<< HEAD
-	golang.org/x/mod v0.9.0 // indirect
+	golang.org/x/mod v0.10.0 // indirect
 	golang.org/x/net v0.10.0 // indirect
-	golang.org/x/oauth2 v0.6.0 // indirect
-=======
-	golang.org/x/mod v0.10.0 // indirect
-	golang.org/x/net v0.9.0 // indirect
 	golang.org/x/oauth2 v0.7.0 // indirect
->>>>>>> bdb0c439
 	golang.org/x/sync v0.1.0 // indirect
 	golang.org/x/sys v0.8.0 // indirect
 	golang.org/x/term v0.8.0 // indirect
