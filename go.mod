--- conflicted
+++ resolved
@@ -44,15 +44,9 @@
 	k8s.io/apimachinery v0.21.3
 	k8s.io/client-go v0.21.3
 	k8s.io/klog/v2 v2.10.0
-<<<<<<< HEAD
 	k8s.io/utils v0.0.0-20210722164352-7f3ee0f31471
 	sigs.k8s.io/controller-runtime v0.9.5
-	sigs.k8s.io/controller-tools v0.6.1
-=======
-	k8s.io/utils v0.0.0-20210527160623-6fdb442a123b
-	sigs.k8s.io/controller-runtime v0.9.3
 	sigs.k8s.io/controller-tools v0.6.2
->>>>>>> a6efd826
 )
 
 // this is used by vegeta, but the version they use is older and did not include a licence. we require the licence and so pin this
