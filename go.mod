--- conflicted
+++ resolved
@@ -38,16 +38,10 @@
 	go.uber.org/zap v1.27.0
 	golang.org/x/crypto v0.23.0
 	gopkg.in/yaml.v3 v3.0.1
-<<<<<<< HEAD
-	k8s.io/api v0.29.3
-	k8s.io/apiextensions-apiserver v0.29.2
-	k8s.io/apimachinery v0.29.3
-	k8s.io/client-go v0.29.3
-=======
 	k8s.io/api v0.30.0
+k8s.io/apiextensions-apiserver v0.30.0
 	k8s.io/apimachinery v0.30.0
 	k8s.io/client-go v0.30.0
->>>>>>> 715ef839
 	k8s.io/klog/v2 v2.120.1
 	k8s.io/utils v0.0.0-20240502163921-fe8a2dddb1d0
 	sigs.k8s.io/controller-runtime v0.18.2
@@ -144,13 +138,7 @@
 	gopkg.in/ini.v1 v1.67.0 // indirect
 	gopkg.in/yaml.v2 v2.4.0 // indirect
 	howett.net/plist v1.0.1 // indirect
-<<<<<<< HEAD
-	k8s.io/component-base v0.29.2 // indirect
-	k8s.io/kube-openapi v0.0.0-20231010175941-2dd684a91f00 // indirect
-=======
-	k8s.io/apiextensions-apiserver v0.30.0 // indirect
 	k8s.io/kube-openapi v0.0.0-20240430033511-f0e62f92d13f // indirect
->>>>>>> 715ef839
 	sigs.k8s.io/json v0.0.0-20221116044647-bc3834ca7abd // indirect
 	sigs.k8s.io/structured-merge-diff/v4 v4.4.1 // indirect
 	sigs.k8s.io/yaml v1.4.0 // indirect
