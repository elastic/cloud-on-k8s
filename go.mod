module github.com/elastic/cloud-on-k8s/v2

go 1.19

require (
	github.com/Masterminds/sprig/v3 v3.2.2
	github.com/blang/semver/v4 v4.0.0
	github.com/davecgh/go-spew v1.1.1
	github.com/elastic/go-ucfg v0.8.6
	github.com/ghodss/yaml v1.0.0
	github.com/go-logr/logr v1.2.3
	github.com/go-test/deep v1.0.8
	github.com/gobuffalo/flect v0.3.0
	github.com/google/go-cmp v0.5.9
	github.com/google/go-containerregistry v0.12.1
	github.com/google/uuid v1.3.0
	github.com/hashicorp/go-multierror v1.1.1
	github.com/hashicorp/golang-lru v0.6.0
	github.com/hashicorp/vault/api v1.8.2
	github.com/imdario/mergo v0.3.13
	github.com/magiconair/properties v1.8.6
	github.com/pkg/errors v0.9.1
	github.com/pmezard/go-difflib v1.0.0
	github.com/prometheus/client_golang v1.14.0
	github.com/prometheus/common v0.37.0
	github.com/sethvargo/go-password v0.2.0
	github.com/spf13/cobra v1.6.1
	github.com/spf13/pflag v1.0.5
	github.com/spf13/viper v1.14.0
	github.com/stretchr/testify v1.8.1
	github.com/tsenart/vegeta/v12 v12.8.4
	go.elastic.co/apm/module/apmelasticsearch/v2 v2.2.0
	go.elastic.co/apm/module/apmhttp/v2 v2.2.0
	go.elastic.co/apm/module/apmzap/v2 v2.1.0
	go.elastic.co/apm/v2 v2.2.0
	go.uber.org/automaxprocs v1.5.1
	go.uber.org/zap v1.23.0
	golang.org/x/crypto v0.2.0
	golang.org/x/text v0.4.0
	gopkg.in/yaml.v2 v2.4.0
	gopkg.in/yaml.v3 v3.0.1
	k8s.io/api v0.25.4
	k8s.io/apimachinery v0.25.4
	k8s.io/client-go v0.25.4
	k8s.io/klog/v2 v2.80.1
	k8s.io/utils v0.0.0-20220728103510-ee6ede2d64ed
	sigs.k8s.io/controller-runtime v0.13.1
	sigs.k8s.io/controller-tools v0.10.0
)

require (
	cloud.google.com/go/compute v1.12.1 // indirect
	cloud.google.com/go/compute/metadata v0.2.1 // indirect
	github.com/Masterminds/goutils v1.1.1 // indirect
	github.com/Masterminds/semver/v3 v3.1.1 // indirect
	github.com/PuerkitoBio/purell v1.1.1 // indirect
	github.com/PuerkitoBio/urlesc v0.0.0-20170810143723-de5bf2ad4578 // indirect
	github.com/armon/go-metrics v0.4.0 // indirect
	github.com/armon/go-radix v1.0.0 // indirect
	github.com/beorn7/perks v1.0.1 // indirect
	github.com/cenkalti/backoff/v3 v3.0.0 // indirect
	github.com/cespare/xxhash/v2 v2.1.2 // indirect
	github.com/containerd/stargz-snapshotter/estargz v0.12.1 // indirect
	github.com/docker/cli v20.10.20+incompatible // indirect
	github.com/docker/distribution v2.8.1+incompatible // indirect
	github.com/docker/docker v20.10.20+incompatible // indirect
	github.com/docker/docker-credential-helpers v0.7.0 // indirect
	github.com/elastic/go-licenser v0.4.0 // indirect
	github.com/elastic/go-sysinfo v1.7.1 // indirect
	github.com/elastic/go-windows v1.0.1 // indirect
	github.com/emicklei/go-restful/v3 v3.8.0 // indirect
	github.com/evanphx/json-patch v4.12.0+incompatible // indirect
	github.com/evanphx/json-patch/v5 v5.6.0 // indirect
	github.com/fatih/color v1.13.0 // indirect
	github.com/fsnotify/fsnotify v1.6.0 // indirect
	github.com/go-logr/zapr v1.2.3 // indirect
	github.com/go-openapi/jsonpointer v0.19.5 // indirect
	github.com/go-openapi/jsonreference v0.19.5 // indirect
	github.com/go-openapi/swag v0.19.14 // indirect
	github.com/gogo/protobuf v1.3.2 // indirect
	github.com/golang/groupcache v0.0.0-20210331224755-41bb18bfe9da // indirect
	github.com/golang/protobuf v1.5.2 // indirect
	github.com/golang/snappy v0.0.4 // indirect
	github.com/google/gnostic v0.5.7-v3refs // indirect
	github.com/google/gofuzz v1.2.0 // indirect
	github.com/hashicorp/errwrap v1.1.0 // indirect
	github.com/hashicorp/go-cleanhttp v0.5.2 // indirect
	github.com/hashicorp/go-hclog v1.2.0 // indirect
	github.com/hashicorp/go-immutable-radix v1.3.1 // indirect
	github.com/hashicorp/go-plugin v1.4.5 // indirect
	github.com/hashicorp/go-retryablehttp v0.6.6 // indirect
	github.com/hashicorp/go-rootcerts v1.0.2 // indirect
	github.com/hashicorp/go-secure-stdlib/mlock v0.1.1 // indirect
	github.com/hashicorp/go-secure-stdlib/parseutil v0.1.6 // indirect
	github.com/hashicorp/go-secure-stdlib/strutil v0.1.2 // indirect
	github.com/hashicorp/go-sockaddr v1.0.2 // indirect
	github.com/hashicorp/go-uuid v1.0.2 // indirect
	github.com/hashicorp/go-version v1.2.0 // indirect
	github.com/hashicorp/hcl v1.0.0 // indirect
	github.com/hashicorp/vault/sdk v0.6.0 // indirect
	github.com/hashicorp/yamux v0.0.0-20180604194846-3520598351bb // indirect
	github.com/huandu/xstrings v1.3.1 // indirect
	github.com/inconshreveable/mousetrap v1.0.1 // indirect
	github.com/influxdata/tdigest v0.0.1 // indirect
	github.com/jcchavezs/porto v0.1.0 // indirect
	github.com/joeshaw/multierror v0.0.0-20140124173710-69b34d4ec901 // indirect
	github.com/josharian/intern v1.0.0 // indirect
	github.com/json-iterator/go v1.1.12 // indirect
	github.com/klauspost/compress v1.15.11 // indirect
	github.com/mailru/easyjson v0.7.6 // indirect
	github.com/mattn/go-colorable v0.1.12 // indirect
	github.com/mattn/go-isatty v0.0.14 // indirect
	github.com/matttproud/golang_protobuf_extensions v1.0.2-0.20181231171920-c182affec369 // indirect
	github.com/mitchellh/copystructure v1.0.0 // indirect
	github.com/mitchellh/go-homedir v1.1.0 // indirect
	github.com/mitchellh/go-testing-interface v1.0.0 // indirect
	github.com/mitchellh/mapstructure v1.5.0 // indirect
	github.com/mitchellh/reflectwalk v1.0.0 // indirect
	github.com/moby/spdystream v0.2.0 // indirect
	github.com/modern-go/concurrent v0.0.0-20180306012644-bacd9c7ef1dd // indirect
	github.com/modern-go/reflect2 v1.0.2 // indirect
	github.com/munnerz/goautoneg v0.0.0-20191010083416-a7dc8b61c822 // indirect
	github.com/oklog/run v1.0.0 // indirect
	github.com/opencontainers/go-digest v1.0.0 // indirect
	github.com/opencontainers/image-spec v1.1.0-rc2 // indirect
	github.com/pelletier/go-toml v1.9.5 // indirect
	github.com/pelletier/go-toml/v2 v2.0.5 // indirect
	github.com/pierrec/lz4 v2.5.2+incompatible // indirect
	github.com/prometheus/client_model v0.3.0 // indirect
	github.com/prometheus/procfs v0.8.0 // indirect
	github.com/ryanuber/go-glob v1.0.0 // indirect
	github.com/santhosh-tekuri/jsonschema v1.2.4 // indirect
	github.com/shopspring/decimal v1.2.0 // indirect
	github.com/sirupsen/logrus v1.9.0 // indirect
	github.com/spf13/afero v1.9.2 // indirect
	github.com/spf13/cast v1.5.0 // indirect
	github.com/spf13/jwalterweatherman v1.1.0 // indirect
	github.com/subosito/gotenv v1.4.1 // indirect
	github.com/vbatts/tar-split v0.11.2 // indirect
	go.elastic.co/fastjson v1.1.0 // indirect
	go.uber.org/atomic v1.9.0 // indirect
	go.uber.org/multierr v1.8.0 // indirect
	golang.org/x/mod v0.6.0 // indirect
	golang.org/x/net v0.2.0 // indirect
	golang.org/x/oauth2 v0.1.0 // indirect
	golang.org/x/sync v0.1.0 // indirect
	golang.org/x/sys v0.2.0 // indirect
	golang.org/x/term v0.2.0 // indirect
	golang.org/x/time v0.0.0-20220609170525-579cf78fd858 // indirect
	golang.org/x/tools v0.1.12 // indirect
	gomodules.xyz/jsonpatch/v2 v2.2.0 // indirect
	google.golang.org/appengine v1.6.7 // indirect
	google.golang.org/genproto v0.0.0-20221024183307-1bc688fe9f3e // indirect
	google.golang.org/grpc v1.50.1 // indirect
	google.golang.org/protobuf v1.28.1 // indirect
	gopkg.in/inf.v0 v0.9.1 // indirect
	gopkg.in/ini.v1 v1.67.0 // indirect
	gopkg.in/square/go-jose.v2 v2.5.1 // indirect
	howett.net/plist v1.0.0 // indirect
	k8s.io/apiextensions-apiserver v0.25.0 // indirect
	k8s.io/component-base v0.25.0 // indirect
	k8s.io/kube-openapi v0.0.0-20220803162953-67bda5d908f1 // indirect
	sigs.k8s.io/json v0.0.0-20220713155537-f223a00ba0e2 // indirect
	sigs.k8s.io/structured-merge-diff/v4 v4.2.3 // indirect
	sigs.k8s.io/yaml v1.3.0 // indirect
)

// pulled by github.com/google/go-containerregistry
exclude (
	github.com/containerd/containerd v1.6.0
	github.com/opencontainers/image-spec v1.0.3-0.20220114050600-8b9d41f48198
)

<<<<<<< HEAD
// this is used by vegeta, but the version they use is older and did not include a licence. we require the licence and so pin this
replace github.com/dgryski/go-gk => github.com/dgryski/go-gk v0.0.0-20200319235926-a69029f61654

replace github.com/redhat-openshift-ecosystem/openshift-preflight => github.com/sebrandon1/openshift-preflight v0.0.23
=======
// both of these dependencies are used by vegeta, but the version they use is older and did not include a licence. we require the licence and so pin both of these
replace (
	github.com/dgryski/go-gk => github.com/dgryski/go-gk v0.0.0-20200319235926-a69029f61654
	github.com/dgryski/go-lttb => github.com/dgryski/go-lttb v0.0.0-20210302151804-4a713d71336c
)
>>>>>>> 14296879
<|MERGE_RESOLUTION|>--- conflicted
+++ resolved
@@ -171,15 +171,8 @@
 	github.com/opencontainers/image-spec v1.0.3-0.20220114050600-8b9d41f48198
 )
 
-<<<<<<< HEAD
-// this is used by vegeta, but the version they use is older and did not include a licence. we require the licence and so pin this
-replace github.com/dgryski/go-gk => github.com/dgryski/go-gk v0.0.0-20200319235926-a69029f61654
-
-replace github.com/redhat-openshift-ecosystem/openshift-preflight => github.com/sebrandon1/openshift-preflight v0.0.23
-=======
 // both of these dependencies are used by vegeta, but the version they use is older and did not include a licence. we require the licence and so pin both of these
 replace (
 	github.com/dgryski/go-gk => github.com/dgryski/go-gk v0.0.0-20200319235926-a69029f61654
 	github.com/dgryski/go-lttb => github.com/dgryski/go-lttb v0.0.0-20210302151804-4a713d71336c
-)
->>>>>>> 14296879
+)