module github.com/elastic/cloud-on-k8s

go 1.16

require (
	github.com/Masterminds/sprig/v3 v3.2.2
	github.com/blang/semver/v4 v4.0.0
	github.com/bmizerany/perks v0.0.0-20141205001514-d9a9656a3a4b // indirect
	github.com/davecgh/go-spew v1.1.1
	github.com/dgryski/go-gk v0.0.0-20140819190930-201884a44051 // indirect
	github.com/elastic/go-ucfg v0.8.3
	github.com/elazarl/goproxy v0.0.0-20190711103511-473e67f1d7d2 // indirect
	github.com/fsnotify/fsnotify v1.4.9
	github.com/ghodss/yaml v1.0.0
	github.com/go-logr/logr v0.4.0
	github.com/go-test/deep v1.0.7
	github.com/gobuffalo/flect v0.2.3
	github.com/google/go-cmp v0.5.6
	github.com/google/gofuzz v1.2.0 // indirect
	github.com/google/uuid v1.2.0
	github.com/hashicorp/go-multierror v1.1.1
	github.com/hashicorp/vault/api v1.1.0
	github.com/imdario/mergo v0.3.12
	github.com/influxdata/tdigest v0.0.1 // indirect
	github.com/magiconair/properties v1.8.5
	github.com/pkg/errors v0.9.1
	github.com/prometheus/client_golang v1.11.0
	github.com/prometheus/common v0.26.0
	github.com/sethvargo/go-password v0.2.0
	github.com/spf13/cobra v1.1.3
	github.com/spf13/pflag v1.0.5
	github.com/spf13/viper v1.8.0
	github.com/streadway/quantile v0.0.0-20150917103942-b0c588724d25 // indirect
	github.com/stretchr/testify v1.7.0
	github.com/tsenart/vegeta v12.7.0+incompatible
	go.elastic.co/apm v1.8.0
	go.elastic.co/apm/module/apmelasticsearch v1.8.0
	go.uber.org/automaxprocs v1.4.0
	go.uber.org/zap v1.17.0
	golang.org/x/crypto v0.0.0-20210220033148-5ea612d1eb83
	gopkg.in/yaml.v2 v2.4.0
	gopkg.in/yaml.v3 v3.0.0-20210107192922-496545a6307b
	k8s.io/api v0.21.2
	k8s.io/apimachinery v0.21.2
	k8s.io/client-go v0.21.2
	k8s.io/klog/v2 v2.9.0
	k8s.io/utils v0.0.0-20210527160623-6fdb442a123b
<<<<<<< HEAD
	sigs.k8s.io/controller-runtime v0.9.1
	sigs.k8s.io/controller-tools v0.6.0
=======
	sigs.k8s.io/controller-runtime v0.9.0
	sigs.k8s.io/controller-tools v0.6.1
>>>>>>> 126d21b4
)

// this is used by vegeta, but the version they use is older and did not include a licence. we require the licence and so pin this
replace github.com/dgryski/go-gk => github.com/dgryski/go-gk v0.0.0-20200319235926-a69029f61654<|MERGE_RESOLUTION|>--- conflicted
+++ resolved
@@ -45,13 +45,8 @@
 	k8s.io/client-go v0.21.2
 	k8s.io/klog/v2 v2.9.0
 	k8s.io/utils v0.0.0-20210527160623-6fdb442a123b
-<<<<<<< HEAD
 	sigs.k8s.io/controller-runtime v0.9.1
-	sigs.k8s.io/controller-tools v0.6.0
-=======
-	sigs.k8s.io/controller-runtime v0.9.0
 	sigs.k8s.io/controller-tools v0.6.1
->>>>>>> 126d21b4
 )
 
 // this is used by vegeta, but the version they use is older and did not include a licence. we require the licence and so pin this
