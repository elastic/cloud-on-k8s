# Copyright Elasticsearch B.V. and/or licensed to Elasticsearch B.V. under one
# or more contributor license agreements. Licensed under the Elastic License;
# you may not use this file except in compliance with the Elastic License.

# This Makefile is mostly used for continuous integration.

ROOT_DIR               := $(CURDIR)/..
GO_MOUNT_PATH          ?= /go/src/github.com/elastic/cloud-on-k8s
ALL_IN_ONE_OUTPUT_FILE ?= config/all-in-one.yaml
S3_ECK_DIR             ?= s3://download.elasticsearch.org/downloads/eck
ELASTIC_DOCKER_LOGIN   ?= eckadmin

-include $(ROOT_DIR)/.env

vault := common/retry.sh 5 vault

# This is set to avoid the issue described in https://github.com/hashicorp/vault/issues/6710
VAULT_CLIENT_TIMEOUT = 120

# BUILD_ID is present during run on Jenkins machine, but not on dev box, hence using it here to distinguish between those cases
ifndef VAULT_TOKEN
ifdef BUILD_ID
VAULT_TOKEN = $(shell $(vault) write -address=$(VAULT_ADDR) -field=token auth/approle/login role_id=$(VAULT_ROLE_ID) secret_id=$(VAULT_SECRET_ID))
else
VAULT_TOKEN = $(shell $(vault) write -address=$(VAULT_ADDR) -field=token auth/github/login token=$(GITHUB_TOKEN))
# we use roleId as a string that has to be there for authn/z for CI, but it's empty and not needed for local execution
NOT_USED := $(shell test -e $(ROOT_DIR)/deployer-config.yml && sed "s;roleId:.*;token: $(GITHUB_TOKEN);g" $(ROOT_DIR)/deployer-config.yml > tmp && mv tmp $(ROOT_DIR)/deployer-config.yml)
endif
endif

CI_SHA1  := $(shell md5sum $(ROOT_DIR)/go.mod $(ROOT_DIR)/.ci/Dockerfile | awk '{print $$1}' | md5sum | awk '{print $$1}' | cut -c-8)
CI_IMAGE ?= docker.elastic.co/eck-ci/eck-ci-tools:$(CI_SHA1)

print-ci-image:
	@ echo $(CI_IMAGE)

# runs $TARGET in context of CI container and dev makefile
ci:
	@ $(MAKE) DOCKER_CMD="make $(TARGET)" ci-internal

ci-interactive:
	@ $(MAKE) DOCKER_OPTS=-i DOCKER_CMD=bash ci-internal

ci-internal: get-docker-creds ci-build-image
	@ docker run --rm -t $(DOCKER_OPTS) \
		-v /var/run/docker.sock:/var/run/docker.sock \
		-v $(ROOT_DIR):$(GO_MOUNT_PATH) \
		-w $(GO_MOUNT_PATH) \
		--network="host" \
		$(CI_IMAGE) \
		bash -c "$(DOCKER_CMD)"

# build and push the CI image only if it does not yet exist
<<<<<<< HEAD
=======
ci-build-image: DOCKER_PASSWORD = $(shell VAULT_TOKEN=$(VAULT_TOKEN) $(vault) read -address=$(VAULT_ADDR) -field=value secret/devops-ci/cloud-on-k8s/eckadmin)
>>>>>>> d96696e2
ci-build-image:
	@ docker pull -q $(CI_IMAGE) | grep -v -E 'Downloading|Extracting|Verifying|complete' || \
	( \
		docker build -f $(ROOT_DIR)/.ci/Dockerfile -t push.$(CI_IMAGE) --label "commit.hash=$(shell git rev-parse --short --verify HEAD)" $(ROOT_DIR) && \
		@ docker login -u $(ELASTIC_DOCKER_LOGIN) -p $(ELASTIC_DOCKER_PASSWORD) push.docker.elastic.co && \
		docker push push.$(CI_IMAGE) | grep -v -E 'Waiting|Layer already|Preparing|Pushing|Pushed' \
	)

ifneq (,$(IS_SNAPSHOT_BUILD))
	SECRET_FIELD_PREFIX ?= dev-
endif

# read Docker registry creds from Vault and write them in the .env file to make them available from inside the CI container
get-docker-creds: ELASTIC_DOCKER_PASSWORD = $(shell VAULT_TOKEN=$(VAULT_TOKEN) vault read -address=$(VAULT_ADDR) -field=value secret/devops-ci/cloud-on-k8s/eckadmin)
get-docker-creds:
	@ echo "ELASTIC_DOCKER_LOGIN = $(ELASTIC_DOCKER_LOGIN)"        > ${ROOT_DIR}/.registry.env
	@ echo "ELASTIC_DOCKER_PASSWORD = $(ELASTIC_DOCKER_PASSWORD)" >> ${ROOT_DIR}/.registry.env

##  Build

get-test-artifacts: get-monitoring-secrets get-test-license get-elastic-public-key

# read Elastic public key from Vault into license.key, to build the operator for E2E tests or for a release
get-elastic-public-key:
	@ VAULT_TOKEN=$(VAULT_TOKEN) $(vault) read -address=$(VAULT_ADDR) -field=$(SECRET_FIELD_PREFIX)pubkey secret/devops-ci/cloud-on-k8s/license | base64 --decode > license.key

##  Test

# read some test licenses from Vault for E2E license tests
get-test-license:
	@ VAULT_TOKEN=$(VAULT_TOKEN) $(vault) read -address=$(VAULT_ADDR) -field=$(SECRET_FIELD_PREFIX)enterprise  secret/devops-ci/cloud-on-k8s/test-licenses > test-license.json

# read connection info and credentials to the E2E tests monitoring Elasticsearch cluster, to be used during E2E tests
get-monitoring-secrets:
	@ VAULT_TOKEN=$(VAULT_TOKEN) $(vault) read -address=$(VAULT_ADDR) -field=data -format=json secret/devops-ci/cloud-on-k8s/monitoring-cluster > monitoring-secrets.json

##  Release

<<<<<<< HEAD
=======
# read docker password from Vault to push Docker images in the Elastic registry
get-docker-creds:
	@ echo "ELASTIC_DOCKER_PASSWORD = $(shell VAULT_TOKEN=$(VAULT_TOKEN) $(vault) read -address=$(VAULT_ADDR) -field=value secret/devops-ci/cloud-on-k8s/eckadmin)" >> ${ROOT_DIR}/.env

>>>>>>> d96696e2
# read AWS creds from Vault for YAML upload to S3
yaml-upload: VAULT_AWS_CREDS = secret/cloud-team/cloud-ci/eck-release
yaml-upload: AWS_ACCESS_KEY_ID = $(shell VAULT_TOKEN=$(VAULT_TOKEN) $(vault) read -address=$(VAULT_ADDR) -field=access-key-id $(VAULT_AWS_CREDS))
yaml-upload: AWS_SECRET_ACCESS_KEY = $(shell VAULT_TOKEN=$(VAULT_TOKEN) $(vault) read -address=$(VAULT_ADDR) -field=secret-access-key $(VAULT_AWS_CREDS))
yaml-upload: YAML_SRC = "$(GO_MOUNT_PATH)/$(ALL_IN_ONE_OUTPUT_FILE)"
yaml-upload: YAML_DST = "$(S3_ECK_DIR)/$(VERSION)/all-in-one.yaml"
yaml-upload:
ifndef VERSION
	$(error VERSION not set to upload YAML to S3)
endif
	@ $(MAKE) \
		DOCKER_OPTS="-e AWS_ACCESS_KEY_ID=$(AWS_ACCESS_KEY_ID) -e AWS_SECRET_ACCESS_KEY=$(AWS_SECRET_ACCESS_KEY)" \
		DOCKER_CMD="aws s3 ls $(YAML_DST) && echo OK: $(YAML_DST) already uploaded || aws s3 cp $(YAML_SRC) $(YAML_DST)" \
		ci-internal
<|MERGE_RESOLUTION|>--- conflicted
+++ resolved
@@ -51,10 +51,6 @@
 		bash -c "$(DOCKER_CMD)"
 
 # build and push the CI image only if it does not yet exist
-<<<<<<< HEAD
-=======
-ci-build-image: DOCKER_PASSWORD = $(shell VAULT_TOKEN=$(VAULT_TOKEN) $(vault) read -address=$(VAULT_ADDR) -field=value secret/devops-ci/cloud-on-k8s/eckadmin)
->>>>>>> d96696e2
 ci-build-image:
 	@ docker pull -q $(CI_IMAGE) | grep -v -E 'Downloading|Extracting|Verifying|complete' || \
 	( \
@@ -93,13 +89,6 @@
 
 ##  Release
 
-<<<<<<< HEAD
-=======
-# read docker password from Vault to push Docker images in the Elastic registry
-get-docker-creds:
-	@ echo "ELASTIC_DOCKER_PASSWORD = $(shell VAULT_TOKEN=$(VAULT_TOKEN) $(vault) read -address=$(VAULT_ADDR) -field=value secret/devops-ci/cloud-on-k8s/eckadmin)" >> ${ROOT_DIR}/.env
-
->>>>>>> d96696e2
 # read AWS creds from Vault for YAML upload to S3
 yaml-upload: VAULT_AWS_CREDS = secret/cloud-team/cloud-ci/eck-release
 yaml-upload: AWS_ACCESS_KEY_ID = $(shell VAULT_TOKEN=$(VAULT_TOKEN) $(vault) read -address=$(VAULT_ADDR) -field=access-key-id $(VAULT_AWS_CREDS))
@@ -113,4 +102,4 @@
 	@ $(MAKE) \
 		DOCKER_OPTS="-e AWS_ACCESS_KEY_ID=$(AWS_ACCESS_KEY_ID) -e AWS_SECRET_ACCESS_KEY=$(AWS_SECRET_ACCESS_KEY)" \
 		DOCKER_CMD="aws s3 ls $(YAML_DST) && echo OK: $(YAML_DST) already uploaded || aws s3 cp $(YAML_SRC) $(YAML_DST)" \
-		ci-internal
+		ci-internal