#!/usr/bin/env bash

# Copyright Elasticsearch B.V. and/or licensed to Elasticsearch B.V. under one
# or more contributor license agreements. Licensed under the Elastic License;
# you may not use this file except in compliance with the Elastic License.

# This script is used to pre-pull Docker images into the immutable image of Jenkins workers.

set -eou pipefail

# ECK CI tooling image
<<<<<<< HEAD
docker pull "$(make -C build/ci --no-print-directory show-image)"
=======
docker pull $(make -C .ci --no-print-directory print-ci-image)
>>>>>>> cb770285

# Kind images (https://hub.docker.com/r/kindest/node/tags)
docker pull kindest/node:v1.12.10
docker pull kindest/node:v1.16.4
docker pull kindest/node:v1.17.0

# Elastic Stack images
docker pull docker.elastic.co/elasticsearch/elasticsearch:7.6.0
docker pull docker.elastic.co/kibana/kibana:7.6.0
docker pull docker.elastic.co/apm/apm-server:7.6.0<|MERGE_RESOLUTION|>--- conflicted
+++ resolved
@@ -9,11 +9,7 @@
 set -eou pipefail
 
 # ECK CI tooling image
-<<<<<<< HEAD
-docker pull "$(make -C build/ci --no-print-directory show-image)"
-=======
 docker pull $(make -C .ci --no-print-directory print-ci-image)
->>>>>>> cb770285
 
 # Kind images (https://hub.docker.com/r/kindest/node/tags)
 docker pull kindest/node:v1.12.10
