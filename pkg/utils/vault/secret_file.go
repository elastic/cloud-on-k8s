--- conflicted
+++ resolved
@@ -42,25 +42,17 @@
 
 // ReadFile reads the file if it exists or else reads the Secret from Vault and
 // writes it to the file on disk.
-<<<<<<< HEAD
-func ReadFile(c func() Client, f SecretFile) ([]byte, error) {
-=======
 func ReadFile(clientProvider ClientProvider, f SecretFile) ([]byte, error) {
->>>>>>> 28081053
 	if _, err := os.Stat(f.Name); err == nil {
 		return os.ReadFile(f.Name)
 	}
 
-<<<<<<< HEAD
-	bytes, err := f.readFromVault(c())
-=======
 	client, err := clientProvider()
 	if err != nil {
 		return nil, err
 	}
 
 	bytes, err := f.readFromVault(client)
->>>>>>> 28081053
 	if err != nil {
 		return nil, err
 	}
