// Copyright Elasticsearch B.V. and/or licensed to Elasticsearch B.V. under one
// or more contributor license agreements. Licensed under the Elastic License;
// you may not use this file except in compliance with the Elastic License.

package v1

import (
	"fmt"
	"net"

	apiequality "k8s.io/apimachinery/pkg/api/equality"
	"k8s.io/apimachinery/pkg/util/validation/field"

	commonv1 "github.com/elastic/cloud-on-k8s/pkg/apis/common/v1"
	"github.com/elastic/cloud-on-k8s/pkg/controller/common/version"
	esversion "github.com/elastic/cloud-on-k8s/pkg/controller/elasticsearch/version"
	netutil "github.com/elastic/cloud-on-k8s/pkg/utils/net"
)

const (
	cfgInvalidMsg            = "Configuration invalid"
	masterRequiredMsg        = "Elasticsearch needs to have at least one master node"
	parseVersionErrMsg       = "Cannot parse Elasticsearch version. String format must be {major}.{minor}.{patch}[-{label}]"
	parseStoredVersionErrMsg = "Cannot parse current Elasticsearch version. String format must be {major}.{minor}.{patch}[-{label}]"
	invalidSanIPErrMsg       = "Invalid SAN IP address. Must be a valid IPv4 address"
	pvcImmutableMsg          = "Volume claim templates cannot be modified"
	invalidNamesErrMsg       = "Elasticsearch configuration would generate resources with invalid names"
	unsupportedVersionErrMsg = "Unsupported version"
	unsupportedConfigErrMsg  = "Configuration setting is reserved for internal use. User-configured use is unsupported"
	duplicateNodeSets        = "NodeSet names must be unique"
	noDowngradesMsg          = "Downgrades are not supported"
	unsupportedVersionMsg    = "Unsupported version"
	unsupportedUpgradeMsg    = "Unsupported version upgrade path. Check the Elasticsearch documentation for supported upgrade paths."
)

type validation func(*Elasticsearch) field.ErrorList

// validations are the validation funcs that apply to creates or updates
var validations = []validation{
	noUnknownFields,
	validName,
	hasMaster,
	supportedVersion,
	validSanIP,
}

type updateValidation func(*Elasticsearch, *Elasticsearch) field.ErrorList

// updateValidations are the validation funcs that only apply to updates
var updateValidations = []updateValidation{
	noDowngrades,
	validUpgradePath,
	pvcModification,
}

func (es *Elasticsearch) check(validations []validation) field.ErrorList {
	var errs field.ErrorList
	for _, val := range validations {
		if err := val(es); err != nil {
			errs = append(errs, err...)
		}
	}
	return errs
}

// noUnknownFields checks whether the last applied config annotation contains json with unknown fields.
func noUnknownFields(es *Elasticsearch) field.ErrorList {
	return commonv1.NoUnknownFields(es, es.ObjectMeta)
}

// validName checks whether the name is valid.
func validName(es *Elasticsearch) field.ErrorList {
	var errs field.ErrorList
	if err := validateNames(es); err != nil {
		errs = append(errs, field.Invalid(field.NewPath("metadata").Child("name"), es.Name, fmt.Sprintf("%s: %s", invalidNamesErrMsg, err)))
	}
	return errs
}

func supportedVersion(es *Elasticsearch) field.ErrorList {
	ver, err := version.Parse(es.Spec.Version)
	if err != nil {
		return field.ErrorList{field.Invalid(field.NewPath("spec").Child("version"), es.Spec.Version, parseVersionErrMsg)}
	}
	if v := esversion.SupportedVersions(*ver); v != nil {
		if err := v.Supports(*ver); err == nil {
			return field.ErrorList{}
		}
	}
	return field.ErrorList{field.Invalid(field.NewPath("spec").Child("version"), es.Spec.Version, unsupportedVersionErrMsg)}
}

// hasMaster checks if the given Elasticsearch cluster has at least one master node.
func hasMaster(es *Elasticsearch) field.ErrorList {
	var errs field.ErrorList
	var hasMaster bool
<<<<<<< HEAD
	v, err := version.Parse(es.Spec.Version)
	if err != nil {
		return field.ErrorList{field.Invalid(field.NewPath("spec").Child("version"), es.Spec.Version, parseVersionErrMsg)}
	}
=======
>>>>>>> 133e4452
	for i, t := range es.Spec.NodeSets {
		cfg, err := UnpackConfig(t.Config)
		if err != nil {
			errs = append(errs, field.Invalid(field.NewPath("spec").Child("nodeSets").Index(i), t.Config, cfgInvalidMsg))
		}
		hasMaster = hasMaster || (cfg.Node.Master && t.Count > 0)
	}
	if !hasMaster {
		errs = append(errs, field.Invalid(field.NewPath("spec").Child("nodeSets"), es.Spec.NodeSets, masterRequiredMsg))
	}
	return errs
}

func validSanIP(es *Elasticsearch) field.ErrorList {
	var errs field.ErrorList
	selfSignedCerts := es.Spec.HTTP.TLS.SelfSignedCertificate
	if selfSignedCerts != nil {
		for _, san := range selfSignedCerts.SubjectAlternativeNames {
			if san.IP != "" {
				ip := netutil.MaybeIPTo4(net.ParseIP(san.IP))
				if ip == nil {
					errs = append(errs, field.Invalid(field.NewPath("spec").Child("http", "tls", "selfSignedCertificate", "subjectAlternativeNames"), san.IP, invalidSanIPErrMsg))
				}
			}
		}
	}
	return errs
}

func checkNodeSetNameUniqueness(es *Elasticsearch) field.ErrorList {
	var errs field.ErrorList
	nodeSets := es.Spec.NodeSets
	names := make(map[string]struct{})
	duplicates := make(map[string]struct{})
	for _, nodeSet := range nodeSets {
		if _, found := names[nodeSet.Name]; found {
			duplicates[nodeSet.Name] = struct{}{}
		}
		names[nodeSet.Name] = struct{}{}
	}
	for _, dupe := range duplicates {
		errs = append(errs, field.Invalid(field.NewPath("spec").Child("nodeSets"), dupe, duplicateNodeSets))
	}
	return errs
}

// pvcModification ensures no PVCs are changed, as volume claim templates are immutable in stateful sets
func pvcModification(current, proposed *Elasticsearch) field.ErrorList {
	var errs field.ErrorList
	if current == nil || proposed == nil {
		return errs
	}
	for i, node := range proposed.Spec.NodeSets {
		currNode := getNode(node.Name, current)
		if currNode == nil {
			// this is a new sset, so there is nothing to check
			continue
		}

		// ssets do not allow modifications to fields other than 'replicas', 'template', and 'updateStrategy'
		// reflection isn't ideal, but okay here since the ES object does not have the status of the claims.
		// Checking semantic equality here allows providing PVC storage size with different units (eg. 1Ti vs. 1024Gi).
		if !apiequality.Semantic.DeepEqual(node.VolumeClaimTemplates, currNode.VolumeClaimTemplates) {
			errs = append(errs, field.Invalid(field.NewPath("spec").Child("nodeSet").Index(i).Child("volumeClaimTemplates"), node.VolumeClaimTemplates, pvcImmutableMsg))
		}
	}
	return errs
}

func noDowngrades(current, proposed *Elasticsearch) field.ErrorList {
	var errs field.ErrorList
	if current == nil || proposed == nil {
		return errs
	}
	currentVer, err := version.Parse(current.Spec.Version)
	if err != nil {
		// this should not happen, since this is the already persisted version
		errs = append(errs, field.Invalid(field.NewPath("spec").Child("version"), current.Spec.Version, parseStoredVersionErrMsg))
	}
	currVer, err := version.Parse(proposed.Spec.Version)
	if err != nil {
		errs = append(errs, field.Invalid(field.NewPath("spec").Child("version"), proposed.Spec.Version, parseVersionErrMsg))
	}
	if len(errs) != 0 {
		return errs
	}
	if !currVer.IsSameOrAfter(*currentVer) {
		errs = append(errs, field.Invalid(field.NewPath("spec").Child("version"), proposed.Spec.Version, noDowngradesMsg))
	}
	return errs
}

func validUpgradePath(current, proposed *Elasticsearch) field.ErrorList {
	var errs field.ErrorList
	if current == nil || proposed == nil {
		return errs
	}
	currentVer, err := version.Parse(current.Spec.Version)
	if err != nil {
		// this should not happen, since this is the already persisted version
		errs = append(errs, field.Invalid(field.NewPath("spec").Child("version"), current.Spec.Version, parseStoredVersionErrMsg))
	}
	proposedVer, err := version.Parse(proposed.Spec.Version)
	if err != nil {
		errs = append(errs, field.Invalid(field.NewPath("spec").Child("version"), proposed.Spec.Version, parseVersionErrMsg))
	}
	if len(errs) != 0 {
		return errs
	}

	v := esversion.SupportedVersions(*proposedVer)
	if v == nil {
		errs = append(errs, field.Invalid(field.NewPath("spec").Child("version"), proposed.Spec.Version, unsupportedVersionMsg))
		return errs
	}

	err = v.Supports(*currentVer)
	if err != nil {
		errs = append(errs, field.Invalid(field.NewPath("spec").Child("version"), proposed.Spec.Version, unsupportedUpgradeMsg))
	}
	return errs
}

func getNode(name string, es *Elasticsearch) *NodeSet {
	for i := range es.Spec.NodeSets {
		if es.Spec.NodeSets[i].Name == name {
			return &es.Spec.NodeSets[i]
		}
	}
	return nil
}<|MERGE_RESOLUTION|>--- conflicted
+++ resolved
@@ -94,13 +94,6 @@
 func hasMaster(es *Elasticsearch) field.ErrorList {
 	var errs field.ErrorList
 	var hasMaster bool
-<<<<<<< HEAD
-	v, err := version.Parse(es.Spec.Version)
-	if err != nil {
-		return field.ErrorList{field.Invalid(field.NewPath("spec").Child("version"), es.Spec.Version, parseVersionErrMsg)}
-	}
-=======
->>>>>>> 133e4452
 	for i, t := range es.Spec.NodeSets {
 		cfg, err := UnpackConfig(t.Config)
 		if err != nil {
