// Copyright Elasticsearch B.V. and/or licensed to Elasticsearch B.V. under one
// or more contributor license agreements. Licensed under the Elastic License 2.0;
// you may not use this file except in compliance with the Elastic License 2.0.

package v1beta1

import (
	"fmt"

	appsv1 "k8s.io/api/apps/v1"
	corev1 "k8s.io/api/core/v1"
	metav1 "k8s.io/apimachinery/pkg/apis/meta/v1"

	commonv1 "github.com/elastic/cloud-on-k8s/v2/pkg/apis/common/v1"
)

const (
	// Kind is inferred from the struct name using reflection in SchemeBuilder.Register()
	// we duplicate it as a constant here for practical purposes.
	Kind = "Beat"
)

var (
	KnownTypes = map[string]struct{}{"filebeat": {}, "metricbeat": {}, "heartbeat": {}, "auditbeat": {}, "journalbeat": {}, "packetbeat": {}}
)

// BeatSpec defines the desired state of a Beat.
type BeatSpec struct {
	// Type is the type of the Beat to deploy (filebeat, metricbeat, heartbeat, auditbeat, journalbeat, packetbeat, and so on).
	// Any string can be used, but well-known types will have the image field defaulted and have the appropriate
	// Elasticsearch roles created automatically. It also allows for dashboard setup when combined with a `KibanaRef`.
	// +kubebuilder:validation:MaxLength=20
	// +kubebuilder:validation:Pattern=[a-zA-Z0-9-]+
	Type string `json:"type"`

	// Version of the Beat.
	Version string `json:"version"`

	// ElasticsearchRef is a reference to an Elasticsearch cluster running in the same Kubernetes cluster.
	// +kubebuilder:validation:Optional
	ElasticsearchRef commonv1.ObjectSelector `json:"elasticsearchRef,omitempty"`

	// KibanaRef is a reference to a Kibana instance running in the same Kubernetes cluster.
	// It allows automatic setup of dashboards and visualizations.
	KibanaRef commonv1.ObjectSelector `json:"kibanaRef,omitempty"`

	// Image is the Beat Docker image to deploy. Version and Type have to match the Beat in the image.
	// +kubebuilder:validation:Optional
	Image string `json:"image,omitempty"`

	// Config holds the Beat configuration. At most one of [`Config`, `ConfigRef`] can be specified.
	// +kubebuilder:validation:Optional
	// +kubebuilder:pruning:PreserveUnknownFields
	Config *commonv1.Config `json:"config,omitempty"`

	// ConfigRef contains a reference to an existing Kubernetes Secret holding the Beat configuration.
	// Beat settings must be specified as yaml, under a single "beat.yml" entry. At most one of [`Config`, `ConfigRef`]
	// can be specified.
	// +kubebuilder:validation:Optional
	ConfigRef *commonv1.ConfigSource `json:"configRef,omitempty"`

	// SecureSettings is a list of references to Kubernetes Secrets containing sensitive configuration options for the Beat.
	// Secrets data can be then referenced in the Beat config using the Secret's keys or as specified in `Entries` field of
	// each SecureSetting.
	// +kubebuilder:validation:Optional
	SecureSettings []commonv1.SecretSource `json:"secureSettings,omitempty"`

	// ServiceAccountName is used to check access from the current resource to Elasticsearch resource in a different namespace.
	// Can only be used if ECK is enforcing RBAC on references.
	// +kubebuilder:validation:Optional
	ServiceAccountName string `json:"serviceAccountName,omitempty"`

	// DaemonSet specifies the Beat should be deployed as a DaemonSet, and allows providing its spec.
	// Cannot be used along with `deployment`. If both are absent a default for the Type is used.
	// +kubebuilder:validation:Optional
	DaemonSet *DaemonSetSpec `json:"daemonSet,omitempty"`

	// Deployment specifies the Beat should be deployed as a Deployment, and allows providing its spec.
	// Cannot be used along with `daemonSet`. If both are absent a default for the Type is used.
	// +kubebuilder:validation:Optional
	Deployment *DeploymentSpec `json:"deployment,omitempty"`

<<<<<<< HEAD
	// Monitoring enables you to collect and ship log and monitoring data of this Beat.
	// See https://www.elastic.co/guide/en/beats/filebeat/current/monitoring.html
	// Internal Beat collectors are configured and sends data (metrics and logs) to one
	// or two different Elasticsearch monitoring clusters running in the same Kubernetes cluster.
	// +kubebuilder:validation:Optional
	Monitoring Monitoring `json:"monitoring,omitempty"`
=======
	// RevisionHistoryLimit is the number of revisions to retain to allow rollback in the underlying DaemonSet or Deployment.
	RevisionHistoryLimit *int32 `json:"revisionHistoryLimit,omitempty"`
>>>>>>> 0b49dee6
}

type DaemonSetSpec struct {
	// +kubebuilder:pruning:PreserveUnknownFields
	PodTemplate corev1.PodTemplateSpec `json:"podTemplate,omitempty"`
	// +kubebuilder:validation:Optional
	UpdateStrategy appsv1.DaemonSetUpdateStrategy `json:"updateStrategy,omitempty"`
}

type DeploymentSpec struct {
	// +kubebuilder:pruning:PreserveUnknownFields
	PodTemplate corev1.PodTemplateSpec `json:"podTemplate,omitempty"`
	Replicas    *int32                 `json:"replicas,omitempty"`
	// +kubebuilder:validation:Optional
	Strategy appsv1.DeploymentStrategy `json:"strategy,omitempty"`
}

type Monitoring struct {
	// ElasticsearchRefs is a reference to a list of monitoring Elasticsearch clusters running in the same Kubernetes cluster.
	// Due to existing limitations, only a single Elasticsearch cluster is currently supported.
	// +kubebuilder:validation:Required
	ElasticsearchRefs []commonv1.ObjectSelector `json:"elasticsearchRefs,omitempty"`
}

// Enabled returns whether the Beat has stack monitoring enabled.
func (m Monitoring) Enabled() bool {
	return len(m.ElasticsearchRefs) > 0
}

// BeatStatus defines the observed state of a Beat.
type BeatStatus struct {
	// Version of the stack resource currently running. During version upgrades, multiple versions may run
	// in parallel: this value specifies the lowest version currently running.
	Version string `json:"version,omitempty"`

	// +kubebuilder:validation:Optional
	ExpectedNodes int32 `json:"expectedNodes,omitempty"`
	// +kubebuilder:validation:Optional
	AvailableNodes int32 `json:"availableNodes,omitempty"`

	// +kubebuilder:validation:Optional
	Health BeatHealth `json:"health,omitempty"`

	// +kubebuilder:validation:Optional
	ElasticsearchAssociationStatus commonv1.AssociationStatus `json:"elasticsearchAssociationStatus,omitempty"`

	// +kubebuilder:validation:Optional
	KibanaAssociationStatus commonv1.AssociationStatus `json:"kibanaAssociationStatus,omitempty"`

	// +kubebuilder:validation:Optional
	MonitoringAssociationsStatus commonv1.AssociationStatusMap `json:"monitoringAssociationStatus,omitempty"`

	// ObservedGeneration represents the .metadata.generation that the status is based upon.
	// It corresponds to the metadata generation, which is updated on mutation by the API Server.
	// If the generation observed in status diverges from the generation in metadata, the Beats
	// controller has not yet processed the changes contained in the Beats specification.
	// +kubebuilder:validation:Optional
	ObservedGeneration int64 `json:"observedGeneration,omitempty"`
}

type BeatHealth string

const (
	// BeatRedHealth means that the health is neither yellow nor green.
	BeatRedHealth BeatHealth = "red"

	// BeatYellowHealth means that:
	// 1) at least one Pod is Ready, and
	// 2) association is not configured, or configured and established
	BeatYellowHealth BeatHealth = "yellow"

	// BeatGreenHealth means that:
	// 1) all Pods are Ready, and
	// 2) association is not configured, or configured and established
	BeatGreenHealth BeatHealth = "green"
)

// +kubebuilder:object:root=true

// Beat is the Schema for the Beats API.
// +kubebuilder:resource:categories=elastic,shortName=beat
// +kubebuilder:subresource:status
// +kubebuilder:printcolumn:name="health",type="string",JSONPath=".status.health"
// +kubebuilder:printcolumn:name="available",type="integer",JSONPath=".status.availableNodes",description="Available nodes"
// +kubebuilder:printcolumn:name="expected",type="integer",JSONPath=".status.expectedNodes",description="Expected nodes"
// +kubebuilder:printcolumn:name="type",type="string",JSONPath=".spec.type",description="Beat type"
// +kubebuilder:printcolumn:name="version",type="string",JSONPath=".status.version",description="Beat version"
// +kubebuilder:printcolumn:name="age",type="date",JSONPath=".metadata.creationTimestamp"
// +kubebuilder:storageversion
type Beat struct {
	metav1.TypeMeta   `json:",inline"`
	metav1.ObjectMeta `json:"metadata,omitempty"`

	Spec        BeatSpec                  `json:"spec,omitempty"`
	Status      BeatStatus                `json:"status,omitempty"`
	esAssocConf *commonv1.AssociationConf `json:"-"`
	kbAssocConf *commonv1.AssociationConf `json:"-"`
	// monitoringAssocConf holds the configuration for the monitoring Elasticsearch clusters association
	monitoringAssocConfs map[commonv1.ObjectSelector]commonv1.AssociationConf `json:"-"`
}

func (b *Beat) AssociationStatusMap(typ commonv1.AssociationType) commonv1.AssociationStatusMap {
	switch typ {
	case commonv1.ElasticsearchAssociationType:
		if b.Spec.ElasticsearchRef.IsDefined() {
			return commonv1.NewSingleAssociationStatusMap(b.Status.ElasticsearchAssociationStatus)
		}
	case commonv1.KibanaAssociationType:
		if b.Spec.KibanaRef.IsDefined() {
			return commonv1.NewSingleAssociationStatusMap(b.Status.KibanaAssociationStatus)
		}
	case commonv1.BeatMonitoringAssociationType:
		for _, esRef := range b.Spec.Monitoring.ElasticsearchRefs {
			if esRef.IsDefined() {
				return b.Status.MonitoringAssociationsStatus
			}
		}
	}

	return commonv1.AssociationStatusMap{}
}

func (b *Beat) SetAssociationStatusMap(typ commonv1.AssociationType, status commonv1.AssociationStatusMap) error {
	single, err := status.Single()
	if err != nil {
		return err
	}

	switch typ {
	case commonv1.ElasticsearchAssociationType:
		b.Status.ElasticsearchAssociationStatus = single
		return nil
	case commonv1.KibanaAssociationType:
		b.Status.KibanaAssociationStatus = single
		return nil
	case commonv1.BeatMonitoringAssociationType:
		b.Status.MonitoringAssociationsStatus = status
		return nil
	default:
		return fmt.Errorf("beat: association type %s not known", typ)
	}
}

var _ commonv1.Associated = &Beat{}

func (b *Beat) ElasticServiceAccount() (commonv1.ServiceAccountName, error) {
	return "", nil
}

func (b *Beat) GetAssociations() []commonv1.Association {
	associations := make([]commonv1.Association, 0)

	if b.Spec.ElasticsearchRef.IsDefined() {
		associations = append(associations, &BeatESAssociation{
			Beat: b,
		})
	}
	if b.Spec.KibanaRef.IsDefined() {
		associations = append(associations, &BeatKibanaAssociation{
			Beat: b,
		})
	}
	for _, ref := range b.Spec.Monitoring.ElasticsearchRefs {
		if ref.IsDefined() {
			associations = append(associations, &BeatMonitoringAssociation{
				Beat: b,
				ref:  ref.WithDefaultNamespace(b.Namespace),
			})
		}
	}

	return associations
}

func (b *Beat) ServiceAccountName() string {
	return b.Spec.ServiceAccountName
}

// IsMarkedForDeletion returns true if the Beat is going to be deleted
func (b *Beat) IsMarkedForDeletion() bool {
	return !b.DeletionTimestamp.IsZero()
}

func (b *Beat) ElasticsearchRef() commonv1.ObjectSelector {
	return b.Spec.ElasticsearchRef
}

// GetObservedGeneration will return the observedGeneration from the Elastic Beat's status.
func (b *Beat) GetObservedGeneration() int64 {
	return b.Status.ObservedGeneration
}

type BeatESAssociation struct {
	*Beat
}

var _ commonv1.Association = &BeatESAssociation{}

func (b *BeatESAssociation) Associated() commonv1.Associated {
	if b == nil {
		return nil
	}
	if b.Beat == nil {
		b.Beat = &Beat{}
	}
	return b.Beat
}

func (b *BeatESAssociation) AssociationType() commonv1.AssociationType {
	return commonv1.ElasticsearchAssociationType
}

func (b *BeatESAssociation) AssociationRef() commonv1.ObjectSelector {
	return b.Spec.ElasticsearchRef.WithDefaultNamespace(b.Namespace)
}

func (b *BeatESAssociation) AssociationConfAnnotationName() string {
	return commonv1.ElasticsearchConfigAnnotationNameBase
}

func (b *BeatESAssociation) AssociationConf() (*commonv1.AssociationConf, error) {
	return commonv1.GetAndSetAssociationConf(b, b.esAssocConf)
}

func (b *BeatESAssociation) SetAssociationConf(conf *commonv1.AssociationConf) {
	b.esAssocConf = conf
}

func (b *BeatESAssociation) AssociationID() string {
	return commonv1.SingletonAssociationID
}

type BeatKibanaAssociation struct {
	*Beat
}

var _ commonv1.Association = &BeatKibanaAssociation{}

func (b *BeatKibanaAssociation) AssociationConf() (*commonv1.AssociationConf, error) {
	return commonv1.GetAndSetAssociationConf(b, b.kbAssocConf)
}

func (b *BeatKibanaAssociation) SetAssociationConf(conf *commonv1.AssociationConf) {
	b.kbAssocConf = conf
}

func (b *BeatKibanaAssociation) Associated() commonv1.Associated {
	if b == nil {
		return nil
	}
	if b.Beat == nil {
		b.Beat = &Beat{}
	}
	return b.Beat
}

func (b *BeatKibanaAssociation) AssociationType() commonv1.AssociationType {
	return commonv1.KibanaAssociationType
}

func (b *BeatKibanaAssociation) AssociationRef() commonv1.ObjectSelector {
	return b.Spec.KibanaRef.WithDefaultNamespace(b.Namespace)
}

func (b *BeatKibanaAssociation) AssociationConfAnnotationName() string {
	return commonv1.FormatNameWithID(commonv1.KibanaConfigAnnotationNameBase+"%s", b.AssociationID())
}

func (b *BeatKibanaAssociation) AssociationID() string {
	return commonv1.SingletonAssociationID
}

func (b *Beat) SecureSettings() []commonv1.SecretSource {
	return b.Spec.SecureSettings
}

var _ commonv1.Associated = &Beat{}

// +kubebuilder:object:root=true

// BeatList contains a list of Beats.
type BeatList struct {
	metav1.TypeMeta `json:",inline"`
	metav1.ListMeta `json:"metadata,omitempty"`
	Items           []Beat `json:"items"`
}

func init() {
	SchemeBuilder.Register(&Beat{}, &BeatList{})
}

// -- association with monitoring Elasticsearch clusters

// BeatMonitoringAssociation helps to manage the Beats / monitoring Elasticsearch clusters association.
type BeatMonitoringAssociation struct {
	// The associated Beat
	*Beat
	// ref is the object selector of the monitoring Elasticsearch referenced in the Association
	ref commonv1.ObjectSelector
}

var _ commonv1.Association = &BeatMonitoringAssociation{}

func (beatmon *BeatMonitoringAssociation) ElasticServiceAccount() (commonv1.ServiceAccountName, error) {
	return "", nil
}

func (beatmon *BeatMonitoringAssociation) Associated() commonv1.Associated {
	if beatmon == nil {
		return nil
	}
	if beatmon.Beat == nil {
		beatmon.Beat = &Beat{}
	}
	return beatmon.Beat
}

func (beatmon *BeatMonitoringAssociation) AssociationConfAnnotationName() string {
	return commonv1.ElasticsearchConfigAnnotationName(beatmon.ref)
}

func (beatmon *BeatMonitoringAssociation) AssociationType() commonv1.AssociationType {
	return commonv1.BeatMonitoringAssociationType
}

func (beatmon *BeatMonitoringAssociation) AssociationRef() commonv1.ObjectSelector {
	return beatmon.ref
}

func (beatmon *BeatMonitoringAssociation) AssociationConf() (*commonv1.AssociationConf, error) {
	return commonv1.GetAndSetAssociationConfByRef(beatmon, beatmon.ref, beatmon.monitoringAssocConfs)
}

func (beatmon *BeatMonitoringAssociation) SetAssociationConf(assocConf *commonv1.AssociationConf) {
	if beatmon.monitoringAssocConfs == nil {
		beatmon.monitoringAssocConfs = make(map[commonv1.ObjectSelector]commonv1.AssociationConf)
	}
	if assocConf != nil {
		beatmon.monitoringAssocConfs[beatmon.ref] = *assocConf
	}
}

func (beatmon *BeatMonitoringAssociation) AssociationID() string {
	return beatmon.ref.ToID()
}

// -- HasMonitoring methods

func (b *Beat) GetMonitoringMetricsRefs() []commonv1.ObjectSelector {
	return b.Spec.Monitoring.ElasticsearchRefs
}

func (b *Beat) GetMonitoringLogsRefs() []commonv1.ObjectSelector {
	return b.Spec.Monitoring.ElasticsearchRefs
}

func (b *Beat) MonitoringAssociation(esRef commonv1.ObjectSelector) commonv1.Association {
	return &BeatMonitoringAssociation{
		Beat: b,
		ref:  esRef.WithDefaultNamespace(b.Namespace),
	}
}<|MERGE_RESOLUTION|>--- conflicted
+++ resolved
@@ -80,17 +80,15 @@
 	// +kubebuilder:validation:Optional
 	Deployment *DeploymentSpec `json:"deployment,omitempty"`
 
-<<<<<<< HEAD
 	// Monitoring enables you to collect and ship log and monitoring data of this Beat.
 	// See https://www.elastic.co/guide/en/beats/filebeat/current/monitoring.html
 	// Internal Beat collectors are configured and sends data (metrics and logs) to one
 	// or two different Elasticsearch monitoring clusters running in the same Kubernetes cluster.
 	// +kubebuilder:validation:Optional
 	Monitoring Monitoring `json:"monitoring,omitempty"`
-=======
+
 	// RevisionHistoryLimit is the number of revisions to retain to allow rollback in the underlying DaemonSet or Deployment.
 	RevisionHistoryLimit *int32 `json:"revisionHistoryLimit,omitempty"`
->>>>>>> 0b49dee6
 }
 
 type DaemonSetSpec struct {
