--- conflicted
+++ resolved
@@ -23,12 +23,9 @@
 		checkNameLength,
 		checkSupportedVersion,
 		checkSingleConfigSource,
-<<<<<<< HEAD
-		checkSinglePipelineSource,
-=======
 		checkMonitoring,
 		checkAssociations,
->>>>>>> c9d059b8
+		checkSinglePipelineSource,
 	}
 
 	updateChecks = []func(old, curr *Logstash) field.ErrorList{
@@ -67,7 +64,17 @@
 	return nil
 }
 
-<<<<<<< HEAD
+func checkMonitoring(l *Logstash) field.ErrorList {
+	return validations.Validate(l, l.Spec.Version, MinStackMonVersion)
+}
+
+func checkAssociations(l *Logstash) field.ErrorList {
+	monitoringPath := field.NewPath("spec").Child("monitoring")
+	err1 := commonv1.CheckAssociationRefs(monitoringPath.Child("metrics"), l.GetMonitoringMetricsRefs()...)
+	err2 := commonv1.CheckAssociationRefs(monitoringPath.Child("logs"), l.GetMonitoringLogsRefs()...)
+	return append(err1, err2...)
+}
+
 func checkSinglePipelineSource(a *Logstash) field.ErrorList {
 	if a.Spec.Pipelines != nil && a.Spec.PipelinesRef != nil {
 		msg := "Specify at most one of [`pipelines`, `pipelinesRef`], not both"
@@ -78,15 +85,4 @@
 	}
 
 	return nil
-=======
-func checkMonitoring(l *Logstash) field.ErrorList {
-	return validations.Validate(l, l.Spec.Version, MinStackMonVersion)
-}
-
-func checkAssociations(l *Logstash) field.ErrorList {
-	monitoringPath := field.NewPath("spec").Child("monitoring")
-	err1 := commonv1.CheckAssociationRefs(monitoringPath.Child("metrics"), l.GetMonitoringMetricsRefs()...)
-	err2 := commonv1.CheckAssociationRefs(monitoringPath.Child("logs"), l.GetMonitoringLogsRefs()...)
-	return append(err1, err2...)
->>>>>>> c9d059b8
 }