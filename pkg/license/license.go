// Copyright Elasticsearch B.V. and/or licensed to Elasticsearch B.V. under one
// or more contributor license agreements. Licensed under the Elastic License;
// you may not use this file except in compliance with the Elastic License.

package license

import (
	"fmt"
	"math"
	"reflect"
	"strconv"
	"time"

	"github.com/elastic/cloud-on-k8s/pkg/controller/common"
	"github.com/elastic/cloud-on-k8s/pkg/controller/common/license"
	"github.com/elastic/cloud-on-k8s/pkg/controller/common/reconciler"
	"github.com/elastic/cloud-on-k8s/pkg/utils/k8s"
	"github.com/elastic/cloud-on-k8s/pkg/utils/metrics"
	"github.com/prometheus/client_golang/prometheus"
	corev1 "k8s.io/api/core/v1"
	"k8s.io/apimachinery/pkg/api/resource"
	metav1 "k8s.io/apimachinery/pkg/apis/meta/v1"
	"k8s.io/apimachinery/pkg/types"
)

const (
	// defaultOperatorLicenseLevel is the default license level when no operator license is installed.
	defaultOperatorLicenseLevel = "basic"
<<<<<<< HEAD
	// licensingCfgMapName is the name of the config map used to store licensing information.
	licensingCfgMapName = "elastic-licensing"
	// Type represents the Elastic usage type used to mark the config map that stores licensing information.
=======
	// LicensingCfgMapName is the name of the config map used to store licensing information
	LicensingCfgMapName = "elastic-licensing"
	// Type represents the Elastic usage type used to mark the config map that stores licensing information
>>>>>>> 301a1265
	Type = "elastic-usage"
)

// LicensingInfo represents information about the operator license including the total memory of all Elastic managed
// components.
type LicensingInfo struct {
	Timestamp                  string
	EckLicenseLevel            string
	TotalManagedMemory         float64
	MaxEnterpriseResourceUnits int64
	EnterpriseResourceUnits    int64
}

// toMap transforms a LicensingInfo to a map of string, in order to fill in the data of a config map.
func (li LicensingInfo) toMap() map[string]string {
	m := map[string]string{
		"timestamp":                 li.Timestamp,
		"eck_license_level":         li.EckLicenseLevel,
		"total_managed_memory":      fmt.Sprintf("%0.2fGB", li.TotalManagedMemory),
		"enterprise_resource_units": strconv.FormatInt(li.EnterpriseResourceUnits, 10),
	}

	if li.MaxEnterpriseResourceUnits > 0 {
		m["max_enterprise_resource_units"] = strconv.FormatInt(li.MaxEnterpriseResourceUnits, 10)
	}

	return m
}

func (li LicensingInfo) ReportAsMetrics() {
	labels := prometheus.Labels{metrics.LicenseLevelLabel: li.EckLicenseLevel}
	metrics.LicensingTotalMemoryGauge.With(labels).Set(li.TotalManagedMemory)
	metrics.LicensingTotalERUGauge.With(labels).Set(float64(li.EnterpriseResourceUnits))

	if li.MaxEnterpriseResourceUnits > 0 {
		metrics.LicensingMaxERUGauge.With(labels).Set(float64(li.MaxEnterpriseResourceUnits))
	}
}

// LicensingResolver resolves the licensing information of the operator.
type LicensingResolver struct {
	operatorNs string
	client     k8s.Client
}

// ToInfo returns licensing information given the total memory of all Elastic managed components.
func (r LicensingResolver) ToInfo(totalMemory resource.Quantity) (LicensingInfo, error) {
	operatorLicense, err := r.getOperatorLicense()
	if err != nil {
		return LicensingInfo{}, err
	}

	licensingInfo := LicensingInfo{
		Timestamp:               time.Now().Format(time.RFC3339),
		EckLicenseLevel:         r.getOperatorLicenseLevel(operatorLicense),
		TotalManagedMemory:      inGB(totalMemory),
		EnterpriseResourceUnits: inEnterpriseResourceUnits(totalMemory),
	}

	// include the max ERUs only for a non trial/basic license
	if maxERUs := r.getMaxEnterpriseResourceUnits(operatorLicense); maxERUs > 0 {
		licensingInfo.MaxEnterpriseResourceUnits = maxERUs
	}

	return licensingInfo, nil
}

// Save updates or creates licensing information in a config map
// This relies on UnconditionalUpdates being supported configmaps and may change in k8s v2: https://github.com/kubernetes/kubernetes/issues/21330
func (r LicensingResolver) Save(info LicensingInfo) error {
	log.V(1).Info("Saving", "namespace", r.operatorNs, "configmap_name", LicensingCfgMapName, "license_info", info)
	nsn := types.NamespacedName{
		Namespace: r.operatorNs,
		Name:      LicensingCfgMapName,
	}
	expected := corev1.ConfigMap{
		ObjectMeta: metav1.ObjectMeta{
			Namespace: nsn.Namespace,
			Name:      nsn.Name,
			Labels: map[string]string{
				common.TypeLabelName: Type,
			},
		},
		Data: info.toMap(),
	}

	reconciled := &corev1.ConfigMap{}
	return reconciler.ReconcileResource(reconciler.Params{
		Client:     r.client,
		Expected:   &expected,
		Reconciled: reconciled,
		NeedsUpdate: func() bool {
			return !reflect.DeepEqual(expected.Data, reconciled.Data)
		},
		UpdateReconciled: func() {
			expected.DeepCopyInto(reconciled)
		},
	})
}

// getOperatorLicense gets the operator license.
func (r LicensingResolver) getOperatorLicense() (*license.EnterpriseLicense, error) {
	checker := license.NewLicenseChecker(r.client, r.operatorNs)
	return checker.CurrentEnterpriseLicense()
}

// getOperatorLicenseLevel gets the level of the operator license.
// If no license is given, the defaultOperatorLicenseLevel is returned.
func (r LicensingResolver) getOperatorLicenseLevel(lic *license.EnterpriseLicense) string {
	if lic == nil {
		return defaultOperatorLicenseLevel
	}
	return string(lic.License.Type)
}

// getMaxEnterpriseResourceUnits returns the maximum of enterprise resources units that is allowed for a given license.
// For old style enterprise orchestration licenses which only have max_instances, the maximum of enterprise resources
// units is derived by dividing max_instances by 2.
func (r LicensingResolver) getMaxEnterpriseResourceUnits(lic *license.EnterpriseLicense) int64 {
	if lic == nil {
		return 0
	}

	maxERUs := lic.License.MaxResourceUnits
	if maxERUs == 0 {
		maxERUs = lic.License.MaxInstances / 2
	}

	return int64(maxERUs)
}

// inGB converts a resource.Quantity in gigabytes.
func inGB(q resource.Quantity) float64 {
	// divide the value (in bytes) per 1 billion (1GB)
	return float64(q.Value()) / 1000000000
}

// inEnterpriseResourceUnits converts a resource.Quantity to Elastic Enterprise resource units.
func inEnterpriseResourceUnits(q resource.Quantity) int64 {
	// divide by the value (in bytes) per 64 billion (64 GB)
	eru := float64(q.Value()) / 64000000000
	// round to the nearest superior integer
	return int64(math.Ceil(eru))
}<|MERGE_RESOLUTION|>--- conflicted
+++ resolved
@@ -26,15 +26,9 @@
 const (
 	// defaultOperatorLicenseLevel is the default license level when no operator license is installed.
 	defaultOperatorLicenseLevel = "basic"
-<<<<<<< HEAD
-	// licensingCfgMapName is the name of the config map used to store licensing information.
-	licensingCfgMapName = "elastic-licensing"
+	// LicensingCfgMapName is the name of the config map used to store licensing information.
+	LicensingCfgMapName = "elastic-licensing"
 	// Type represents the Elastic usage type used to mark the config map that stores licensing information.
-=======
-	// LicensingCfgMapName is the name of the config map used to store licensing information
-	LicensingCfgMapName = "elastic-licensing"
-	// Type represents the Elastic usage type used to mark the config map that stores licensing information
->>>>>>> 301a1265
 	Type = "elastic-usage"
 )
 
