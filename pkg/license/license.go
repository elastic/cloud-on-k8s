// Copyright Elasticsearch B.V. and/or licensed to Elasticsearch B.V. under one
// or more contributor license agreements. Licensed under the Elastic License 2.0;
// you may not use this file except in compliance with the Elastic License 2.0.

package license

import (
	"context"
	"fmt"
	"math"
	"reflect"
	"strconv"
	"time"

	"github.com/prometheus/client_golang/prometheus"
	"go.elastic.co/apm/v2"
	corev1 "k8s.io/api/core/v1"
	"k8s.io/apimachinery/pkg/api/resource"
	metav1 "k8s.io/apimachinery/pkg/apis/meta/v1"
	"k8s.io/apimachinery/pkg/types"

	"github.com/elastic/cloud-on-k8s/v2/pkg/controller/common/labels"
	"github.com/elastic/cloud-on-k8s/v2/pkg/controller/common/license"
	"github.com/elastic/cloud-on-k8s/v2/pkg/controller/common/reconciler"
	"github.com/elastic/cloud-on-k8s/v2/pkg/controller/common/tracing"
	"github.com/elastic/cloud-on-k8s/v2/pkg/utils/k8s"
	ulog "github.com/elastic/cloud-on-k8s/v2/pkg/utils/log"
	"github.com/elastic/cloud-on-k8s/v2/pkg/utils/metrics"
)

const (
	// defaultOperatorLicenseLevel is the default license level when no operator license is installed
	defaultOperatorLicenseLevel = "basic"
	// LicensingCfgMapName is the name of the config map used to store licensing information
	LicensingCfgMapName = "elastic-licensing"
	// Type represents the Elastic usage type used to mark the config map that stores licensing information
	Type = "elastic-usage"
	// GiB represents the number of bytes for 1 GiB
	GiB = 1024 * 1024 * 1024
)

// LicensingInfo represents information about the operator license including the total memory of all Elastic managed
// components
type LicensingInfo struct {
	Timestamp                  string
	EckLicenseLevel            string
	EckLicenseExpiryDate       *time.Time
	TotalManagedMemoryGiB      float64
	TotalManagedMemoryBytes    int64
	MaxEnterpriseResourceUnits int64
	EnterpriseResourceUnits    int64
}

// toMap transforms a LicensingInfo to a map of string, in order to fill in the data of a config map
func (li LicensingInfo) toMap() map[string]string {
	m := map[string]string{
		"timestamp":                  li.Timestamp,
		"eck_license_level":          li.EckLicenseLevel,
		"total_managed_memory":       fmt.Sprintf("%0.2fGiB", li.TotalManagedMemoryGiB),
		"total_managed_memory_bytes": fmt.Sprintf("%d", li.TotalManagedMemoryBytes),
		"enterprise_resource_units":  strconv.FormatInt(li.EnterpriseResourceUnits, 10),
	}

	if li.MaxEnterpriseResourceUnits > 0 {
		m["max_enterprise_resource_units"] = strconv.FormatInt(li.MaxEnterpriseResourceUnits, 10)
	}

	if li.EckLicenseExpiryDate != nil {
		m["eck_license_expiry_date"] = li.EckLicenseExpiryDate.Format(time.RFC3339)
	}

	return m
}

func (li LicensingInfo) ReportAsMetrics() {
	labels := prometheus.Labels{metrics.LicenseLevelLabel: li.EckLicenseLevel}
	metrics.LicensingTotalMemoryGauge.With(labels).Set(li.TotalManagedMemoryGiB)
	metrics.LicensingTotalERUGauge.With(labels).Set(float64(li.EnterpriseResourceUnits))

	if li.MaxEnterpriseResourceUnits > 0 {
		metrics.LicensingMaxERUGauge.With(labels).Set(float64(li.MaxEnterpriseResourceUnits))
	}
}

// LicensingResolver resolves the licensing information of the operator
type LicensingResolver struct {
	operatorNs string
	client     k8s.Client
}

// ToInfo returns licensing information given the total memory of all Elastic managed components
func (r LicensingResolver) ToInfo(ctx context.Context, totalMemory resource.Quantity) (LicensingInfo, error) {
	operatorLicense, err := r.getOperatorLicense(ctx)
	if err != nil {
		return LicensingInfo{}, err
	}

	licensingInfo := LicensingInfo{
		Timestamp:               time.Now().Format(time.RFC3339),
		EckLicenseLevel:         r.getOperatorLicenseLevel(operatorLicense),
		EckLicenseExpiryDate:    r.getOperatorLicenseExpiry(operatorLicense),
		TotalManagedMemoryGiB:   inGiB(totalMemory),
		TotalManagedMemoryBytes: totalMemory.Value(),
		EnterpriseResourceUnits: inEnterpriseResourceUnits(totalMemory),
	}

	// include the max ERUs only for a non trial/basic license
	if maxERUs := r.getMaxEnterpriseResourceUnits(operatorLicense); maxERUs > 0 {
		licensingInfo.MaxEnterpriseResourceUnits = maxERUs
	}

	return licensingInfo, nil
}

// Save updates or creates licensing information in a config map
// This relies on UnconditionalUpdates being supported configmaps and may change in k8s v2: https://github.com/kubernetes/kubernetes/issues/21330
func (r LicensingResolver) Save(ctx context.Context, info LicensingInfo) error {
	span, ctx := apm.StartSpan(ctx, "save_license_info", tracing.SpanTypeApp)
	defer span.End()
	ulog.FromContext(ctx).V(1).Info("Saving", "namespace", r.operatorNs, "configmap_name", LicensingCfgMapName, "license_info", info)
	nsn := types.NamespacedName{
		Namespace: r.operatorNs,
		Name:      LicensingCfgMapName,
	}
	expected := corev1.ConfigMap{
		ObjectMeta: metav1.ObjectMeta{
			Namespace: nsn.Namespace,
			Name:      nsn.Name,
			Labels: map[string]string{
				labels.TypeLabelName: Type,
			},
		},
		Data: info.toMap(),
	}

	reconciled := &corev1.ConfigMap{}
	return reconciler.ReconcileResource(reconciler.Params{
		Context:    ctx,
		Client:     r.client,
		Expected:   &expected,
		Reconciled: reconciled,
		NeedsUpdate: func() bool {
			// do not compare timestamp, as it will always change
			expectedData, reconciledData := map[string]string{}, map[string]string{}
			for k, v := range expected.Data {
				expectedData[k] = v
			}
			for k, v := range reconciled.Data {
				reconciledData[k] = v
			}
			delete(expectedData, "timestamp")
			delete(reconciledData, "timestamp")
			return !reflect.DeepEqual(expectedData, reconciledData)
		},
		UpdateReconciled: func() {
			expected.DeepCopyInto(reconciled)
		},
	})
}

// getOperatorLicense gets the operator license.
func (r LicensingResolver) getOperatorLicense(ctx context.Context) (*license.EnterpriseLicense, error) {
	checker := license.NewLicenseChecker(r.client, r.operatorNs)
	return checker.CurrentEnterpriseLicense(ctx)
}

// getOperatorLicenseLevel gets the level of the operator license.
// If no license is given, the defaultOperatorLicenseLevel is returned.
func (r LicensingResolver) getOperatorLicenseLevel(lic *license.EnterpriseLicense) string {
	if lic == nil {
		return defaultOperatorLicenseLevel
	}
	return string(lic.License.Type)
}

// getOperatorLicenseExpiry returns the expiry date of the given Enterprise license or nil.
func (r LicensingResolver) getOperatorLicenseExpiry(lic *license.EnterpriseLicense) *time.Time {
	if lic != nil {
		t := time.Unix(0, lic.License.ExpiryDateInMillis*int64(time.Millisecond))
		return &t
	}
	return nil
}

// getMaxEnterpriseResourceUnits returns the maximum of enterprise resources units that is allowed for a given license.
// For old style enterprise orchestration licenses which only have max_instances, the maximum of enterprise resources
// units is derived by dividing max_instances by 2.
func (r LicensingResolver) getMaxEnterpriseResourceUnits(lic *license.EnterpriseLicense) int64 {
	if lic == nil {
		return 0
	}

	maxERUs := lic.License.MaxResourceUnits
	if maxERUs == 0 {
		maxERUs = lic.License.MaxInstances / 2
	}

	return int64(maxERUs)
}

<<<<<<< HEAD
// inGB converts a resource.Quantity in gigabytes
func inGB(q resource.Quantity) float64 {
	return float64(q.Value()) / 1000000000
=======
// inGiB converts a resource.Quantity in gibibytes
func inGiB(q resource.Quantity) float64 {
	// divide the value (in bytes) per 1GiB
	return float64(q.Value()) / (1 * GiB)
>>>>>>> 14296879
}

// inEnterpriseResourceUnits converts a resource.Quantity to Elastic Enterprise resource units
func inEnterpriseResourceUnits(q resource.Quantity) int64 {
	// divide by the value (in bytes) per 64 GiB
	eru := float64(q.Value()) / (64 * GiB)
	// round to the nearest superior integer
	return int64(math.Ceil(eru))
}<|MERGE_RESOLUTION|>--- conflicted
+++ resolved
@@ -198,16 +198,9 @@
 	return int64(maxERUs)
 }
 
-<<<<<<< HEAD
 // inGB converts a resource.Quantity in gigabytes
 func inGB(q resource.Quantity) float64 {
 	return float64(q.Value()) / 1000000000
-=======
-// inGiB converts a resource.Quantity in gibibytes
-func inGiB(q resource.Quantity) float64 {
-	// divide the value (in bytes) per 1GiB
-	return float64(q.Value()) / (1 * GiB)
->>>>>>> 14296879
 }
 
 // inEnterpriseResourceUnits converts a resource.Quantity to Elastic Enterprise resource units
