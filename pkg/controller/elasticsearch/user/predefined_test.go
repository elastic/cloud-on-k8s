// Copyright Elasticsearch B.V. and/or licensed to Elasticsearch B.V. under one
// or more contributor license agreements. Licensed under the Elastic License 2.0;
// you may not use this file except in compliance with the Elastic License 2.0.

package user

import (
	"context"
	"testing"

	"github.com/stretchr/testify/require"
	"golang.org/x/crypto/bcrypt"
	corev1 "k8s.io/api/core/v1"
	metav1 "k8s.io/apimachinery/pkg/apis/meta/v1"
	"k8s.io/apimachinery/pkg/runtime"
	"k8s.io/apimachinery/pkg/types"

	esv1 "github.com/elastic/cloud-on-k8s/pkg/apis/elasticsearch/v1"
	"github.com/elastic/cloud-on-k8s/pkg/controller/elasticsearch/user/filerealm"
	"github.com/elastic/cloud-on-k8s/pkg/utils/k8s"
)

func Test_reconcileElasticUser(t *testing.T) {
	es := esv1.Elasticsearch{ObjectMeta: metav1.ObjectMeta{Namespace: "ns", Name: "es"}}
	tests := []struct {
		name              string
		existingSecrets   []runtime.Object
		existingFileRealm filerealm.Realm
		assertions        func(t *testing.T, u users)
	}{
		{
			name:              "create a new elastic user if it does not exist yet",
			existingSecrets:   nil,
			existingFileRealm: filerealm.New(),
			assertions: func(t *testing.T, u users) {
				t.Helper()
				// a random password should be generated
				require.NotEmpty(t, u[0].Password)
			},
		},
		{
			name: "elastic user secret exists but is invalid: generate a new elastic user",
			existingSecrets: []runtime.Object{
				&corev1.Secret{
					ObjectMeta: metav1.ObjectMeta{Namespace: es.Namespace, Name: esv1.ElasticUserSecret(es.Name)},
					Data:       nil, // no password or password removed
				},
			},
			existingFileRealm: filerealm.New().WithUser(ElasticUserName, []byte("$2a$10$lwsLdS0ZSyUv73WNdaRaTe8X9oeft4BoqjxtNHHH7LP7m1YImnvr6")),
			assertions: func(t *testing.T, u users) {
				t.Helper()
				// password should be regenerated
				require.NotEmpty(t, u[0].Password)
				// hash should be regenerated
				require.NotEmpty(t, u[0].PasswordHash)
				require.NotEqual(t, "$2a$10$lwsLdS0ZSyUv73WNdaRaTe8X9oeft4BoqjxtNHHH7LP7m1YImnvr6", u[0].PasswordHash)
			},
		},
		{
			name: "reuse the existing elastic user and password hash",
			existingSecrets: []runtime.Object{
				&corev1.Secret{
					ObjectMeta: metav1.ObjectMeta{Namespace: es.Namespace, Name: esv1.ElasticUserSecret(es.Name)},
					Data:       map[string][]byte{ElasticUserName: []byte("existingPassword")},
				},
			},
			existingFileRealm: filerealm.New().WithUser(ElasticUserName, []byte("$2a$10$lwsLdS0ZSyUv73WNdaRaTe8X9oeft4BoqjxtNHHH7LP7m1YImnvr6")),
			assertions: func(t *testing.T, u users) {
				t.Helper()
				// password and hashes should be reused
				require.Equal(t, []byte("existingPassword"), u[0].Password)
				require.Equal(t, []byte("$2a$10$lwsLdS0ZSyUv73WNdaRaTe8X9oeft4BoqjxtNHHH7LP7m1YImnvr6"), u[0].PasswordHash)
			},
		},
		{
			name: "reuse the password but generate a new hash if the existing one doesn't match",
			existingSecrets: []runtime.Object{
				&corev1.Secret{
					ObjectMeta: metav1.ObjectMeta{Namespace: es.Namespace, Name: esv1.ElasticUserSecret(es.Name)},
					Data:       map[string][]byte{ElasticUserName: []byte("existingPassword")},
				},
			},
			existingFileRealm: filerealm.New().WithUser(ElasticUserName, []byte("does-not-match-password")),
			assertions: func(t *testing.T, u users) {
				t.Helper()
				// password should be reused
				require.Equal(t, []byte("existingPassword"), u[0].Password)
				// hash should be re-computed
				require.NotEqual(t, []byte("does-not-match-password"), u[0].PasswordHash)
			},
		},
		{
			name: "reuse the password but generate a new hash if there is none in the file realm",
			existingSecrets: []runtime.Object{
				&corev1.Secret{
					ObjectMeta: metav1.ObjectMeta{Namespace: es.Namespace, Name: esv1.ElasticUserSecret(es.Name)},
					Data:       map[string][]byte{ElasticUserName: []byte("existingPassword")},
				},
			},
			existingFileRealm: filerealm.New(),
			assertions: func(t *testing.T, u users) {
				t.Helper()
				// password should be reused
				require.Equal(t, []byte("existingPassword"), u[0].Password)
				// hash should be computed
				require.NotEmpty(t, u[0].PasswordHash)
			},
		},
	}
	for _, tt := range tests {
		t.Run(tt.name, func(t *testing.T) {
			c := k8s.NewFakeClient(tt.existingSecrets...)
<<<<<<< HEAD
			got, err := reconcileElasticUser(context.Background(), c, es, tt.existingFileRealm)
=======
			got, err := reconcileElasticUser(c, es, tt.existingFileRealm, filerealm.New())
>>>>>>> 2d1bbedf
			require.NoError(t, err)
			// check returned user
			require.Len(t, got, 1)
			user := got[0]
			// name and roles are always the same
			require.Equal(t, ElasticUserName, user.Name)
			require.Equal(t, []string{SuperUserBuiltinRole}, user.Roles)
			// password and hash should always match
			require.NoError(t, bcrypt.CompareHashAndPassword(user.PasswordHash, user.Password))
			// reconciled secret should have the updated password
			var secret corev1.Secret
			err = c.Get(context.Background(), types.NamespacedName{Namespace: es.Namespace, Name: esv1.ElasticUserSecret(es.Name)}, &secret)
			require.NoError(t, err)
			require.Equal(t, user.Password, secret.Data[ElasticUserName])
		})
	}
}

func Test_reconcileElasticUser_conditionalCreation(t *testing.T) {
	es := esv1.Elasticsearch{ObjectMeta: metav1.ObjectMeta{Namespace: "ns", Name: "es"}}
	tests := []struct {
		name         string
		userFileReam filerealm.Realm
		wantUser     bool
	}{
		{
			name:     "create a new elastic user if it is not in the user's file realm",
			wantUser: true,
		},
		{
			name:         "do not create the elastic user secret if the elastic user is already defined by the user",
			userFileReam: filerealm.New().WithUser(ElasticUserName, []byte("some-hash")),
			wantUser:     false,
		},
		{
			name:         "do create the elastic user if other non-empty file realm users are defined by user",
			userFileReam: filerealm.New().WithUser("other", []byte("some-hash")),
			wantUser:     true,
		},
	}
	for _, tt := range tests {
		t.Run(tt.name, func(t *testing.T) {
			c := k8s.NewFakeClient()
			got, err := reconcileElasticUser(c, es, filerealm.New(), tt.userFileReam)
			require.NoError(t, err)
			// check returned user
			wantLen := 1
			if !tt.wantUser {
				wantLen = 0
			}
			require.Len(t, got, wantLen)
		})
	}
}

func Test_reconcileInternalUsers(t *testing.T) {
	es := esv1.Elasticsearch{ObjectMeta: metav1.ObjectMeta{Namespace: "ns", Name: "es"}}
	tests := []struct {
		name              string
		existingSecrets   []runtime.Object
		existingFileRealm filerealm.Realm
		assertions        func(t *testing.T, u users)
	}{
		{
			name:              "create new internal users if they do not exist yet",
			existingSecrets:   nil,
			existingFileRealm: filerealm.New(),
			assertions: func(t *testing.T, u users) {
				t.Helper()
				// random passwords should be generated
				require.NotEmpty(t, u[0].Password)
				require.NotEmpty(t, u[1].Password)
			},
		},
		{
			name: "reuse the existing passwords and hashes",
			existingSecrets: []runtime.Object{
				&corev1.Secret{
					ObjectMeta: metav1.ObjectMeta{Namespace: es.Namespace, Name: esv1.InternalUsersSecret(es.Name)},
					Data: map[string][]byte{
						ControllerUserName: []byte("controllerUserPassword"),
						ProbeUserName:      []byte("probeUserPassword"),
					},
				},
			},
			existingFileRealm: filerealm.New().
				WithUser(ControllerUserName, []byte("$2a$10$lUuxZpa.ByS.Tid3PcMII.PrELwGjti3Mx1WRT0itwy.Ajpf.BsEG")).
				WithUser(ProbeUserName, []byte("$2a$10$8.9my2W7FVDqDnh.E1RwouN5RzkZGulQ3ZMgmoy3CH4xRvr5uYPbS")),
			assertions: func(t *testing.T, u users) {
				t.Helper()
				// passwords and hashes should be reused
				require.Equal(t, []byte("controllerUserPassword"), u[0].Password)
				require.Equal(t, []byte("$2a$10$lUuxZpa.ByS.Tid3PcMII.PrELwGjti3Mx1WRT0itwy.Ajpf.BsEG"), u[0].PasswordHash)
				require.Equal(t, []byte("probeUserPassword"), u[1].Password)
				require.Equal(t, []byte("$2a$10$8.9my2W7FVDqDnh.E1RwouN5RzkZGulQ3ZMgmoy3CH4xRvr5uYPbS"), u[1].PasswordHash)
			},
		},
		{
			name: "reuse the password but generate a new hash if the existing one doesn't match",
			existingSecrets: []runtime.Object{
				&corev1.Secret{
					ObjectMeta: metav1.ObjectMeta{Namespace: es.Namespace, Name: esv1.InternalUsersSecret(es.Name)},
					Data: map[string][]byte{
						ControllerUserName: []byte("controllerUserPassword"),
						ProbeUserName:      []byte("probeUserPassword"),
					},
				},
			},
			existingFileRealm: filerealm.New().
				WithUser(ControllerUserName, []byte("$2a$10$lUuxZpa.ByS.Tid3PcMII.PrELwGjti3Mx1WRT0itwy.Ajpf.BsEG")).
				WithUser(ProbeUserName, []byte("does-not-match-password")),
			assertions: func(t *testing.T, u users) {
				t.Helper()
				// password & hash of controller user should be reused
				require.Equal(t, []byte("existingPassword"), u[0].Password)
				require.Equal(t, []byte("$2a$10$lUuxZpa.ByS.Tid3PcMII.PrELwGjti3Mx1WRT0itwy.Ajpf.BsEG"), u[0].PasswordHash)
				// password of probe user should be reused, but hash should be re-computed
				require.Equal(t, []byte("probeUserPassword"), u[1].Password)
				require.NotEmpty(t, u[1].PasswordHash)
				require.NotEqual(t, "does-not-match-password", u[1].PasswordHash)
			},
		},
		{
			name: "reuse the password but generate a new hash if there is none in the file realm",
			existingSecrets: []runtime.Object{
				&corev1.Secret{
					ObjectMeta: metav1.ObjectMeta{Namespace: es.Namespace, Name: esv1.InternalUsersSecret(es.Name)},
					Data: map[string][]byte{
						ControllerUserName: []byte("controllerUserPassword"),
						ProbeUserName:      []byte("probeUserPassword"),
					},
				},
			},
			existingFileRealm: filerealm.New().
				// missing probe user hash
				WithUser(ControllerUserName, []byte("$2a$10$lUuxZpa.ByS.Tid3PcMII.PrELwGjti3Mx1WRT0itwy.Ajpf.BsEG")),
			assertions: func(t *testing.T, u users) {
				t.Helper()
				// password & hash of controller user should be reused
				require.Equal(t, []byte("existingPassword"), u[0].Password)
				require.Equal(t, []byte("$2a$10$lUuxZpa.ByS.Tid3PcMII.PrELwGjti3Mx1WRT0itwy.Ajpf.BsEG"), u[0].PasswordHash)
				// password of probe user should be reused, and hash should be re-computed
				require.Equal(t, []byte("probeUserPassword"), u[1].Password)
				require.NotEmpty(t, u[1].PasswordHash)
			},
		},
	}
	for _, tt := range tests {
		t.Run(tt.name, func(t *testing.T) {
			c := k8s.NewFakeClient(tt.existingSecrets...)
			got, err := reconcileInternalUsers(context.Background(), c, es, tt.existingFileRealm)
			require.NoError(t, err)
			// check returned users
			require.Len(t, got, 3)
			controllerUser := got[0]
			probeUser := got[1]
			// names and roles are always the same
			require.Equal(t, ControllerUserName, controllerUser.Name)
			require.Equal(t, []string{SuperUserBuiltinRole}, controllerUser.Roles)
			require.Equal(t, ProbeUserName, probeUser.Name)
			require.Equal(t, []string{ProbeUserRole}, probeUser.Roles)
			// passwords and hash should always match
			require.NoError(t, bcrypt.CompareHashAndPassword(controllerUser.PasswordHash, controllerUser.Password))
			require.NoError(t, bcrypt.CompareHashAndPassword(probeUser.PasswordHash, probeUser.Password))
			// reconciled secret should have the updated passwords
			var secret corev1.Secret
			err = c.Get(context.Background(), types.NamespacedName{Namespace: es.Namespace, Name: esv1.InternalUsersSecret(es.Name)}, &secret)
			require.NoError(t, err)
			require.Equal(t, controllerUser.Password, secret.Data[ControllerUserName])
			require.Equal(t, probeUser.Password, secret.Data[ProbeUserName])
		})
	}
}<|MERGE_RESOLUTION|>--- conflicted
+++ resolved
@@ -110,11 +110,7 @@
 	for _, tt := range tests {
 		t.Run(tt.name, func(t *testing.T) {
 			c := k8s.NewFakeClient(tt.existingSecrets...)
-<<<<<<< HEAD
-			got, err := reconcileElasticUser(context.Background(), c, es, tt.existingFileRealm)
-=======
-			got, err := reconcileElasticUser(c, es, tt.existingFileRealm, filerealm.New())
->>>>>>> 2d1bbedf
+			got, err := reconcileElasticUser(context.Background(), c, es, tt.existingFileRealm, filerealm.New())
 			require.NoError(t, err)
 			// check returned user
 			require.Len(t, got, 1)
@@ -158,7 +154,7 @@
 	for _, tt := range tests {
 		t.Run(tt.name, func(t *testing.T) {
 			c := k8s.NewFakeClient()
-			got, err := reconcileElasticUser(c, es, filerealm.New(), tt.userFileReam)
+			got, err := reconcileElasticUser(context.Background(), c, es, filerealm.New(), tt.userFileReam)
 			require.NoError(t, err)
 			// check returned user
 			wantLen := 1
