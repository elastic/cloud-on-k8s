// Copyright Elasticsearch B.V. and/or licensed to Elasticsearch B.V. under one
// or more contributor license agreements. Licensed under the Elastic License;
// you may not use this file except in compliance with the Elastic License.

package migration

import (
	"context"
	"strings"

	logf "sigs.k8s.io/controller-runtime/pkg/log"

	esv1 "github.com/elastic/cloud-on-k8s/pkg/apis/elasticsearch/v1"
	esclient "github.com/elastic/cloud-on-k8s/pkg/controller/elasticsearch/client"
	"github.com/elastic/cloud-on-k8s/pkg/utils/k8s"
)

var log = logf.Log.WithName("migrate-data")

const (
	// AllocationExcludeAnnotationName is the name of the annotation that stores the last
	// cluster.routing.allocation._name setting applied to the Elasticsearch cluster.
	AllocationExcludeAnnotationName = "elasticsearch.k8s.elastic.co/allocation-exclude"
)

<<<<<<< HEAD
func shardIsMigrating(toMigrate esclient.Shard, others []esclient.Shard) bool {
	if toMigrate.IsRelocating() || toMigrate.IsInitializing() {
		return true // being migrated away or weirdly just initializing
	}
	if !toMigrate.IsStarted() {
		return false // early return as we are interested only in started shards for migration purposes
	}
	for _, otherCopy := range others {
		if otherCopy.IsStarted() {
			return false // found another shard copy
		}
	}
	return true // we assume other copies are initializing or there are no other copies
}

// nodeIsMigratingData is the core of IsMigratingData just with any I/O
// removed to facilitate testing. See IsMigratingData for a high-level description.
func nodeIsMigratingData(nodeName string, shards esclient.Shards, exclusions map[string]struct{}) bool {
	// all other shards not living on the node that is about to go away mapped to their corresponding shard keys
	othersByShard := make(map[string][]esclient.Shard)
	// all shard copies currently living on the node leaving the cluster
	candidates := make([]esclient.Shard, 0)

	// divide all shards into the to groups: migration candidate or other shard copy
	for _, shard := range shards {
		_, ignore := exclusions[shard.NodeName]
		if shard.NodeName == nodeName {
			candidates = append(candidates, shard)
		} else if !ignore {
			key := shard.Key()
			others, found := othersByShard[key]
			if !found {
				othersByShard[key] = []esclient.Shard{shard}
			} else {
				othersByShard[key] = append(others, shard)
			}
		}
	}

	// check if there is at least one shard on this node that is migrating or needs to migrate
	for _, toMigrate := range candidates {
		if shardIsMigrating(toMigrate, othersByShard[toMigrate.Key()]) {
			return true
		}
	}
	return false

}

=======
>>>>>>> 1b32ca2e
// IsMigratingData looks only at the presence of shards on a given node
// and checks if there is at least one other copy of the shard in the cluster
// that is started and not relocating.
func IsMigratingData(ctx context.Context, shardLister esclient.ShardLister, podName string) (bool, error) {
	shards, err := shardLister.GetShards(ctx)
	if err != nil {
		return false, err
	}
	// filter shards affected by node removal
	for _, shard := range shards {
		if shard.NodeName == podName {
			return true, nil
		}
	}
	return false, nil
}

// allocationExcludeFromAnnotation returns the allocation exclude value stored in an annotation.
// May be empty if not set.
func allocationExcludeFromAnnotation(es esv1.Elasticsearch) string {
	return es.Annotations[AllocationExcludeAnnotationName]
}

// updateAllocationExcludeAnnotation sets an annotation in ES with the given cluster routing allocation exclude value.
// This is to avoid making the same ES API call over and over again.
func updateAllocationExcludeAnnotation(c k8s.Client, es esv1.Elasticsearch, value string) error {
	if es.Annotations == nil {
		es.Annotations = map[string]string{}
	}
	es.Annotations[AllocationExcludeAnnotationName] = value
	return c.Update(&es)
}

// MigrateData sets allocation filters for the given nodes.
func MigrateData(
	ctx context.Context,
	c k8s.Client,
	es esv1.Elasticsearch,
	allocationSetter esclient.AllocationSetter,
	leavingNodes []string,
) error {
	// compute the expected exclusion value
	exclusions := "none_excluded"
	if len(leavingNodes) > 0 {
		exclusions = strings.Join(leavingNodes, ",")
	}
	// compare with what was set previously
	// Note the user may have changed it behind our back through the ES API. It is considered their responsibility.
	// Manually removing the annotation to force a refresh of the allocations exclude setting is a valid use case.
	if exclusions == allocationExcludeFromAnnotation(es) {
		return nil
	}
	log.Info("Setting routing allocation excludes", "namespace", es.Namespace, "es_name", es.Name, "value", exclusions)
	if err := allocationSetter.ExcludeFromShardAllocation(ctx, exclusions); err != nil {
		return err
	}
	// store updated value in an annotation so we don't make the same call over and over again
	return updateAllocationExcludeAnnotation(c, es, exclusions)
}<|MERGE_RESOLUTION|>--- conflicted
+++ resolved
@@ -23,58 +23,6 @@
 	AllocationExcludeAnnotationName = "elasticsearch.k8s.elastic.co/allocation-exclude"
 )
 
-<<<<<<< HEAD
-func shardIsMigrating(toMigrate esclient.Shard, others []esclient.Shard) bool {
-	if toMigrate.IsRelocating() || toMigrate.IsInitializing() {
-		return true // being migrated away or weirdly just initializing
-	}
-	if !toMigrate.IsStarted() {
-		return false // early return as we are interested only in started shards for migration purposes
-	}
-	for _, otherCopy := range others {
-		if otherCopy.IsStarted() {
-			return false // found another shard copy
-		}
-	}
-	return true // we assume other copies are initializing or there are no other copies
-}
-
-// nodeIsMigratingData is the core of IsMigratingData just with any I/O
-// removed to facilitate testing. See IsMigratingData for a high-level description.
-func nodeIsMigratingData(nodeName string, shards esclient.Shards, exclusions map[string]struct{}) bool {
-	// all other shards not living on the node that is about to go away mapped to their corresponding shard keys
-	othersByShard := make(map[string][]esclient.Shard)
-	// all shard copies currently living on the node leaving the cluster
-	candidates := make([]esclient.Shard, 0)
-
-	// divide all shards into the to groups: migration candidate or other shard copy
-	for _, shard := range shards {
-		_, ignore := exclusions[shard.NodeName]
-		if shard.NodeName == nodeName {
-			candidates = append(candidates, shard)
-		} else if !ignore {
-			key := shard.Key()
-			others, found := othersByShard[key]
-			if !found {
-				othersByShard[key] = []esclient.Shard{shard}
-			} else {
-				othersByShard[key] = append(others, shard)
-			}
-		}
-	}
-
-	// check if there is at least one shard on this node that is migrating or needs to migrate
-	for _, toMigrate := range candidates {
-		if shardIsMigrating(toMigrate, othersByShard[toMigrate.Key()]) {
-			return true
-		}
-	}
-	return false
-
-}
-
-=======
->>>>>>> 1b32ca2e
 // IsMigratingData looks only at the presence of shards on a given node
 // and checks if there is at least one other copy of the shard in the cluster
 // that is started and not relocating.
