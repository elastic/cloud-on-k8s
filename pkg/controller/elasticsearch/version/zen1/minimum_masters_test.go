--- conflicted
+++ resolved
@@ -8,12 +8,8 @@
 	"context"
 	"testing"
 
-<<<<<<< HEAD
 	"github.com/elastic/cloud-on-k8s/pkg/apis/elasticsearch/v1beta1"
-=======
-	"github.com/elastic/cloud-on-k8s/pkg/apis/elasticsearch/v1alpha1"
 	"github.com/elastic/cloud-on-k8s/pkg/controller/common/scheme"
->>>>>>> 3d5dffc1
 	settings2 "github.com/elastic/cloud-on-k8s/pkg/controller/common/settings"
 	"github.com/elastic/cloud-on-k8s/pkg/controller/elasticsearch/client"
 	"github.com/elastic/cloud-on-k8s/pkg/controller/elasticsearch/label"
@@ -155,7 +151,7 @@
 		wantRequeue        bool
 		wantCalledWith     int
 		c                  k8s.Client
-		es                 v1alpha1.Elasticsearch
+		es                 v1beta1.Elasticsearch
 		name               string
 		actualStatefulSets sset.StatefulSetList
 	}{
@@ -169,11 +165,7 @@
 			name:               "correct mmn already set in ES annotation",
 			c:                  k8s.WrapClient(fake.NewFakeClient(&podsReady3[0], &podsReady3[1], &podsReady3[2])),
 			actualStatefulSets: sset.StatefulSetList{ssetSample},
-<<<<<<< HEAD
-			reconcileState:     reconcile.NewState(v1beta1.Elasticsearch{Status: v1beta1.ElasticsearchStatus{ZenDiscovery: v1beta1.ZenDiscoveryStatus{MinimumMasterNodes: 2}}}),
-			wantCalled:         false,
-=======
-			es: v1alpha1.Elasticsearch{
+			es: v1beta1.Elasticsearch{
 				ObjectMeta: metav1.ObjectMeta{
 					Name:      esName,
 					Namespace: ns,
@@ -183,18 +175,12 @@
 				},
 			},
 			wantCalled: false,
->>>>>>> 3d5dffc1
 		},
 		{
 			name:               "mmn should be updated, it's different in the ES annotation",
 			c:                  k8s.WrapClient(fake.NewFakeClient(&podsReady3[0], &podsReady3[1], &podsReady3[2])),
 			actualStatefulSets: sset.StatefulSetList{ssetSample},
-<<<<<<< HEAD
-			reconcileState:     reconcile.NewState(v1beta1.Elasticsearch{Status: v1beta1.ElasticsearchStatus{ZenDiscovery: v1beta1.ZenDiscoveryStatus{MinimumMasterNodes: 1}}}),
-			wantCalled:         true,
-			wantCalledWith:     2,
-=======
-			es: v1alpha1.Elasticsearch{
+			es: v1beta1.Elasticsearch{
 				ObjectMeta: metav1.ObjectMeta{
 					Name:      esName,
 					Namespace: ns,
@@ -205,17 +191,12 @@
 			},
 			wantCalled:     true,
 			wantCalledWith: 2,
->>>>>>> 3d5dffc1
 		},
 		{
 			name:               "mmn should be updated, it isn't set in the ES annotation",
 			c:                  k8s.WrapClient(fake.NewFakeClient(&podsReady3[0], &podsReady3[1], &podsReady3[2])),
 			actualStatefulSets: sset.StatefulSetList{ssetSample},
-<<<<<<< HEAD
-			reconcileState:     reconcile.NewState(v1beta1.Elasticsearch{}),
-=======
-			es:                 v1alpha1.Elasticsearch{ObjectMeta: k8s.ToObjectMeta(nsn)},
->>>>>>> 3d5dffc1
+			es:                 v1beta1.Elasticsearch{ObjectMeta: k8s.ToObjectMeta(nsn)},
 			wantCalled:         true,
 			wantCalledWith:     2,
 		},
@@ -223,11 +204,7 @@
 			name:               "cannot update since not enough masters available",
 			c:                  k8s.WrapClient(fake.NewFakeClient(&podsReady1[0], &podsReady1[1], &podsReady1[2])),
 			actualStatefulSets: sset.StatefulSetList{ssetSample},
-<<<<<<< HEAD
-			reconcileState:     reconcile.NewState(v1beta1.Elasticsearch{}),
-=======
-			es:                 v1alpha1.Elasticsearch{ObjectMeta: k8s.ToObjectMeta(nsn)},
->>>>>>> 3d5dffc1
+			es:                 v1beta1.Elasticsearch{ObjectMeta: k8s.ToObjectMeta(nsn)},
 			wantCalled:         false,
 			wantRequeue:        true,
 		},
@@ -236,11 +213,7 @@
 		t.Run(tt.name, func(t *testing.T) {
 			require.NoError(t, tt.c.Create(&tt.es))
 			esClient := &fakeESClient{}
-<<<<<<< HEAD
-			requeue, err := UpdateMinimumMasterNodes(tt.c, v1beta1.Elasticsearch{ObjectMeta: metav1.ObjectMeta{Name: esName, Namespace: ns}}, esClient, tt.actualStatefulSets, tt.reconcileState)
-=======
 			requeue, err := UpdateMinimumMasterNodes(tt.c, tt.es, esClient, tt.actualStatefulSets)
->>>>>>> 3d5dffc1
 			require.NoError(t, err)
 			require.Equal(t, tt.wantRequeue, requeue)
 			require.Equal(t, tt.wantCalled, esClient.called)
