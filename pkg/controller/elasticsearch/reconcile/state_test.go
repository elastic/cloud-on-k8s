// Copyright Elasticsearch B.V. and/or licensed to Elasticsearch B.V. under one
// or more contributor license agreements. Licensed under the Elastic License;
// you may not use this file except in compliance with the Elastic License.

package reconcile

import (
	"reflect"
	"testing"
	"time"

	v1alpha12 "github.com/elastic/cloud-on-k8s/pkg/apis/common/v1alpha1"
	"github.com/elastic/cloud-on-k8s/pkg/apis/elasticsearch/v1alpha1"
	"github.com/elastic/cloud-on-k8s/pkg/controller/common/events"
	"github.com/elastic/cloud-on-k8s/pkg/controller/elasticsearch/client"
	"github.com/elastic/cloud-on-k8s/pkg/controller/elasticsearch/observer"
	"github.com/stretchr/testify/assert"
	corev1 "k8s.io/api/core/v1"
	"sigs.k8s.io/controller-runtime/pkg/reconcile"
)

func TestNodesAvailable(t *testing.T) {
	tests := []struct {
		input    []corev1.Pod
		expected int
	}{
		{
			input: []corev1.Pod{
				{
					Status: corev1.PodStatus{
						Conditions: []corev1.PodCondition{
							{
								Type:   corev1.PodReady,
								Status: corev1.ConditionTrue,
							},
							{
								Type:   corev1.ContainersReady,
								Status: corev1.ConditionTrue,
							},
						},
					},
				},
				{
					Status: corev1.PodStatus{
						Conditions: []corev1.PodCondition{
							{
								Type:   corev1.PodReady,
								Status: corev1.ConditionTrue,
							},
							{
								Type:   corev1.ContainersReady,
								Status: corev1.ConditionFalse,
							},
						},
					},
				},
			},
			expected: 1,
		},
		{
			input: []corev1.Pod{
				{
					Status: corev1.PodStatus{
						Conditions: []corev1.PodCondition{
							{
								Type:   corev1.PodScheduled,
								Status: corev1.ConditionTrue,
							},
						},
					},
				},
				{
					Status: corev1.PodStatus{
						Conditions: []corev1.PodCondition{
							{
								Type:   corev1.PodScheduled,
								Status: corev1.ConditionTrue,
							},
							{
								Type:   corev1.PodReady,
								Status: corev1.ConditionFalse,
							},
							{
								Type:   corev1.ContainersReady,
								Status: corev1.ConditionFalse,
							},
						},
					},
				},
			},
			expected: 0,
		},
		{
			input: []corev1.Pod{
				{
					Status: corev1.PodStatus{
						Conditions: []corev1.PodCondition{
							{
								Type:   corev1.PodReady,
								Status: corev1.ConditionTrue,
							},
							{
								Type:   corev1.ContainersReady,
								Status: corev1.ConditionTrue,
							},
						},
					},
				},
				{
					Status: corev1.PodStatus{
						Conditions: []corev1.PodCondition{
							{
								Type:   corev1.PodReady,
								Status: corev1.ConditionTrue,
							},
							{
								Type:   corev1.ContainersReady,
								Status: corev1.ConditionTrue,
							},
						},
					},
				},
			},
			expected: 2,
		},
	}

	for _, tt := range tests {
		assert.Equal(t, tt.expected, len(AvailableElasticsearchNodes(tt.input)))
	}
}

func TestState_Apply(t *testing.T) {
	tests := []struct {
		name       string
		cluster    v1alpha1.Elasticsearch
		effects    func(s *State)
		wantEvents []events.Event
		wantStatus *v1alpha1.ElasticsearchStatus
	}{
		{
			name:       "defaults",
			cluster:    v1alpha1.Elasticsearch{},
			wantEvents: []events.Event{},
			wantStatus: nil,
		},
		{
			name:    "no degraded health event on cluster formation",
			cluster: v1alpha1.Elasticsearch{},
			effects: func(s *State) {
				s.UpdateElasticsearchApplyingChanges([]corev1.Pod{})
			},
			wantEvents: []events.Event{},
			wantStatus: &v1alpha1.ElasticsearchStatus{
				ReconcilerStatus: v1alpha12.ReconcilerStatus{
					AvailableNodes: 0,
				},
				Health: v1alpha1.ElasticsearchRedHealth,
				Phase:  v1alpha1.ElasticsearchApplyingChangesPhase,
			},
		},
		{
			name: "no degraded health event when cluster info is unknown",
			cluster: v1alpha1.Elasticsearch{
				Status: v1alpha1.ElasticsearchStatus{
					Health: v1alpha1.ElasticsearchGreenHealth,
				},
			},
			effects: func(s *State) {
				s.UpdateElasticsearchState(ResourcesState{}, observer.State{
					ClusterHealth: nil,
					ClusterInfo:   nil,
				})
			},
			wantEvents: []events.Event{},
			wantStatus: &v1alpha1.ElasticsearchStatus{
				ReconcilerStatus: v1alpha12.ReconcilerStatus{
					AvailableNodes: 0,
				},
				Health: v1alpha1.ElasticsearchUnknownHealth,
				Phase:  "",
			},
		},
		{
			name: "health degraded",
			cluster: v1alpha1.Elasticsearch{
				Status: v1alpha1.ElasticsearchStatus{
					Health: v1alpha1.ElasticsearchGreenHealth,
				},
			},
			effects: func(s *State) {
				s.UpdateElasticsearchApplyingChanges([]corev1.Pod{})
			},
			wantEvents: []events.Event{{EventType: corev1.EventTypeWarning, Reason: events.EventReasonUnhealthy, Message: "Elasticsearch cluster health degraded"}},
			wantStatus: &v1alpha1.ElasticsearchStatus{
				ReconcilerStatus: v1alpha12.ReconcilerStatus{
					AvailableNodes: 0,
				},
				Health: v1alpha1.ElasticsearchRedHealth,
				Phase:  v1alpha1.ElasticsearchApplyingChangesPhase,
			},
		},
<<<<<<< HEAD
=======
		{
			name: "cluster state lost",
			cluster: v1alpha1.Elasticsearch{
				Status: v1alpha1.ElasticsearchStatus{
					Health:      v1alpha1.ElasticsearchRedHealth,
					ClusterUUID: "old",
				},
			},
			effects: func(s *State) {
				s.UpdateElasticsearchReady(ResourcesState{}, observer.State{
					ClusterHealth: &client.Health{
						Status: "red",
					},
					ClusterInfo: &client.Info{
						ClusterUUID: "new",
					},
				})
			},
			wantEvents: []events.Event{{EventType: corev1.EventTypeWarning, Reason: events.EventReasonUnexpected, Message: "Cluster UUID changed (was: old, is: new)"}},
			wantStatus: &v1alpha1.ElasticsearchStatus{
				ReconcilerStatus: v1alpha12.ReconcilerStatus{
					AvailableNodes: 0,
				},
				Health:      v1alpha1.ElasticsearchRedHealth,
				Phase:       v1alpha1.ElasticsearchReadyPhase,
				ClusterUUID: "new",
			},
		},
		{
			name: "no UUID change event on cluster formation",
			cluster: v1alpha1.Elasticsearch{
				Status: v1alpha1.ElasticsearchStatus{
					ClusterUUID: "",
				},
			},
			effects: func(s *State) {
				s.UpdateElasticsearchReady(ResourcesState{}, observer.State{
					ClusterHealth: &client.Health{
						Status: "red",
					},
					ClusterInfo: &client.Info{
						ClusterUUID: "new",
					},
				})
			},
			wantEvents: []events.Event{},
			wantStatus: &v1alpha1.ElasticsearchStatus{
				ReconcilerStatus: v1alpha12.ReconcilerStatus{
					AvailableNodes: 0,
				},
				Health:      v1alpha1.ElasticsearchRedHealth,
				Phase:       v1alpha1.ElasticsearchReadyPhase,
				ClusterUUID: "new",
			},
		},
		{
			name: "Ignore temporary cluster downtime",
			cluster: v1alpha1.Elasticsearch{
				Status: v1alpha1.ElasticsearchStatus{
					Health:      v1alpha1.ElasticsearchRedHealth,
					ClusterUUID: "old",
				},
			},
			effects: func(s *State) {
				s.UpdateElasticsearchReady(ResourcesState{}, observer.State{
					ClusterHealth: &client.Health{
						Status: "red",
					},
					ClusterInfo: &client.Info{
						ClusterUUID: "",
					},
				})
			},
			wantEvents: []events.Event{},
			wantStatus: &v1alpha1.ElasticsearchStatus{
				ReconcilerStatus: v1alpha12.ReconcilerStatus{
					AvailableNodes: 0,
				},
				Health:      v1alpha1.ElasticsearchRedHealth,
				Phase:       v1alpha1.ElasticsearchReadyPhase,
				ClusterUUID: "old",
			},
		},
>>>>>>> 2f102890
	}
	for _, tt := range tests {
		t.Run(tt.name, func(t *testing.T) {
			s := NewState(tt.cluster)
			if tt.effects != nil {
				tt.effects(s)
			}
			events, cluster := s.Apply()
			if !reflect.DeepEqual(events, tt.wantEvents) {
				t.Errorf("State.Apply() events = %v, wantEvents %v", events, tt.wantEvents)
			}
			var actual *v1alpha1.ElasticsearchStatus
			if cluster != nil {
				actual = &cluster.Status
			}
			if !reflect.DeepEqual(actual, tt.wantStatus) {
				t.Errorf("State.Apply() cluster = %v, wantStatus %v", cluster.Status, tt.wantStatus)
			}
		})
	}
}

func TestState_UpdateElasticsearchState(t *testing.T) {
	type args struct {
		resourcesState ResourcesState
		observedState  observer.State
	}
	tests := []struct {
		name            string
		cluster         v1alpha1.Elasticsearch
		args            args
		stateAssertions func(s *State)
	}{
		{
			name: "phase is not changed by default",
			cluster: v1alpha1.Elasticsearch{
				Status: v1alpha1.ElasticsearchStatus{
					Phase: v1alpha1.ElasticsearchApplyingChangesPhase,
				},
			},
			stateAssertions: func(s *State) {
				assert.EqualValues(t, v1alpha1.ElasticsearchApplyingChangesPhase, s.status.Phase)
			},
		},
		{
			name:    "health is unknown by default",
			cluster: v1alpha1.Elasticsearch{},
			stateAssertions: func(s *State) {
				assert.EqualValues(t, v1alpha1.ElasticsearchUnknownHealth, s.status.Health)
			},
		},
		{
			name:    "health is set if returned by Elasticsearch",
			cluster: v1alpha1.Elasticsearch{},
			args: args{
				observedState: observer.State{
					ClusterHealth: &client.Health{Status: "green"},
				},
			},
			stateAssertions: func(s *State) {
				assert.EqualValues(t, "green", s.status.Health)

			},
		},
	}
	for _, tt := range tests {
		t.Run(tt.name, func(t *testing.T) {
			s := NewState(tt.cluster)
			s.UpdateElasticsearchState(tt.args.resourcesState, tt.args.observedState)
			if tt.stateAssertions != nil {
				tt.stateAssertions(s)
			}
		})
	}
}

func TestState_UpdateElasticsearchMigrating(t *testing.T) {
	type args struct {
		result         reconcile.Result
		resourcesState ResourcesState
		observedState  observer.State
	}
	tests := []struct {
		name            string
		cluster         v1alpha1.Elasticsearch
		args            args
		stateAssertions func(s *State)
	}{
		{
			name:    "base case",
			cluster: v1alpha1.Elasticsearch{},
			args: args{
				result: reconcile.Result{RequeueAfter: 10 * time.Minute},
			},
			stateAssertions: func(s *State) {
				assert.EqualValues(t, v1alpha1.ElasticsearchMigratingDataPhase, s.status.Phase)
				assert.Equal(t, []events.Event{{EventType: corev1.EventTypeNormal, Reason: events.EventReasonDelayed, Message: "Requested topology change delayed by data migration"}}, s.Recorder.Events())
			},
		},
	}
	for _, tt := range tests {
		t.Run(tt.name, func(t *testing.T) {
			s := NewState(tt.cluster)
			s.UpdateElasticsearchMigrating(tt.args.resourcesState, tt.args.observedState)
			if tt.stateAssertions != nil {
				tt.stateAssertions(s)
			}
		})
	}
}<|MERGE_RESOLUTION|>--- conflicted
+++ resolved
@@ -200,92 +200,6 @@
 				Phase:  v1alpha1.ElasticsearchApplyingChangesPhase,
 			},
 		},
-<<<<<<< HEAD
-=======
-		{
-			name: "cluster state lost",
-			cluster: v1alpha1.Elasticsearch{
-				Status: v1alpha1.ElasticsearchStatus{
-					Health:      v1alpha1.ElasticsearchRedHealth,
-					ClusterUUID: "old",
-				},
-			},
-			effects: func(s *State) {
-				s.UpdateElasticsearchReady(ResourcesState{}, observer.State{
-					ClusterHealth: &client.Health{
-						Status: "red",
-					},
-					ClusterInfo: &client.Info{
-						ClusterUUID: "new",
-					},
-				})
-			},
-			wantEvents: []events.Event{{EventType: corev1.EventTypeWarning, Reason: events.EventReasonUnexpected, Message: "Cluster UUID changed (was: old, is: new)"}},
-			wantStatus: &v1alpha1.ElasticsearchStatus{
-				ReconcilerStatus: v1alpha12.ReconcilerStatus{
-					AvailableNodes: 0,
-				},
-				Health:      v1alpha1.ElasticsearchRedHealth,
-				Phase:       v1alpha1.ElasticsearchReadyPhase,
-				ClusterUUID: "new",
-			},
-		},
-		{
-			name: "no UUID change event on cluster formation",
-			cluster: v1alpha1.Elasticsearch{
-				Status: v1alpha1.ElasticsearchStatus{
-					ClusterUUID: "",
-				},
-			},
-			effects: func(s *State) {
-				s.UpdateElasticsearchReady(ResourcesState{}, observer.State{
-					ClusterHealth: &client.Health{
-						Status: "red",
-					},
-					ClusterInfo: &client.Info{
-						ClusterUUID: "new",
-					},
-				})
-			},
-			wantEvents: []events.Event{},
-			wantStatus: &v1alpha1.ElasticsearchStatus{
-				ReconcilerStatus: v1alpha12.ReconcilerStatus{
-					AvailableNodes: 0,
-				},
-				Health:      v1alpha1.ElasticsearchRedHealth,
-				Phase:       v1alpha1.ElasticsearchReadyPhase,
-				ClusterUUID: "new",
-			},
-		},
-		{
-			name: "Ignore temporary cluster downtime",
-			cluster: v1alpha1.Elasticsearch{
-				Status: v1alpha1.ElasticsearchStatus{
-					Health:      v1alpha1.ElasticsearchRedHealth,
-					ClusterUUID: "old",
-				},
-			},
-			effects: func(s *State) {
-				s.UpdateElasticsearchReady(ResourcesState{}, observer.State{
-					ClusterHealth: &client.Health{
-						Status: "red",
-					},
-					ClusterInfo: &client.Info{
-						ClusterUUID: "",
-					},
-				})
-			},
-			wantEvents: []events.Event{},
-			wantStatus: &v1alpha1.ElasticsearchStatus{
-				ReconcilerStatus: v1alpha12.ReconcilerStatus{
-					AvailableNodes: 0,
-				},
-				Health:      v1alpha1.ElasticsearchRedHealth,
-				Phase:       v1alpha1.ElasticsearchReadyPhase,
-				ClusterUUID: "old",
-			},
-		},
->>>>>>> 2f102890
 	}
 	for _, tt := range tests {
 		t.Run(tt.name, func(t *testing.T) {
