// Copyright Elasticsearch B.V. and/or licensed to Elasticsearch B.V. under one
// or more contributor license agreements. Licensed under the Elastic License;
// you may not use this file except in compliance with the Elastic License.

package reconcile

import (
	"reflect"
	"testing"
	"time"

	v1beta12 "github.com/elastic/cloud-on-k8s/pkg/apis/common/v1beta1"
	"github.com/elastic/cloud-on-k8s/pkg/apis/elasticsearch/v1beta1"
	"github.com/elastic/cloud-on-k8s/pkg/controller/common/events"
	"github.com/elastic/cloud-on-k8s/pkg/controller/elasticsearch/client"
	"github.com/elastic/cloud-on-k8s/pkg/controller/elasticsearch/observer"
	"github.com/stretchr/testify/assert"
	corev1 "k8s.io/api/core/v1"
	"sigs.k8s.io/controller-runtime/pkg/reconcile"
)

func TestNodesAvailable(t *testing.T) {
	tests := []struct {
		input    []corev1.Pod
		expected int
	}{
		{
			input: []corev1.Pod{
				{
					Status: corev1.PodStatus{
						Conditions: []corev1.PodCondition{
							{
								Type:   corev1.PodReady,
								Status: corev1.ConditionTrue,
							},
							{
								Type:   corev1.ContainersReady,
								Status: corev1.ConditionTrue,
							},
						},
					},
				},
				{
					Status: corev1.PodStatus{
						Conditions: []corev1.PodCondition{
							{
								Type:   corev1.PodReady,
								Status: corev1.ConditionTrue,
							},
							{
								Type:   corev1.ContainersReady,
								Status: corev1.ConditionFalse,
							},
						},
					},
				},
			},
			expected: 1,
		},
		{
			input: []corev1.Pod{
				{
					Status: corev1.PodStatus{
						Conditions: []corev1.PodCondition{
							{
								Type:   corev1.PodScheduled,
								Status: corev1.ConditionTrue,
							},
						},
					},
				},
				{
					Status: corev1.PodStatus{
						Conditions: []corev1.PodCondition{
							{
								Type:   corev1.PodScheduled,
								Status: corev1.ConditionTrue,
							},
							{
								Type:   corev1.PodReady,
								Status: corev1.ConditionFalse,
							},
							{
								Type:   corev1.ContainersReady,
								Status: corev1.ConditionFalse,
							},
						},
					},
				},
			},
			expected: 0,
		},
		{
			input: []corev1.Pod{
				{
					Status: corev1.PodStatus{
						Conditions: []corev1.PodCondition{
							{
								Type:   corev1.PodReady,
								Status: corev1.ConditionTrue,
							},
							{
								Type:   corev1.ContainersReady,
								Status: corev1.ConditionTrue,
							},
						},
					},
				},
				{
					Status: corev1.PodStatus{
						Conditions: []corev1.PodCondition{
							{
								Type:   corev1.PodReady,
								Status: corev1.ConditionTrue,
							},
							{
								Type:   corev1.ContainersReady,
								Status: corev1.ConditionTrue,
							},
						},
					},
				},
			},
			expected: 2,
		},
	}

	for _, tt := range tests {
		assert.Equal(t, tt.expected, len(AvailableElasticsearchNodes(tt.input)))
	}
}

func TestState_Apply(t *testing.T) {
	tests := []struct {
		name       string
		cluster    v1beta1.Elasticsearch
		effects    func(s *State)
		wantEvents []events.Event
		wantStatus *v1beta1.ElasticsearchStatus
	}{
		{
			name:       "defaults",
			cluster:    v1beta1.Elasticsearch{},
			wantEvents: []events.Event{},
			wantStatus: nil,
		},
		{
			name:    "no degraded health event on cluster formation",
			cluster: v1beta1.Elasticsearch{},
			effects: func(s *State) {
				s.UpdateElasticsearchApplyingChanges([]corev1.Pod{})
			},
			wantEvents: []events.Event{},
			wantStatus: &v1beta1.ElasticsearchStatus{
				ReconcilerStatus: v1beta12.ReconcilerStatus{
					AvailableNodes: 0,
				},
				Health: v1beta1.ElasticsearchRedHealth,
				Phase:  v1beta1.ElasticsearchApplyingChangesPhase,
			},
		},
		{
<<<<<<< HEAD
			name: "no degraded health event when cluster state is unknown",
			cluster: v1beta1.Elasticsearch{
				Status: v1beta1.ElasticsearchStatus{
					Health: v1beta1.ElasticsearchGreenHealth,
=======
			name: "no degraded health event when cluster info is unknown",
			cluster: v1alpha1.Elasticsearch{
				Status: v1alpha1.ElasticsearchStatus{
					Health: v1alpha1.ElasticsearchGreenHealth,
>>>>>>> 2f102890
				},
			},
			effects: func(s *State) {
				s.UpdateElasticsearchState(ResourcesState{}, observer.State{
					ClusterHealth: nil,
					ClusterInfo:   nil,
				})
			},
			wantEvents: []events.Event{},
			wantStatus: &v1beta1.ElasticsearchStatus{
				ReconcilerStatus: v1beta12.ReconcilerStatus{
					AvailableNodes: 0,
				},
				Health: v1alpha1.ElasticsearchUnknownHealth,
				Phase:  "",
			},
		},
		{
			name: "health degraded",
			cluster: v1beta1.Elasticsearch{
				Status: v1beta1.ElasticsearchStatus{
					Health: v1beta1.ElasticsearchGreenHealth,
				},
			},
			effects: func(s *State) {
				s.UpdateElasticsearchApplyingChanges([]corev1.Pod{})
			},
			wantEvents: []events.Event{{EventType: corev1.EventTypeWarning, Reason: events.EventReasonUnhealthy, Message: "Elasticsearch cluster health degraded"}},
			wantStatus: &v1beta1.ElasticsearchStatus{
				ReconcilerStatus: v1beta12.ReconcilerStatus{
					AvailableNodes: 0,
				},
				Health: v1beta1.ElasticsearchRedHealth,
				Phase:  v1beta1.ElasticsearchApplyingChangesPhase,
			},
		},
		{
			name: "cluster state lost",
			cluster: v1beta1.Elasticsearch{
				Status: v1beta1.ElasticsearchStatus{
					Health:      v1beta1.ElasticsearchRedHealth,
					ClusterUUID: "old",
				},
			},
			effects: func(s *State) {
				s.UpdateElasticsearchReady(ResourcesState{}, observer.State{
					ClusterHealth: &client.Health{
						Status: "red",
					},
					ClusterInfo: &client.Info{
						ClusterUUID: "new",
					},
				})
			},
			wantEvents: []events.Event{{EventType: corev1.EventTypeWarning, Reason: events.EventReasonUnexpected, Message: "Cluster UUID changed (was: old, is: new)"}},
			wantStatus: &v1beta1.ElasticsearchStatus{
				ReconcilerStatus: v1beta12.ReconcilerStatus{
					AvailableNodes: 0,
				},
				Health:      v1beta1.ElasticsearchRedHealth,
				Phase:       v1beta1.ElasticsearchReadyPhase,
				ClusterUUID: "new",
			},
		},
		{
			name: "no UUID change event on cluster formation",
			cluster: v1beta1.Elasticsearch{
				Status: v1beta1.ElasticsearchStatus{
					ClusterUUID: "",
				},
			},
			effects: func(s *State) {
				s.UpdateElasticsearchReady(ResourcesState{}, observer.State{
					ClusterHealth: &client.Health{
						Status: "red",
					},
					ClusterInfo: &client.Info{
						ClusterUUID: "new",
					},
				})
			},
			wantEvents: []events.Event{},
			wantStatus: &v1beta1.ElasticsearchStatus{
				ReconcilerStatus: v1beta12.ReconcilerStatus{
					AvailableNodes: 0,
				},
				Health:      v1beta1.ElasticsearchRedHealth,
				Phase:       v1beta1.ElasticsearchReadyPhase,
				ClusterUUID: "new",
			},
		},
		{
			name: "Ignore temporary cluster downtime",
			cluster: v1beta1.Elasticsearch{
				Status: v1beta1.ElasticsearchStatus{
					Health:      v1beta1.ElasticsearchRedHealth,
					ClusterUUID: "old",
				},
			},
			effects: func(s *State) {
				s.UpdateElasticsearchReady(ResourcesState{}, observer.State{
					ClusterHealth: &client.Health{
						Status: "red",
					},
					ClusterInfo: &client.Info{
						ClusterUUID: "",
					},
				})
			},
			wantEvents: []events.Event{},
			wantStatus: &v1beta1.ElasticsearchStatus{
				ReconcilerStatus: v1beta12.ReconcilerStatus{
					AvailableNodes: 0,
				},
				Health:      v1beta1.ElasticsearchRedHealth,
				Phase:       v1beta1.ElasticsearchReadyPhase,
				ClusterUUID: "old",
			},
		},
<<<<<<< HEAD
		{
			name: "master node changed",
			cluster: v1beta1.Elasticsearch{
				Status: v1beta1.ElasticsearchStatus{
					Health:     v1beta1.ElasticsearchRedHealth,
					MasterNode: "old",
					Phase:      v1beta1.ElasticsearchReadyPhase,
				},
			},
			effects: func(s *State) {
				s.UpdateElasticsearchState(ResourcesState{}, observer.State{
					ClusterHealth: &client.Health{
						Status: "red",
					},
					ClusterState: &client.ClusterState{
						MasterNode: "new",
						Nodes: map[string]client.ClusterStateNode{
							"new": {Name: "new"},
						},
					},
				})
			},
			wantEvents: []events.Event{{EventType: corev1.EventTypeNormal, Reason: events.EventReasonStateChange, Message: "Master node is now new"}},
			wantStatus: &v1beta1.ElasticsearchStatus{
				ReconcilerStatus: v1beta12.ReconcilerStatus{
					AvailableNodes: 0,
				},
				Health:     v1beta1.ElasticsearchRedHealth,
				Phase:      v1beta1.ElasticsearchReadyPhase,
				MasterNode: "new",
			},
		},
		{
			name: "ignore temporary master loss for status",
			cluster: v1beta1.Elasticsearch{
				Status: v1beta1.ElasticsearchStatus{
					Health:     v1beta1.ElasticsearchRedHealth,
					MasterNode: "old",
					Phase:      v1beta1.ElasticsearchReadyPhase,
				},
			},
			effects: func(s *State) {
				s.UpdateElasticsearchState(ResourcesState{}, observer.State{
					ClusterHealth: &client.Health{
						Status: "red",
					},
					ClusterState: &client.ClusterState{
						MasterNode: "",
					},
				})
			},
			wantEvents: []events.Event{},
			wantStatus: &v1beta1.ElasticsearchStatus{
				ReconcilerStatus: v1beta12.ReconcilerStatus{
					AvailableNodes: 0,
				},
				Health:     v1beta1.ElasticsearchRedHealth,
				Phase:      v1beta1.ElasticsearchReadyPhase,
				MasterNode: "",
			},
		},
=======
>>>>>>> 2f102890
	}
	for _, tt := range tests {
		t.Run(tt.name, func(t *testing.T) {
			s := NewState(tt.cluster)
			if tt.effects != nil {
				tt.effects(s)
			}
			events, cluster := s.Apply()
			if !reflect.DeepEqual(events, tt.wantEvents) {
				t.Errorf("State.Apply() events = %v, wantEvents %v", events, tt.wantEvents)
			}
			var actual *v1beta1.ElasticsearchStatus
			if cluster != nil {
				actual = &cluster.Status
			}
			if !reflect.DeepEqual(actual, tt.wantStatus) {
				t.Errorf("State.Apply() cluster = %v, wantStatus %v", cluster.Status, tt.wantStatus)
			}
		})
	}
}

func TestState_UpdateElasticsearchState(t *testing.T) {
	type args struct {
		resourcesState ResourcesState
		observedState  observer.State
	}
	tests := []struct {
		name            string
		cluster         v1beta1.Elasticsearch
		args            args
		stateAssertions func(s *State)
	}{
		{
			name: "phase is not changed by default",
			cluster: v1beta1.Elasticsearch{
				Status: v1beta1.ElasticsearchStatus{
					Phase: v1beta1.ElasticsearchApplyingChangesPhase,
				},
			},
			stateAssertions: func(s *State) {
				assert.EqualValues(t, v1beta1.ElasticsearchApplyingChangesPhase, s.status.Phase)
			},
		},
		{
			name:    "health is unknown by default",
			cluster: v1beta1.Elasticsearch{},
			stateAssertions: func(s *State) {
				assert.EqualValues(t, v1alpha1.ElasticsearchUnknownHealth, s.status.Health)
			},
		},
		{
			name:    "health is set if returned by Elasticsearch",
			cluster: v1beta1.Elasticsearch{},
			args: args{
				observedState: observer.State{
					ClusterHealth: &client.Health{Status: "green"},
				},
			},
			stateAssertions: func(s *State) {
				assert.EqualValues(t, "green", s.status.Health)

			},
		},
	}
	for _, tt := range tests {
		t.Run(tt.name, func(t *testing.T) {
			s := NewState(tt.cluster)
			s.UpdateElasticsearchState(tt.args.resourcesState, tt.args.observedState)
			if tt.stateAssertions != nil {
				tt.stateAssertions(s)
			}
		})
	}
}

func TestState_UpdateElasticsearchMigrating(t *testing.T) {
	type args struct {
		result         reconcile.Result
		resourcesState ResourcesState
		observedState  observer.State
	}
	tests := []struct {
		name            string
		cluster         v1beta1.Elasticsearch
		args            args
		stateAssertions func(s *State)
	}{
		{
			name:    "base case",
			cluster: v1beta1.Elasticsearch{},
			args: args{
				result: reconcile.Result{RequeueAfter: 10 * time.Minute},
			},
			stateAssertions: func(s *State) {
				assert.EqualValues(t, v1beta1.ElasticsearchMigratingDataPhase, s.status.Phase)
				assert.Equal(t, []events.Event{{EventType: corev1.EventTypeNormal, Reason: events.EventReasonDelayed, Message: "Requested topology change delayed by data migration"}}, s.Recorder.Events())
			},
		},
	}
	for _, tt := range tests {
		t.Run(tt.name, func(t *testing.T) {
			s := NewState(tt.cluster)
			s.UpdateElasticsearchMigrating(tt.args.resourcesState, tt.args.observedState)
			if tt.stateAssertions != nil {
				tt.stateAssertions(s)
			}
		})
	}
}<|MERGE_RESOLUTION|>--- conflicted
+++ resolved
@@ -160,17 +160,10 @@
 			},
 		},
 		{
-<<<<<<< HEAD
-			name: "no degraded health event when cluster state is unknown",
+			name: "no degraded health event when cluster info is unknown",
 			cluster: v1beta1.Elasticsearch{
 				Status: v1beta1.ElasticsearchStatus{
 					Health: v1beta1.ElasticsearchGreenHealth,
-=======
-			name: "no degraded health event when cluster info is unknown",
-			cluster: v1alpha1.Elasticsearch{
-				Status: v1alpha1.ElasticsearchStatus{
-					Health: v1alpha1.ElasticsearchGreenHealth,
->>>>>>> 2f102890
 				},
 			},
 			effects: func(s *State) {
@@ -184,7 +177,7 @@
 				ReconcilerStatus: v1beta12.ReconcilerStatus{
 					AvailableNodes: 0,
 				},
-				Health: v1alpha1.ElasticsearchUnknownHealth,
+				Health: v1beta1.ElasticsearchUnknownHealth,
 				Phase:  "",
 			},
 		},
@@ -290,70 +283,6 @@
 				ClusterUUID: "old",
 			},
 		},
-<<<<<<< HEAD
-		{
-			name: "master node changed",
-			cluster: v1beta1.Elasticsearch{
-				Status: v1beta1.ElasticsearchStatus{
-					Health:     v1beta1.ElasticsearchRedHealth,
-					MasterNode: "old",
-					Phase:      v1beta1.ElasticsearchReadyPhase,
-				},
-			},
-			effects: func(s *State) {
-				s.UpdateElasticsearchState(ResourcesState{}, observer.State{
-					ClusterHealth: &client.Health{
-						Status: "red",
-					},
-					ClusterState: &client.ClusterState{
-						MasterNode: "new",
-						Nodes: map[string]client.ClusterStateNode{
-							"new": {Name: "new"},
-						},
-					},
-				})
-			},
-			wantEvents: []events.Event{{EventType: corev1.EventTypeNormal, Reason: events.EventReasonStateChange, Message: "Master node is now new"}},
-			wantStatus: &v1beta1.ElasticsearchStatus{
-				ReconcilerStatus: v1beta12.ReconcilerStatus{
-					AvailableNodes: 0,
-				},
-				Health:     v1beta1.ElasticsearchRedHealth,
-				Phase:      v1beta1.ElasticsearchReadyPhase,
-				MasterNode: "new",
-			},
-		},
-		{
-			name: "ignore temporary master loss for status",
-			cluster: v1beta1.Elasticsearch{
-				Status: v1beta1.ElasticsearchStatus{
-					Health:     v1beta1.ElasticsearchRedHealth,
-					MasterNode: "old",
-					Phase:      v1beta1.ElasticsearchReadyPhase,
-				},
-			},
-			effects: func(s *State) {
-				s.UpdateElasticsearchState(ResourcesState{}, observer.State{
-					ClusterHealth: &client.Health{
-						Status: "red",
-					},
-					ClusterState: &client.ClusterState{
-						MasterNode: "",
-					},
-				})
-			},
-			wantEvents: []events.Event{},
-			wantStatus: &v1beta1.ElasticsearchStatus{
-				ReconcilerStatus: v1beta12.ReconcilerStatus{
-					AvailableNodes: 0,
-				},
-				Health:     v1beta1.ElasticsearchRedHealth,
-				Phase:      v1beta1.ElasticsearchReadyPhase,
-				MasterNode: "",
-			},
-		},
-=======
->>>>>>> 2f102890
 	}
 	for _, tt := range tests {
 		t.Run(tt.name, func(t *testing.T) {
@@ -402,7 +331,7 @@
 			name:    "health is unknown by default",
 			cluster: v1beta1.Elasticsearch{},
 			stateAssertions: func(s *State) {
-				assert.EqualValues(t, v1alpha1.ElasticsearchUnknownHealth, s.status.Health)
+				assert.EqualValues(t, v1beta1.ElasticsearchUnknownHealth, s.status.Health)
 			},
 		},
 		{
