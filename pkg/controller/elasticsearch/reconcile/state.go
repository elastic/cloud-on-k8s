// Copyright Elasticsearch B.V. and/or licensed to Elasticsearch B.V. under one
// or more contributor license agreements. Licensed under the Elastic License 2.0;
// you may not use this file except in compliance with the Elastic License 2.0.

package reconcile

import (
	"fmt"
	"reflect"

	corev1 "k8s.io/api/core/v1"

	esv1 "github.com/elastic/cloud-on-k8s/pkg/apis/elasticsearch/v1"
	"github.com/elastic/cloud-on-k8s/pkg/controller/common/events"
	"github.com/elastic/cloud-on-k8s/pkg/controller/common/version"
	"github.com/elastic/cloud-on-k8s/pkg/controller/elasticsearch/hints"
	"github.com/elastic/cloud-on-k8s/pkg/controller/elasticsearch/label"
	ulog "github.com/elastic/cloud-on-k8s/pkg/utils/log"
)

var log = ulog.Log.WithName("elasticsearch-controller")

// State holds the accumulated state during the reconcile loop including the response and a pointer to an
// Elasticsearch resource for status updates.
type State struct {
	*events.Recorder
	*StatusReporter
	cluster esv1.Elasticsearch
	status  esv1.ElasticsearchStatus
	hints   hints.OrchestrationsHints
}

// NewState creates a new reconcile state based on the given cluster
func NewState(c esv1.Elasticsearch) (*State, error) {
	hints, err := hints.NewFromAnnotations(c.Annotations)
	if err != nil {
		return nil, err
	}
<<<<<<< HEAD
	return &State{
		Recorder: events.NewRecorder(),
		StatusReporter: &StatusReporter{
			DownscaleReporter: &DownscaleReporter{},
			UpscaleReporter:   &UpscaleReporter{},
			UpgradeReporter:   &UpgradeReporter{},
		},
		cluster: c,
		status:  *c.Status.DeepCopy(),
		hints:   hints,
	}, nil
=======
	status := *c.Status.DeepCopy()
	// reset the health to 'unknown' so that if reconciliation fails before the observer has had a chance to get it,
	// we stop reporting a health that may be out of date
	status.Health = esv1.ElasticsearchUnknownHealth
	return &State{Recorder: events.NewRecorder(), cluster: c, status: status, hints: hints}, nil
>>>>>>> 712d4d80
}

// MustNewState like NewState but panics on error. Use recommended only in test code.
func MustNewState(c esv1.Elasticsearch) *State {
	state, err := NewState(c)
	if err != nil {
		panic(err)
	}
	return state
}

func (s *State) fetchMinRunningVersion(resourcesState ResourcesState) (*version.Version, error) {
	minPodVersion, err := version.MinInPods(resourcesState.AllPods, label.VersionLabelName)
	if err != nil {
		log.Error(err, "failed to parse running Pods version", "namespace", s.cluster.Namespace, "es_name", s.cluster.Name)
		return nil, err
	}
	minSsetVersion, err := version.MinInStatefulSets(resourcesState.StatefulSets, label.VersionLabelName)
	if err != nil {
		log.Error(err, "failed to parse running Pods version", "namespace", s.cluster.Namespace, "es_name", s.cluster.Name)
		return nil, err
	}

	if minPodVersion == nil {
		return minSsetVersion, nil
	}
	if minSsetVersion == nil {
		return minPodVersion, nil
	}

	if minPodVersion.GT(*minSsetVersion) {
		return minSsetVersion, nil
	}

	return minPodVersion, nil
}

func (s *State) UpdateClusterHealth(clusterHealth esv1.ElasticsearchHealth) *State {
	if clusterHealth == "" {
		s.status.Health = esv1.ElasticsearchUnknownHealth
		return s
	}
	s.status.Health = clusterHealth
	return s
}

func (s *State) UpdateWithPhase(
	phase esv1.ElasticsearchOrchestrationPhase,
) *State {
	s.status.Phase = phase
	return s
}

func (s *State) UpdateAvailableNodes(
	resourcesState ResourcesState,
) *State {
	s.status.AvailableNodes = int32(len(AvailableElasticsearchNodes(resourcesState.CurrentPods)))
	return s
}

func (s *State) UpdateMinRunningVersion(
	resourcesState ResourcesState,
) *State {
	lowestVersion, err := s.fetchMinRunningVersion(resourcesState)
	if err != nil {
		// error already handled in fetchMinRunningVersion, move on with the status update
	} else if lowestVersion != nil {
		s.status.Version = lowestVersion.String()
	}
	// Update the related condition.
	if s.status.Version == "" {
		s.ReportCondition(esv1.RunningDesiredVersion, corev1.ConditionUnknown, "No running version reported")
		return s
	}

	desiredVersion, err := version.Parse(s.cluster.Spec.Version)
	if err != nil {
		s.ReportCondition(esv1.RunningDesiredVersion, corev1.ConditionUnknown, fmt.Sprintf("Error while parsing desired version: %s", err.Error()))
		return s
	}

	runningVersion, err := version.Parse(s.status.Version)
	if err != nil {
		s.ReportCondition(esv1.RunningDesiredVersion, corev1.ConditionUnknown, fmt.Sprintf("Error while parsing running version: %s", err.Error()))
		return s
	}

	if desiredVersion.GT(runningVersion) {
		s.ReportCondition(
			esv1.RunningDesiredVersion,
			corev1.ConditionFalse,
			fmt.Sprintf("Upgrading from %s to %s", runningVersion.String(), desiredVersion.String()),
		)
	}
	s.ReportCondition(esv1.RunningDesiredVersion, corev1.ConditionTrue, fmt.Sprintf("All nodes are running version %s", runningVersion))

	return s
}

// IsElasticsearchReady reports if Elasticsearch is ready.
func (s *State) IsElasticsearchReady() bool {
	return s.status.Phase == esv1.ElasticsearchReadyPhase
}

// UpdateElasticsearchInvalidWithEvent is a convenient method to set the phase to esv1.ElasticsearchResourceInvalid
// and generate an event at the same time.
func (s *State) UpdateElasticsearchInvalidWithEvent(msg string) {
	s.status.Phase = esv1.ElasticsearchResourceInvalid
	s.AddEvent(corev1.EventTypeWarning, events.EventReasonValidation, msg)
}

// Apply takes the current Elasticsearch status, compares it to the previous status, and updates the status accordingly.
// It returns the events to emit and an updated version of the Elasticsearch cluster resource with
// the current status applied to its status sub-resource.
func (s *State) Apply() ([]events.Event, *esv1.Elasticsearch) {
	previous := s.cluster.Status
	current := s.MergeStatusReportingWith(s.status)
	if reflect.DeepEqual(previous, current) {
		return s.Events(), nil
	}
	if current.IsDegraded(previous) {
		s.AddEvent(corev1.EventTypeWarning, events.EventReasonUnhealthy, "Elasticsearch cluster health degraded")
	}
	s.cluster.Status = current
	return s.Events(), &s.cluster
}

// UpdateOrchestrationHints updates the orchestration hints collected so far with the hints in hint.
func (s *State) UpdateOrchestrationHints(hint hints.OrchestrationsHints) {
	s.hints = s.hints.Merge(hint)
}

// OrchestrationHints returns the current annotation hints as maintained in reconciliation state. Initially these will be
// populated from the Elasticsearch resource. But after calls to UpdateOrchestrationHints they can deviate from the state
// stored in the API server.
func (s *State) OrchestrationHints() hints.OrchestrationsHints {
	return s.hints
}<|MERGE_RESOLUTION|>--- conflicted
+++ resolved
@@ -36,7 +36,10 @@
 	if err != nil {
 		return nil, err
 	}
-<<<<<<< HEAD
+	status := *c.Status.DeepCopy()
+	// reset the health to 'unknown' so that if reconciliation fails before the observer has had a chance to get it,
+	// we stop reporting a health that may be out of date
+	status.Health = esv1.ElasticsearchUnknownHealth
 	return &State{
 		Recorder: events.NewRecorder(),
 		StatusReporter: &StatusReporter{
@@ -45,16 +48,9 @@
 			UpgradeReporter:   &UpgradeReporter{},
 		},
 		cluster: c,
-		status:  *c.Status.DeepCopy(),
+		status:  status,
 		hints:   hints,
 	}, nil
-=======
-	status := *c.Status.DeepCopy()
-	// reset the health to 'unknown' so that if reconciliation fails before the observer has had a chance to get it,
-	// we stop reporting a health that may be out of date
-	status.Health = esv1.ElasticsearchUnknownHealth
-	return &State{Recorder: events.NewRecorder(), cluster: c, status: status, hints: hints}, nil
->>>>>>> 712d4d80
 }
 
 // MustNewState like NewState but panics on error. Use recommended only in test code.
