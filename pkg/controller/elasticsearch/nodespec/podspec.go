// Copyright Elasticsearch B.V. and/or licensed to Elasticsearch B.V. under one
// or more contributor license agreements. Licensed under the Elastic License 2.0;
// you may not use this file except in compliance with the Elastic License 2.0.

package nodespec

import (
	"fmt"
	"hash/fnv"
	"strings"

	corev1 "k8s.io/api/core/v1"

	"github.com/elastic/cloud-on-k8s/pkg/controller/common/hash"

	esv1 "github.com/elastic/cloud-on-k8s/pkg/apis/elasticsearch/v1"
	"github.com/elastic/cloud-on-k8s/pkg/controller/common/container"
	"github.com/elastic/cloud-on-k8s/pkg/controller/common/defaults"
	"github.com/elastic/cloud-on-k8s/pkg/controller/common/keystore"
	"github.com/elastic/cloud-on-k8s/pkg/controller/common/version"
	"github.com/elastic/cloud-on-k8s/pkg/controller/common/volume"
	"github.com/elastic/cloud-on-k8s/pkg/controller/elasticsearch/initcontainer"
	"github.com/elastic/cloud-on-k8s/pkg/controller/elasticsearch/label"
	"github.com/elastic/cloud-on-k8s/pkg/controller/elasticsearch/network"
	"github.com/elastic/cloud-on-k8s/pkg/controller/elasticsearch/settings"
	"github.com/elastic/cloud-on-k8s/pkg/controller/elasticsearch/stackmon"
	esvolume "github.com/elastic/cloud-on-k8s/pkg/controller/elasticsearch/volume"
	"github.com/elastic/cloud-on-k8s/pkg/utils/k8s"
	"github.com/elastic/cloud-on-k8s/pkg/utils/pointer"
)

const (
	defaultFsGroup                    = 1000
	log4j2FormatMsgNoLookupsParamName = "-Dlog4j2.formatMsgNoLookups"
)

// Starting 8.0.0, the Elasticsearch container does not run with the root user anymore. As a result,
// we cannot chown the mounted volumes to the right user (id 1000) in an init container.
// Instead, we can rely on Kubernetes `securityContext.fsGroup` feature: by setting it to 1000
// mounted volumes can correctly be accessed by the default container user.
// On some restricted environments (custom PSPs or Openshift), setting the Pod security context
// is forbidden: the user can either set `--set-default-security-context=false`, or override the
// podTemplate securityContext to an empty value.
<<<<<<< HEAD
var minDefaultSecurityContextVersion = version.MustParse("8.0.0")

const (
	defaultFsGroup = 1000

	// ConfigHashAnnotationName is a label used to store a hash of the Elasticsearch configuration.
	configHashAnnotationName = "elasticsearch.k8s.elastic.co/config-hash"
)
=======
var minDefaultSecurityContextVersion = version.MinFor(8, 0, 0)
>>>>>>> 1614a37e

// BuildPodTemplateSpec builds a new PodTemplateSpec for an Elasticsearch node.
func BuildPodTemplateSpec(
	client k8s.Client,
	es esv1.Elasticsearch,
	nodeSet esv1.NodeSet,
	cfg settings.CanonicalConfig,
	keystoreResources *keystore.Resources,
	setDefaultSecurityContext bool,
) (corev1.PodTemplateSpec, error) {
	downwardAPIVolume := volume.DownwardAPI{}.WithAnnotations(es.HasDownwardNodeLabels())
	volumes, volumeMounts := buildVolumes(es.Name, nodeSet, keystoreResources, downwardAPIVolume)

	labels, err := buildLabels(es, cfg, nodeSet)
	if err != nil {
		return corev1.PodTemplateSpec{}, err
	}

	defaultContainerPorts := getDefaultContainerPorts(es)

	// now build the initContainers using the effective main container resources as an input
	initContainers, err := initcontainer.NewInitContainers(
		transportCertificatesVolume(esv1.StatefulSet(es.Name, nodeSet.Name)),
		keystoreResources,
		es.DownwardNodeLabels(),
	)
	if err != nil {
		return corev1.PodTemplateSpec{}, err
	}

	builder := defaults.NewPodTemplateBuilder(nodeSet.PodTemplate, esv1.ElasticsearchContainerName)

	ver, err := version.Parse(es.Spec.Version)
	if err != nil {
		return corev1.PodTemplateSpec{}, err
	}
	if ver.GTE(minDefaultSecurityContextVersion) && setDefaultSecurityContext {
		builder = builder.WithPodSecurityContext(corev1.PodSecurityContext{
			FSGroup: pointer.Int64(defaultFsGroup),
		})
	}

	headlessServiceName := HeadlessServiceName(esv1.StatefulSet(es.Name, nodeSet.Name))

	annotations := buildAnnotations(es, cfg, keystoreResources)

	// build the podTemplate until we have the effective resources configured
	builder = builder.
		WithLabels(labels).
		WithAnnotations(annotations).
		WithDockerImage(es.Spec.Image, container.ImageRepository(container.ElasticsearchImage, es.Spec.Version)).
		WithResources(DefaultResources).
		WithTerminationGracePeriod(DefaultTerminationGracePeriodSeconds).
		WithPorts(defaultContainerPorts).
		WithReadinessProbe(*NewReadinessProbe()).
		WithAffinity(DefaultAffinity(es.Name)).
		WithEnv(DefaultEnvVars(es.Spec.HTTP, headlessServiceName)...).
		WithVolumes(volumes...).
		WithVolumeMounts(volumeMounts...).
		WithInitContainers(initContainers...).
		WithInitContainerDefaults(corev1.EnvVar{Name: settings.HeadlessServiceName, Value: headlessServiceName}).
		WithPreStopHook(*NewPreStopHook())

	builder, err = stackmon.WithMonitoring(client, builder, es)
	if err != nil {
		return corev1.PodTemplateSpec{}, err
	}

	if ver.LT(version.From(7, 2, 0)) {
		// mitigate CVE-2021-44228
		enableLog4JFormatMsgNoLookups(builder)
	}

	return builder.PodTemplate, nil
}

func getDefaultContainerPorts(es esv1.Elasticsearch) []corev1.ContainerPort {
	return []corev1.ContainerPort{
		{Name: es.Spec.HTTP.Protocol(), ContainerPort: network.HTTPPort, Protocol: corev1.ProtocolTCP},
		{Name: "transport", ContainerPort: network.TransportPort, Protocol: corev1.ProtocolTCP},
	}
}

func transportCertificatesVolume(ssetName string) volume.SecretVolume {
	return volume.NewSecretVolumeWithMountPath(
		esv1.StatefulSetTransportCertificatesSecret(ssetName),
		esvolume.TransportCertificatesSecretVolumeName,
		esvolume.TransportCertificatesSecretVolumeMountPath,
	)
}

func buildLabels(
	es esv1.Elasticsearch,
	cfg settings.CanonicalConfig,
	nodeSet esv1.NodeSet,
) (map[string]string, error) {
	// label with version
	ver, err := version.Parse(es.Spec.Version)
	if err != nil {
		return nil, err
	}

	// label with a hash of the config to rotate the pod on config changes
	unpackedCfg, err := cfg.Unpack(ver)
	if err != nil {
		return nil, err
	}

	node := unpackedCfg.Node
	podLabels := label.NewPodLabels(
		k8s.ExtractNamespacedName(&es),
		esv1.StatefulSet(es.Name, nodeSet.Name),
		ver, node, es.Spec.HTTP.Protocol(),
	)

	return podLabels, nil
}

func buildAnnotations(
	es esv1.Elasticsearch,
	cfg settings.CanonicalConfig,
	keystoreResources *keystore.Resources,
) map[string]string {
	// start from our defaults
	annotations := DefaultAnnotations

	configHash := fnv.New32()
	// hash of the ES config to rotate the pod on config changes
	hash.WriteHashObject(configHash, cfg)

	if es.HasDownwardNodeLabels() {
		// list of node labels expected on the pod to rotate the pod when the list is updated
		_, _ = configHash.Write([]byte(es.Annotations[esv1.DownwardNodeLabelsAnnotation]))
	}

	if keystoreResources != nil {
		// resource version of the secure settings secret to rotate the pod on secure settings change
		_, _ = configHash.Write([]byte(keystoreResources.Version))
	}

<<<<<<< HEAD
	// set the annotation in place
	annotations[configHashAnnotationName] = fmt.Sprint(configHash.Sum32())

	return annotations
=======
	return podLabels, nil
}

// enableLog4JFormatMsgNoLookups prepends the JVM parameter `-Dlog4j2.formatMsgNoLookups=true` to the environment variable `ES_JAVA_OPTS`
// in order to mitigate the Log4Shell vulnerability CVE-2021-44228, if it is not yet defined by the user, for
// versions of Elasticsearch before 7.2.0.
func enableLog4JFormatMsgNoLookups(builder *defaults.PodTemplateBuilder) {
	log4j2Param := fmt.Sprintf("%s=true", log4j2FormatMsgNoLookupsParamName)
	for c, esContainer := range builder.PodTemplate.Spec.Containers {
		if esContainer.Name != esv1.ElasticsearchContainerName {
			continue
		}
		currentJvmOpts := ""
		for e, envVar := range esContainer.Env {
			if envVar.Name != settings.EnvEsJavaOpts {
				continue
			}
			currentJvmOpts = envVar.Value
			if !strings.Contains(currentJvmOpts, log4j2FormatMsgNoLookupsParamName) {
				builder.PodTemplate.Spec.Containers[c].Env[e].Value = log4j2Param + " " + currentJvmOpts
			}
		}
		if currentJvmOpts == "" {
			builder.PodTemplate.Spec.Containers[c].Env = append(
				builder.PodTemplate.Spec.Containers[c].Env,
				corev1.EnvVar{Name: settings.EnvEsJavaOpts, Value: log4j2Param},
			)
		}
	}
>>>>>>> 1614a37e
}<|MERGE_RESOLUTION|>--- conflicted
+++ resolved
@@ -32,6 +32,8 @@
 const (
 	defaultFsGroup                    = 1000
 	log4j2FormatMsgNoLookupsParamName = "-Dlog4j2.formatMsgNoLookups"
+	// ConfigHashAnnotationName is a label used to store a hash of the Elasticsearch configuration.
+	configHashAnnotationName = "elasticsearch.k8s.elastic.co/config-hash"
 )
 
 // Starting 8.0.0, the Elasticsearch container does not run with the root user anymore. As a result,
@@ -41,18 +43,7 @@
 // On some restricted environments (custom PSPs or Openshift), setting the Pod security context
 // is forbidden: the user can either set `--set-default-security-context=false`, or override the
 // podTemplate securityContext to an empty value.
-<<<<<<< HEAD
-var minDefaultSecurityContextVersion = version.MustParse("8.0.0")
-
-const (
-	defaultFsGroup = 1000
-
-	// ConfigHashAnnotationName is a label used to store a hash of the Elasticsearch configuration.
-	configHashAnnotationName = "elasticsearch.k8s.elastic.co/config-hash"
-)
-=======
 var minDefaultSecurityContextVersion = version.MinFor(8, 0, 0)
->>>>>>> 1614a37e
 
 // BuildPodTemplateSpec builds a new PodTemplateSpec for an Elasticsearch node.
 func BuildPodTemplateSpec(
@@ -193,13 +184,10 @@
 		_, _ = configHash.Write([]byte(keystoreResources.Version))
 	}
 
-<<<<<<< HEAD
 	// set the annotation in place
 	annotations[configHashAnnotationName] = fmt.Sprint(configHash.Sum32())
 
 	return annotations
-=======
-	return podLabels, nil
 }
 
 // enableLog4JFormatMsgNoLookups prepends the JVM parameter `-Dlog4j2.formatMsgNoLookups=true` to the environment variable `ES_JAVA_OPTS`
@@ -228,5 +216,4 @@
 			)
 		}
 	}
->>>>>>> 1614a37e
 }