--- conflicted
+++ resolved
@@ -95,18 +95,13 @@
 	if err != nil {
 		return nil, err
 	}
-<<<<<<< HEAD
-=======
-	node := unpackedCfg.Node
-	cfgHash := hash.HashObject(cfg)
->>>>>>> 764c4fb4
 
 	// label with a hash of the config to rotate the pod on config changes
 	unpackedCfg, err := cfg.Unpack(*ver)
 	if err != nil {
 		return nil, err
 	}
-	nodeRoles := unpackedCfg.Node
+	node := unpackedCfg.Node
 	cfgHash := hash.HashObject(cfg)
 
 	podLabels := label.NewPodLabels(
