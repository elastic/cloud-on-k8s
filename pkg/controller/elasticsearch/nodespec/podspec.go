// Copyright Elasticsearch B.V. and/or licensed to Elasticsearch B.V. under one
// or more contributor license agreements. Licensed under the Elastic License;
// you may not use this file except in compliance with the Elastic License.

package nodespec

import (
	"crypto/sha256"
	"fmt"

	corev1 "k8s.io/api/core/v1"

	"github.com/elastic/cloud-on-k8s/pkg/apis/elasticsearch/v1beta1"
	"github.com/elastic/cloud-on-k8s/pkg/controller/common/defaults"
	"github.com/elastic/cloud-on-k8s/pkg/controller/common/hash"
	"github.com/elastic/cloud-on-k8s/pkg/controller/common/keystore"
	"github.com/elastic/cloud-on-k8s/pkg/controller/common/version"
	"github.com/elastic/cloud-on-k8s/pkg/controller/common/volume"
	"github.com/elastic/cloud-on-k8s/pkg/controller/elasticsearch/initcontainer"
	"github.com/elastic/cloud-on-k8s/pkg/controller/elasticsearch/label"
	"github.com/elastic/cloud-on-k8s/pkg/controller/elasticsearch/settings"
	esvolume "github.com/elastic/cloud-on-k8s/pkg/controller/elasticsearch/volume"
	"github.com/elastic/cloud-on-k8s/pkg/utils/k8s"
	"github.com/elastic/cloud-on-k8s/pkg/utils/stringsutil"
)

// BuildPodTemplateSpec builds a new PodTemplateSpec for an Elasticsearch node.
func BuildPodTemplateSpec(
	es v1beta1.Elasticsearch,
	nodeSet v1beta1.NodeSet,
	cfg settings.CanonicalConfig,
	keystoreResources *keystore.Resources,
) (corev1.PodTemplateSpec, error) {
	volumes, volumeMounts := buildVolumes(es.Name, nodeSet, keystoreResources)
	labels, err := buildLabels(es, cfg, nodeSet, keystoreResources)
	if err != nil {
		return corev1.PodTemplateSpec{}, err
	}

	builder := defaults.NewPodTemplateBuilder(nodeSet.PodTemplate, v1beta1.ElasticsearchContainerName).
		WithDockerImage(es.Spec.Image, stringsutil.Concat(DefaultImageRepository, ":", es.Spec.Version))

	initContainers, err := initcontainer.NewInitContainers(
		builder.Container.Image,
		transportCertificatesVolume(es.Name),
		es.Name,
		keystoreResources,
	)
	if err != nil {
		return corev1.PodTemplateSpec{}, err
	}

	builder = builder.
		WithResources(DefaultResources).
		WithTerminationGracePeriod(DefaultTerminationGracePeriodSeconds).
		WithPorts(DefaultContainerPorts).
		WithReadinessProbe(*NewReadinessProbe()).
		WithAffinity(DefaultAffinity(es.Name)).
		WithEnv(DefaultEnvVars(es.Spec.HTTP)...).
		WithVolumes(volumes...).
		WithVolumeMounts(volumeMounts...).
		WithLabels(labels).
		WithInitContainers(initContainers...).
		WithInitContainerDefaults()

	return builder.PodTemplate, nil
}

func transportCertificatesVolume(esName string) volume.SecretVolume {
	return volume.NewSecretVolumeWithMountPath(
		v1beta1.TransportCertificatesSecret(esName),
		esvolume.TransportCertificatesSecretVolumeName,
		esvolume.TransportCertificatesSecretVolumeMountPath,
	)
}

func buildLabels(
	es v1beta1.Elasticsearch,
	cfg settings.CanonicalConfig,
	nodeSet v1beta1.NodeSet,
	keystoreResources *keystore.Resources,
) (map[string]string, error) {
	// label with a hash of the config to rotate the pod on config changes
	unpackedCfg, err := cfg.Unpack()
	if err != nil {
		return nil, err
	}
	nodeRoles := unpackedCfg.Node
	cfgHash := hash.HashObject(cfg)

	// label with version
	ver, err := version.Parse(es.Spec.Version)
	if err != nil {
		return nil, err
	}

	podLabels, err := label.NewPodLabels(
		k8s.ExtractNamespacedName(&es),
<<<<<<< HEAD
		name.StatefulSet(es.Name, nodeSet.Name),
		*ver, nodeRoles, cfgHash, es.Spec.HTTP.Protocol(),
=======
		v1beta1.StatefulSet(es.Name, nodeSet.Name),
		*ver, nodeRoles, cfgHash, es.Spec.HTTP.Scheme(),
>>>>>>> 2167da71
	)
	if err != nil {
		return nil, err
	}

	if keystoreResources != nil {
		// label with a checksum of the secure settings to rotate the pod on secure settings change
		// TODO: use hash.HashObject instead && fix the config checksum label name?
		configChecksum := sha256.New224()
		_, _ = configChecksum.Write([]byte(keystoreResources.Version))
		podLabels[label.SecureSettingsHashLabelName] = fmt.Sprintf("%x", configChecksum.Sum(nil))
	}

	return podLabels, nil
}<|MERGE_RESOLUTION|>--- conflicted
+++ resolved
@@ -96,13 +96,8 @@
 
 	podLabels, err := label.NewPodLabels(
 		k8s.ExtractNamespacedName(&es),
-<<<<<<< HEAD
-		name.StatefulSet(es.Name, nodeSet.Name),
+		v1beta1.StatefulSet(es.Name, nodeSet.Name),
 		*ver, nodeRoles, cfgHash, es.Spec.HTTP.Protocol(),
-=======
-		v1beta1.StatefulSet(es.Name, nodeSet.Name),
-		*ver, nodeRoles, cfgHash, es.Spec.HTTP.Scheme(),
->>>>>>> 2167da71
 	)
 	if err != nil {
 		return nil, err
