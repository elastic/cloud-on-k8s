--- conflicted
+++ resolved
@@ -14,11 +14,7 @@
 )
 
 // ReconcileStatefulSet creates or updates the expected StatefulSet.
-<<<<<<< HEAD
-func ReconcileStatefulSet(c k8s.Client, scheme *runtime.Scheme, es v1beta1.Elasticsearch, expected appsv1.StatefulSet) error {
-=======
-func ReconcileStatefulSet(c k8s.Client, scheme *runtime.Scheme, es v1alpha1.Elasticsearch, expected appsv1.StatefulSet) (appsv1.StatefulSet, error) {
->>>>>>> 2f102890
+func ReconcileStatefulSet(c k8s.Client, scheme *runtime.Scheme, es v1beta1.Elasticsearch, expected appsv1.StatefulSet) (appsv1.StatefulSet, error) {
 	var reconciled appsv1.StatefulSet
 	err := reconciler.ReconcileResource(reconciler.Params{
 		Client:     c,
