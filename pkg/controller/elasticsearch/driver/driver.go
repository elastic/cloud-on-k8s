--- conflicted
+++ resolved
@@ -143,11 +143,7 @@
 		return results
 	}
 
-<<<<<<< HEAD
 	controllerUser, err := user.ReconcileUsersAndRoles(ctx, d.Client, d.ES, d.DynamicWatches(), d.Recorder())
-=======
-	internalUsers, err := user.ReconcileUsers(ctx, d.Client, d.ES)
->>>>>>> 6fd7f212
 	if err != nil {
 		return results.WithError(err)
 	}
