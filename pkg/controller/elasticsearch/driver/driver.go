--- conflicted
+++ resolved
@@ -183,16 +183,11 @@
 		),
 	)
 
-<<<<<<< HEAD
-	// Always update the elasticsearch status.
+	// Always update the Elasticsearch state bits with the latest observed state.
 	d.ReconcileState.
 		UpdateClusterHealth(observedState()).    // Elasticsearch cluster health
 		UpdateAvailableNodes(*resourcesState).   // Available nodes
 		UpdateMinRunningVersion(*resourcesState) // Min running version
-=======
-	// always update the Elasticsearch state bits with the latest observed state
-	d.ReconcileState.UpdateElasticsearchState(*resourcesState, observedState())
->>>>>>> 712d4d80
 
 	res = certificates.ReconcileTransport(
 		ctx,
@@ -330,18 +325,7 @@
 	}
 
 	// reconcile StatefulSets and nodes configuration
-<<<<<<< HEAD
 	return results.WithResults(d.reconcileNodeSpecs(ctx, esReachable, esClient, d.ReconcileState, *resourcesState, keystoreResources))
-=======
-	res = d.reconcileNodeSpecs(ctx, esReachable, esClient, d.ReconcileState, observedState(), *resourcesState, keystoreResources)
-	results.WithResults(res)
-	if res != nil && res.HasError() {
-		return results
-	}
-
-	d.ReconcileState.UpdateElasticsearchState(*resourcesState, observedState())
-	return results
->>>>>>> 712d4d80
 }
 
 // newElasticsearchClient creates a new Elasticsearch HTTP client for this cluster using the provided user
