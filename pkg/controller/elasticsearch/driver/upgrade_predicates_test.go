--- conflicted
+++ resolved
@@ -166,12 +166,8 @@
 func TestUpgradePodsDeletion_Delete(t *testing.T) {
 	type fields struct {
 		upgradeTestPods upgradeTestPods
-<<<<<<< HEAD
+		shardLister     client.ShardLister
 		ES              v1beta1.Elasticsearch
-=======
-		shardLister     client.ShardLister
-		ES              v1alpha1.Elasticsearch
->>>>>>> 2f102890
 		green           bool
 		maxUnavailable  int
 		podFilter       filter
