--- conflicted
+++ resolved
@@ -243,15 +243,9 @@
 			health:    tt.fields.health,
 		}
 		esClient := &fakeESClient{version: version.MustParse("7.13.0")}
-<<<<<<< HEAD
-		es := tt.fields.upgradeTestPods.toES(tt.fields.esVersion, tt.fields.maxUnavailable)
-		k8sClient := k8s.NewFakeClient(tt.fields.upgradeTestPods.toRuntimeObjects(tt.fields.esVersion, tt.fields.maxUnavailable, nothing)...)
-		ctx := upgradeCtx{
-=======
 		es := tt.fields.upgradeTestPods.toES(tt.fields.esVersion, tt.fields.maxUnavailable, tt.fields.esAnnotations)
 		k8sClient := k8s.NewFakeClient(tt.fields.upgradeTestPods.toRuntimeObjects(tt.fields.esVersion, tt.fields.maxUnavailable, nothing, tt.fields.esAnnotations)...)
-		ctx := rollingUpgradeCtx{
->>>>>>> 322ee37f
+		ctx := upgradeCtx{
 			parentCtx:       context.Background(),
 			client:          k8sClient,
 			ES:              es,
