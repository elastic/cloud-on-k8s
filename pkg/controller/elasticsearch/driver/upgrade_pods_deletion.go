--- conflicted
+++ resolved
@@ -23,13 +23,9 @@
 
 // Delete runs through a list of potential candidates and select the ones that can be deleted.
 // Do not run this function unless driver expectations are met.
-<<<<<<< HEAD
-func (ctx *rollingUpgradeCtx) Delete() ([]corev1.Pod, error) {
+func (ctx *upgradeCtx) Delete() ([]corev1.Pod, error) {
 	// Update the status with the list of Pods to be maybe upgraded here.
 	ctx.reconcileState.RecordNodesToBeUpgraded(k8s.PodNames(ctx.podsToUpgrade))
-=======
-func (ctx *upgradeCtx) Delete() ([]corev1.Pod, error) {
->>>>>>> 712d4d80
 	if len(ctx.podsToUpgrade) == 0 {
 		// We still want to ensure that predicates in the status are cleared.
 		ctx.reconcileState.RecordPredicatesResult(map[string]string{})
@@ -87,10 +83,7 @@
 			return deletedPods, err
 		}
 
-<<<<<<< HEAD
-		if err := deletePod(ctx.client, ctx.ES, podToDelete, ctx.expectations, ctx.reconcileState); err != nil {
-=======
-		if err := deletePod(ctx.client, ctx.ES, podToDelete, ctx.expectations, "Deleting pod for rolling upgrade"); err != nil {
+		if err := deletePod(ctx.client, ctx.ES, podToDelete, ctx.expectations, ctx.reconcileState, "Deleting pod for rolling upgrade"); err != nil {
 			return deletedPods, err
 		}
 		deletedPods = append(deletedPods, podToDelete)
@@ -131,9 +124,8 @@
 
 	var deletedPods []corev1.Pod //nolint:prealloc
 	for _, podToDelete := range ctx.podsToUpgrade {
-		if err := deletePod(ctx.client, ctx.ES, podToDelete, ctx.expectations, "Deleting Pod for full cluster upgrade"); err != nil {
+		if err := deletePod(ctx.client, ctx.ES, podToDelete, ctx.expectations, ctx.reconcileState, "Deleting Pod for full cluster upgrade"); err != nil {
 			// an error during deletion violates the "delete all or nothing" invariant but there is no way around it
->>>>>>> 712d4d80
 			return deletedPods, err
 		}
 		deletedPods = append(deletedPods, podToDelete)
@@ -217,19 +209,15 @@
 	return nil
 }
 
-<<<<<<< HEAD
 func deletePod(
 	k8sClient k8s.Client,
 	es esv1.Elasticsearch,
 	pod corev1.Pod,
 	expectations *expectations.Expectations,
 	reconcileState *reconcile.State,
+	msg string,
 ) error {
-	log.Info("Deleting pod for rolling upgrade", "es_name", es.Name, "namespace", es.Namespace, "pod_name", pod.Name, "pod_uid", pod.UID)
-=======
-func deletePod(k8sClient k8s.Client, es esv1.Elasticsearch, pod corev1.Pod, expectations *expectations.Expectations, msg string) error {
 	log.Info(msg, "es_name", es.Name, "namespace", es.Namespace, "pod_name", pod.Name, "pod_uid", pod.UID)
->>>>>>> 712d4d80
 	// The name of the Pod we want to delete is not enough as it may have been already deleted/recreated.
 	// The uid of the Pod we want to delete is used as a precondition to check that we actually delete the right one.
 	// We also check the version of the Pod resource, to make sure its status is the current one and we're not deleting
