--- conflicted
+++ resolved
@@ -7,27 +7,18 @@
 import (
 	"testing"
 
-<<<<<<< HEAD
 	"github.com/stretchr/testify/require"
 	metav1 "k8s.io/apimachinery/pkg/apis/meta/v1"
-	"sigs.k8s.io/controller-runtime/pkg/client/fake"
 
 	"github.com/elastic/cloud-on-k8s/pkg/apis/elasticsearch/v1beta1"
-	"github.com/elastic/cloud-on-k8s/pkg/controller/common"
-	"github.com/elastic/cloud-on-k8s/pkg/controller/common/expectations"
-	"github.com/elastic/cloud-on-k8s/pkg/controller/elasticsearch/sset"
-	"github.com/elastic/cloud-on-k8s/pkg/utils/k8s"
-=======
 	"github.com/elastic/cloud-on-k8s/pkg/controller/common/expectations"
 	"github.com/elastic/cloud-on-k8s/pkg/controller/elasticsearch/sset"
 	"github.com/elastic/cloud-on-k8s/pkg/utils/k8s"
 	"github.com/elastic/cloud-on-k8s/pkg/utils/pointer"
-	"github.com/stretchr/testify/require"
->>>>>>> 473267f4
 )
 
 func Test_defaultDriver_expectationSatisfied(t *testing.T) {
-	client := k8s.WrapClient(fake.NewFakeClient())
+	client := k8s.WrappedFakeClient()
 	es := v1beta1.Elasticsearch{
 		ObjectMeta: metav1.ObjectMeta{
 			Namespace: "ns",
@@ -35,20 +26,15 @@
 		},
 	}
 	d := &defaultDriver{DefaultDriverParameters{
-<<<<<<< HEAD
 		Expectations: expectations.NewExpectations(client),
 		Client:       client,
 		ES:           es,
-=======
-		Expectations: expectations.NewExpectations(),
-		Client:       k8s.WrappedFakeClient(),
->>>>>>> 473267f4
 	}}
 
 	// no expectations set
-	met, err := d.expectationsSatisfied()
+	satisfied, err := d.expectationsSatisfied()
 	require.NoError(t, err)
-	require.True(t, met)
+	require.True(t, satisfied)
 
 	// a sset generation is expected
 	statefulSet := sset.TestSset{Namespace: es.Namespace, Name: "sset", ClusterName: es.Name}.Build()
@@ -57,42 +43,30 @@
 	// but not satisfied yet
 	statefulSet.Generation = 122
 	require.NoError(t, client.Create(&statefulSet))
-	met, err = d.expectationsSatisfied()
+	satisfied, err = d.expectationsSatisfied()
 	require.NoError(t, err)
-	require.False(t, met)
+	require.False(t, satisfied)
 	// satisfied now
 	statefulSet.Generation = 123
 	require.NoError(t, client.Update(&statefulSet))
-	met, err = d.expectationsSatisfied()
+	satisfied, err = d.expectationsSatisfied()
 	require.NoError(t, err)
-	require.True(t, met)
+	require.True(t, satisfied)
 
 	// we expect some sset replicas to exist
-<<<<<<< HEAD
 	// but corresponding pod does not exist yet
-	statefulSet.Spec.Replicas = common.Int32(1)
+	statefulSet.Spec.Replicas = pointer.Int32(1)
 	require.NoError(t, client.Update(&statefulSet))
-=======
-	// but corresponding pod does not exist
-	statefulSet.Spec.Replicas = pointer.Int32(1)
->>>>>>> 473267f4
-	// expectations should not be met: we miss a pod
-	met, err = d.expectationsSatisfied()
+	// expectations should not be satisfied: we miss a pod
+	satisfied, err = d.expectationsSatisfied()
 	require.NoError(t, err)
-	require.False(t, met)
+	require.False(t, satisfied)
 
 	// add the missing pod
-<<<<<<< HEAD
 	pod := sset.TestPod{Namespace: es.Namespace, Name: "sset-0", StatefulSetName: statefulSet.Name}.Build()
 	require.NoError(t, client.Create(&pod))
 	// expectations should be satisfied
-	met, err = d.expectationsSatisfied()
-=======
-	pod := sset.TestPod{Name: "sset-0", StatefulSetName: statefulSet.Name}.Build()
-	d.Client = k8s.WrappedFakeClient(&pod)
-	// expectations should be met
-	met, err = d.expectationsMet(sset.StatefulSetList{statefulSet})
->>>>>>> 473267f4
+	satisfied, err = d.expectationsSatisfied()
 	require.NoError(t, err)
-	require.True(t, met)
+	require.True(t, satisfied)
 }