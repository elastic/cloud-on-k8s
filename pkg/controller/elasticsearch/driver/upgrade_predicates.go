// Copyright Elasticsearch B.V. and/or licensed to Elasticsearch B.V. under one
// or more contributor license agreements. Licensed under the Elastic License 2.0;
// you may not use this file except in compliance with the Elastic License 2.0.

package driver

import (
	"context"

	corev1 "k8s.io/api/core/v1"

	esv1 "github.com/elastic/cloud-on-k8s/pkg/apis/elasticsearch/v1"
	"github.com/elastic/cloud-on-k8s/pkg/controller/common/version"
	"github.com/elastic/cloud-on-k8s/pkg/controller/elasticsearch/client"
	"github.com/elastic/cloud-on-k8s/pkg/controller/elasticsearch/label"
	"github.com/elastic/cloud-on-k8s/pkg/controller/elasticsearch/nodespec"
	"github.com/elastic/cloud-on-k8s/pkg/controller/elasticsearch/sset"
	"github.com/elastic/cloud-on-k8s/pkg/utils/stringsutil"
)

<<<<<<< HEAD
// getNodeSettings returns the node settings for a given Pod.
func getNodeSettings(
	version version.Version,
	resourcesList nodespec.ResourcesList,
	pod corev1.Pod,
) (esv1.ElasticsearchSettings, error) {
	// Get the expected configuration
	statefulSetName, _, err := sset.StatefulSetName(pod.Name)
	if err != nil {
		return esv1.ElasticsearchSettings{}, err
	}
	resources, err := resourcesList.ForStatefulSet(statefulSetName)
	if err != nil {
		return esv1.ElasticsearchSettings{}, err
	}
	nodeCfg, err := resources.Config.Unpack(version)
	if err != nil {
		return esv1.ElasticsearchSettings{}, err
	}
	return nodeCfg, nil
}

// getNodesSettings returns the node settings for a given list of Pods.
func getNodesSettings(
	version version.Version,
	resourcesList nodespec.ResourcesList,
	pods ...corev1.Pod,
) ([]esv1.ElasticsearchSettings, error) {
	rolesList := make([]esv1.ElasticsearchSettings, len(pods))
	for i := range pods {
		roles, err := getNodeSettings(version, resourcesList, pods[i])
		if err != nil {
			return nil, err
		}
		rolesList[i] = roles
	}
	return rolesList, nil
}

// hasDependencyInOthers returns true if, for a given node, at least one other node in a slice can be considered as a
// strong dependency and must be upgraded first. A strong dependency is a unidirectional dependency, if a circular
// dependency exists between two nodes the dependency is not considered as a strong one.
func hasDependencyInOthers(node esv1.ElasticsearchSettings, others []esv1.ElasticsearchSettings) bool {
	if !node.Node.CanContainData() {
		// node has no tier which requires upgrade prioritization.
		return false
	}
	for _, other := range others {
		if !other.Node.CanContainData() {
			// this other node has no tier which requires upgrade prioritization.
			continue
		}
		if node.Node.DependsOn(other.Node) && !other.Node.DependsOn(node.Node) {
			// candidate has this other node as a strict dependency
			return true
		}
	}
	// no dependency or roles are overlapping, we still allow the upgrade
	return false
}

=======
// PredicateContext is the set of fields used while determining what set of pods
// can be upgraded when performing a rolling upgrade on an Elasticsearch cluster.
>>>>>>> 6e1f5b28
type PredicateContext struct {
	es                     esv1.Elasticsearch
	resourcesList          nodespec.ResourcesList
	masterNodesNames       []string
	actualMasters          []corev1.Pod
	healthyPods            map[string]corev1.Pod
	toUpdate               []corev1.Pod
	esState                ESState
	shardLister            client.ShardLister
	masterUpdateInProgress bool
	ctx                    context.Context
	numberOfPods           int
}

// Predicate is a function that indicates if a Pod can be deleted (or not).
type Predicate struct {
	name string
	fn   func(context PredicateContext, candidate corev1.Pod, deletedPods []corev1.Pod, maxUnavailableReached bool) (bool, error)
}

type failedPredicate struct {
	pod       string
	predicate string
}

type failedPredicates []failedPredicate

// groupByPredicates groups by predicates the pods that can't be upgraded.
func groupByPredicates(fp failedPredicates) map[string][]string {
	podsByPredicates := make(map[string][]string)
	for _, failedPredicate := range fp {
		pods := podsByPredicates[failedPredicate.predicate]
		pods = append(pods, failedPredicate.pod)
		podsByPredicates[failedPredicate.predicate] = pods
	}
	return podsByPredicates
}

// NewPredicateContext returns a new predicate context for use when
// processing an Elasticsearch rolling upgrade.
func NewPredicateContext(
	ctx context.Context,
	es esv1.Elasticsearch,
	resourcesList nodespec.ResourcesList,
	state ESState,
	shardLister client.ShardLister,
	healthyPods map[string]corev1.Pod,
	podsToUpgrade []corev1.Pod,
	masterNodesNames []string,
	actualMasters []corev1.Pod,
	numberOfPods int,
) PredicateContext {
	return PredicateContext{
		es:               es,
		resourcesList:    resourcesList,
		masterNodesNames: masterNodesNames,
		actualMasters:    actualMasters,
		healthyPods:      healthyPods,
		toUpdate:         podsToUpgrade,
		esState:          state,
		shardLister:      shardLister,
		ctx:              ctx,
		numberOfPods:     numberOfPods,
	}
}

func applyPredicates(ctx PredicateContext, candidates []corev1.Pod, maxUnavailableReached bool, allowedDeletions int) (deletedPods []corev1.Pod, err error) {
	var failedPredicates failedPredicates

Loop:
	for _, candidate := range candidates {
		switch predicateErr, err := runPredicates(ctx, candidate, deletedPods, maxUnavailableReached); {
		case err != nil:
			return deletedPods, err
		case predicateErr != nil:
			// A predicate has failed on this Pod
			failedPredicates = append(failedPredicates, *predicateErr)
		default:
			candidate := candidate
			if label.IsMasterNode(candidate) || willBecomeMasterNode(candidate.Name, ctx.masterNodesNames) {
				// It is a mutation on an already existing or future master.
				ctx.masterUpdateInProgress = true
			}
			// Remove from healthy nodes if it was there
			delete(ctx.healthyPods, candidate.Name)
			// Append to the deletedPods list
			deletedPods = append(deletedPods, candidate)
			allowedDeletions--
			if allowedDeletions <= 0 {
				break Loop
			}
		}
	}

	// If some predicates have failed print a summary of the failures to help
	// the user to understand why.
	if len(failedPredicates) > 0 {
		log.Info(
			"Cannot restart some nodes for upgrade at this time",
			"namespace", ctx.es.Namespace,
			"es_name", ctx.es.Name,
			"failed_predicates", groupByPredicates(failedPredicates))
	}
	return deletedPods, nil
}

var predicates = [...]Predicate{
	{
		name: "data_tier_with_higher_priority_must_be_upgraded_first",
		fn: func(
			context PredicateContext,
			candidate corev1.Pod,
			deletedPods []corev1.Pod,
			maxUnavailableReached bool,
		) (b bool, e error) {
			if candidate.Labels[label.VersionLabelName] == context.es.Spec.Version {
				// This predicate is only relevant during version upgrade.
				return true, nil
			}

			currentVersion, err := label.ExtractVersion(candidate.Labels)
			if err != nil {
				return false, err
			}
			if currentVersion.LT(version.From(7, 10, 0)) {
				// This predicate is only valid for an Elasticsearch node handling data tiers.
				return true, nil
			}

			expectedVersion, err := version.Parse(context.es.Spec.Version)
			if err != nil {
				return false, err
			}
			// Get roles for the candidate.
			candidateRoles, err := getNodeSettings(expectedVersion, context.resourcesList, candidate)
			if err != nil {
				return false, err
			}

			// Get all the roles from the Pods to be upgraded, including the ones already scheduled for an upgrade:
			// the intent is to upgrade all the nodes with a same priority before moving on to a tier with a lower priority.
			allPods := append(context.toUpdate, deletedPods...)
			otherRoles, err := getNodesSettings(expectedVersion, context.resourcesList, allPods...)
			if err != nil {
				return false, err
			}

			if hasDependencyInOthers(candidateRoles, otherRoles) {
				return false, err
			}
			return true, nil
		},
	},
	{
		// If MaxUnavailable is reached, only allow unhealthy Pods to be deleted.
		// This is to prevent a situation where MaxUnavailable is reached and we
		// can't make progress even if the user has updated the spec.
		name: "do_not_restart_healthy_node_if_MaxUnavailable_reached",
		fn: func(
			context PredicateContext,
			candidate corev1.Pod,
			deletedPods []corev1.Pod,
			maxUnavailableReached bool,
		) (b bool, e error) {
			_, healthy := context.healthyPods[candidate.Name]
			if maxUnavailableReached && healthy {
				return false, nil
			}
			return true, nil
		},
	},
	{
		name: "skip_already_terminating_pods",
		fn: func(
			context PredicateContext,
			candidate corev1.Pod,
			deletedPods []corev1.Pod,
			maxUnavailableReached bool,
		) (b bool, e error) {
			if candidate.DeletionTimestamp != nil {
				// Pod is already terminating, skip it
				return false, nil
			}
			return true, nil
		},
	},
	{
		// If health is not Green or Yellow only allow unhealthy Pods to be restarted.
		// This is intended to unlock some situations where the cluster is not green and
		// a Pod has to be restarted a second time.
		name: "only_restart_healthy_node_if_green_or_yellow",
		fn: func(
			context PredicateContext,
			candidate corev1.Pod,
			deletedPods []corev1.Pod,
			maxUnavailableReached bool,
		) (b bool, e error) {
			// Cluster health is retrieved only once from the cluster.
			// We rely on "shard conflict" predicate to avoid to delete two ES nodes that share some shards.
			health, err := context.esState.Health()
			if err != nil {
				return false, err
			}
			if health.Status == esv1.ElasticsearchGreenHealth || health.Status == esv1.ElasticsearchYellowHealth {
				return true, nil
			}
			_, healthy := context.healthyPods[candidate.Name]
			if !healthy {
				return true, nil
			}
			return false, nil
		},
	},
	{
		// During a rolling upgrade, primary shards assigned to a node running a new version cannot have their
		// replicas assigned to a node with the old version. Therefore we must allow some Pods to be restarted
		// even if cluster health is Yellow so the replicas can be assigned.
		// This predicate checks that the following conditions are met for a candidate:
		// * A cluster upgrade is in progress and the candidate version is not up to date
		// * All primaries are assigned, only replicas are actually not assigned
		// * There are no initializing or relocating shards
		// See https://github.com/elastic/cloud-on-k8s/issues/1643
		name: "if_yellow_only_restart_upgrading_nodes_with_unassigned_replicas",
		fn: func(
			context PredicateContext,
			candidate corev1.Pod,
			deletedPods []corev1.Pod,
			maxUnavailableReached bool,
		) (b bool, e error) {
			health, err := context.esState.Health()
			if err != nil {
				return false, err
			}
			_, healthyNode := context.healthyPods[candidate.Name]
			if health.Status != esv1.ElasticsearchYellowHealth || !healthyNode {
				// This predicate is only relevant on healthy node if cluster health is yellow
				return true, nil
			}
			if context.numberOfPods == 1 {
				// If the cluster is a single node cluster, allow restart even if there is no version difference
				return true, nil
			}
			version := candidate.Labels[label.VersionLabelName]
			if version == context.es.Spec.Version {
				// Restart in yellow state is only allowed during version upgrade
				return false, nil
			}
			// This candidate needs a version upgrade, check if the primaries are assigned and shards are not moving or
			// initializing
			return isSafeToRoll(health), nil
		},
	},
	{
		// We may need to delete nodes in a yellow cluster, but not if they contain the only replica
		// of a shard since it would make the cluster go red.
		name: "require_started_replica",
		fn: func(
			context PredicateContext,
			candidate corev1.Pod,
			deletedPods []corev1.Pod,
			maxUnavailableReached bool,
		) (b bool, e error) {
			health, err := context.esState.Health()
			if err != nil {
				return false, err
			}
			_, healthyNode := context.healthyPods[candidate.Name]
			if context.numberOfPods == 1 && health.Status == esv1.ElasticsearchYellowHealth && healthyNode {
				// If the cluster is a healthy single node cluster, replicas can not be started, allow the upgrade
				return true, nil
			}
			allShards, err := context.shardLister.GetShards(context.ctx)
			if err != nil {
				return false, err
			}
			// We maintain two data structures to record:
			// * The total number of replicas for a shard
			// * How many of them are STARTED
			startedReplicas := make(map[string]int)
			replicas := make(map[string]int)
			for _, shard := range allShards {
				if shard.NodeName == candidate.Name {
					continue
				}
				shardKey := shard.Key()
				replicas[shardKey]++
				if shard.State == client.STARTED {
					startedReplicas[shardKey]++
				}
			}

			// Do not delete a node with a Primary if there is not at least one STARTED replica
			shardsByNode := allShards.GetShardsByNode()
			shardsOnCandidate := shardsByNode[candidate.Name]
			for _, shard := range shardsOnCandidate {
				if !shard.IsPrimary() {
					continue
				}
				shardKey := shard.Key()
				numReplicas := replicas[shardKey]
				assignedReplica := startedReplicas[shardKey]
				// We accept here that there will be some unavailability if an index is configured with zero replicas
				if numReplicas > 0 && assignedReplica == 0 {
					// If this node is deleted there will be no more shards available
					return false, nil
				}
			}
			return true, nil
		},
	},
	{
		// One master at a time
		name: "one_master_at_a_time",
		fn: func(
			context PredicateContext,
			candidate corev1.Pod,
			deletedPods []corev1.Pod,
			maxUnavailableReached bool,
		) (b bool, e error) {

			// If candidate is not a master then we just check if it will become a master
			// In this case we account for a master creation as we want to avoid creating more
			// than one master at a time.
			if !label.IsMasterNode(candidate) {
				if willBecomeMasterNode(candidate.Name, context.masterNodesNames) {
					return !context.masterUpdateInProgress, nil
				}
				// It is just a data node and it will not become a master: we don't care
				return true, nil
			}

			// There is a current master scheduled for deletion
			if context.masterUpdateInProgress {
				return false, nil
			}

			// If candidate is already a master and is not healthy we want to give it a chance to restart anyway
			// even if it is leaving the control plane.
			_, healthy := context.healthyPods[candidate.Name]
			if !healthy {
				return true, nil
			}

			// If Pod is not an expected master it means that we are downscaling the masters
			// by changing the type of the node.
			// In this case we still check that other masters are healthy to avoid degrading the situation.
			if !willBecomeMasterNode(candidate.Name, context.masterNodesNames) {
				// We still need to ensure that others masters are healthy
				for _, actualMaster := range context.actualMasters {
					_, healthyMaster := context.healthyPods[actualMaster.Name]
					if !healthyMaster {
						log.V(1).Info(
							"Can't permanently remove a master in a rolling upgrade if there is an other unhealthy master",
							"namespace", candidate.Namespace,
							"candidate", candidate.Name,
							"unhealthy", actualMaster.Name,
						)
						return false, nil
					}
				}
				return true, nil
			}

			// Get the expected masters
			expectedMasters := len(context.masterNodesNames)
			// Get the healthy masters
			healthyMasters := 0
			for _, pod := range context.healthyPods {
				if label.IsMasterNode(pod) {
					healthyMasters++
				}
			}
			// We are relying here on the expectations and on the checks above that give us
			// the guarantee that there is no upscale or downscale in progress.
			// The condition to update an existing master is to have all the masters in a healthy state.
			if healthyMasters == expectedMasters {
				return true, nil
			}
			log.V(1).Info(
				"Cannot delete master for rolling upgrade",
				"expected_healthy_masters", expectedMasters,
				"actually_healthy_masters", healthyMasters,
			)
			return false, nil
		},
	},
	{
		// Force an upgrade of all the master-ineligible nodes before upgrading the last master-eligible
		name: "do_not_delete_last_master_if_all_master_ineligible_nodes_are_not_upgraded",
		fn: func(
			context PredicateContext,
			candidate corev1.Pod,
			deletedPods []corev1.Pod,
			maxUnavailableReached bool,
		) (b bool, e error) {
			// If candidate is not a master then we don't care
			if !label.IsMasterNode(candidate) {
				return true, nil
			}
			for _, pod := range context.toUpdate {
				if candidate.Name == pod.Name {
					continue
				}
				if label.IsMasterNode(pod) {
					// There are some other masters to upgrades, allow this one to be deleted
					return true, nil
				}
			}
			// This is the last master, check if all master-ineligible nodes are up to date
			for _, pod := range context.toUpdate {
				if candidate.Name == pod.Name {
					continue
				}
				if !label.IsMasterNode(pod) {
					// There's still some master-ineligible nodes to update
					return false, nil
				}
			}
			return true, nil
		},
	},
	{
		// We should not delete 2 Pods with the same shards
		name: "do_not_delete_pods_with_same_shards",
		fn: func(
			context PredicateContext,
			candidate corev1.Pod,
			deletedPods []corev1.Pod,
			maxUnavailableReached bool,
		) (b bool, e error) {
			if len(deletedPods) == 0 {
				// Do not do unnecessary request
				return true, nil
			}

			shards, err := context.shardLister.GetShards(context.ctx)
			if err != nil {
				return true, err
			}
			shardsByNode := shards.GetShardsByNode()
			shardsOnCandidate, ok := shardsByNode[candidate.Name]
			if !ok {
				// No shards on this node
				return true, nil
			}

			for _, deletedPod := range deletedPods {
				shardsOnDeletedPod, ok := shardsByNode[deletedPod.Name]
				if !ok {
					// No shards on the deleted pod
					continue
				}
				if conflictingShards(shardsOnCandidate, shardsOnDeletedPod) {
					return false, nil
				}
			}
			return true, nil
		},
	},
}

func willBecomeMasterNode(name string, masters []string) bool {
	return stringsutil.StringInSlice(name, masters)
}

func conflictingShards(shards1, shards2 []client.Shard) bool {
	for _, shards1 := range shards1 {
		for _, shards2 := range shards2 {
			if shards1.Index == shards2.Index && shards1.Shard == shards2.Shard {
				return true
			}
		}
	}
	return false
}

// IsSafeToRoll indicates that a rolling update can continue with the next node if
// - no relocating or initializing shards or shards being fetched
// - all primaries allocated
// only reliable if Status result was created with wait_for_events=languid
// so that there are no pending initialisations in the task queue
func isSafeToRoll(health client.Health) bool {
	return !health.TimedOut && // make sure request did not time out (i.e. no pending events)
		health.Status != esv1.ElasticsearchRedHealth && // all primaries allocated
		health.NumberOfInFlightFetch == 0 && // no shards being fetched
		health.InitializingShards == 0 && // no shards initializing
		health.RelocatingShards == 0 // no shards relocating
}<|MERGE_RESOLUTION|>--- conflicted
+++ resolved
@@ -18,7 +18,6 @@
 	"github.com/elastic/cloud-on-k8s/pkg/utils/stringsutil"
 )
 
-<<<<<<< HEAD
 // getNodeSettings returns the node settings for a given Pod.
 func getNodeSettings(
 	version version.Version,
@@ -80,10 +79,8 @@
 	return false
 }
 
-=======
 // PredicateContext is the set of fields used while determining what set of pods
 // can be upgraded when performing a rolling upgrade on an Elasticsearch cluster.
->>>>>>> 6e1f5b28
 type PredicateContext struct {
 	es                     esv1.Elasticsearch
 	resourcesList          nodespec.ResourcesList
