// Copyright Elasticsearch B.V. and/or licensed to Elasticsearch B.V. under one
// or more contributor license agreements. Licensed under the Elastic License;
// you may not use this file except in compliance with the Elastic License.

package driver

import (
	"reflect"
	"testing"

<<<<<<< HEAD
	"github.com/stretchr/testify/require"
	appsv1 "k8s.io/api/apps/v1"
	corev1 "k8s.io/api/core/v1"
	apierrors "k8s.io/apimachinery/pkg/api/errors"
	metav1 "k8s.io/apimachinery/pkg/apis/meta/v1"
	"k8s.io/apimachinery/pkg/runtime"
	"k8s.io/client-go/kubernetes/scheme"
	"sigs.k8s.io/controller-runtime/pkg/client/fake"

	"github.com/elastic/cloud-on-k8s/pkg/apis/elasticsearch/v1beta1"
=======
	"github.com/elastic/cloud-on-k8s/pkg/apis/elasticsearch/v1alpha1"
>>>>>>> 2f102890
	"github.com/elastic/cloud-on-k8s/pkg/controller/common"
	"github.com/elastic/cloud-on-k8s/pkg/controller/common/expectations"
	"github.com/elastic/cloud-on-k8s/pkg/controller/common/reconciler"
	esclient "github.com/elastic/cloud-on-k8s/pkg/controller/elasticsearch/client"
	"github.com/elastic/cloud-on-k8s/pkg/controller/elasticsearch/label"
	"github.com/elastic/cloud-on-k8s/pkg/controller/elasticsearch/migration"
	"github.com/elastic/cloud-on-k8s/pkg/controller/elasticsearch/nodespec"
	"github.com/elastic/cloud-on-k8s/pkg/controller/elasticsearch/reconcile"
	"github.com/elastic/cloud-on-k8s/pkg/controller/elasticsearch/settings"
	"github.com/elastic/cloud-on-k8s/pkg/controller/elasticsearch/sset"
	"github.com/elastic/cloud-on-k8s/pkg/utils/k8s"
	"github.com/stretchr/testify/require"
	appsv1 "k8s.io/api/apps/v1"
	corev1 "k8s.io/api/core/v1"
	apierrors "k8s.io/apimachinery/pkg/api/errors"
	metav1 "k8s.io/apimachinery/pkg/apis/meta/v1"
	"k8s.io/apimachinery/pkg/runtime"
	"k8s.io/client-go/kubernetes/scheme"
	"sigs.k8s.io/controller-runtime/pkg/client/fake"
)

// Sample StatefulSets to use in tests
var (
	clusterName         = "cluster-name"
	ssetMaster3Replicas = sset.TestSset{
		Name:      "ssetMaster3Replicas",
		Namespace: "ns",
		Version:   "7.2.0",
		Replicas:  3,
		Master:    true,
		Data:      false,
	}.Build()
	podsSsetMaster3Replicas = []corev1.Pod{
		sset.TestPod{
			Namespace:       ssetMaster3Replicas.Namespace,
			Name:            sset.PodName(ssetMaster3Replicas.Name, 0),
			StatefulSetName: ssetMaster3Replicas.Name,
			ClusterName:     clusterName,
			Version:         "7.2.0",
			Master:          true,
		}.Build(),
		sset.TestPod{
			Namespace:       ssetMaster3Replicas.Namespace,
			Name:            sset.PodName(ssetMaster3Replicas.Name, 1),
			StatefulSetName: ssetMaster3Replicas.Name,
			ClusterName:     clusterName,
			Version:         "7.2.0",
			Master:          true,
		}.Build(),
		sset.TestPod{
			Namespace:       ssetMaster3Replicas.Namespace,
			Name:            sset.PodName(ssetMaster3Replicas.Name, 2),
			StatefulSetName: ssetMaster3Replicas.Name,
			ClusterName:     clusterName,
			Version:         "7.2.0",
			Master:          true,
		}.Build(),
	}
	ssetData4Replicas = sset.TestSset{
		Name:      "ssetData4Replicas",
		Namespace: "ns",
		Version:   "7.2.0",
		Replicas:  4,
		Master:    false,
		Data:      true,
	}.Build()
	podsSsetData4Replicas = []corev1.Pod{
		sset.TestPod{
			Namespace:       ssetData4Replicas.Namespace,
			Name:            sset.PodName(ssetData4Replicas.Name, 0),
			StatefulSetName: ssetData4Replicas.Name,
			ClusterName:     clusterName,
			Version:         "7.2.0",
			Data:            true,
		}.Build(),
		sset.TestPod{
			Namespace:       ssetData4Replicas.Namespace,
			Name:            sset.PodName(ssetData4Replicas.Name, 1),
			StatefulSetName: ssetData4Replicas.Name,
			ClusterName:     clusterName,
			Version:         "7.2.0",
			Data:            true,
		}.Build(),
		sset.TestPod{
			Namespace:       ssetData4Replicas.Namespace,
			Name:            sset.PodName(ssetData4Replicas.Name, 2),
			StatefulSetName: ssetData4Replicas.Name,
			ClusterName:     clusterName,
			Version:         "7.2.0",
			Data:            true,
		}.Build(),
		sset.TestPod{
			Namespace:       ssetData4Replicas.Namespace,
			Name:            sset.PodName(ssetData4Replicas.Name, 3),
			StatefulSetName: ssetData4Replicas.Name,
			ClusterName:     clusterName,
			Version:         "7.2.0",
			Data:            true,
		}.Build(),
	}
	runtimeObjs = []runtime.Object{&ssetMaster3Replicas, &ssetData4Replicas,
		&podsSsetMaster3Replicas[0], &podsSsetMaster3Replicas[1], &podsSsetMaster3Replicas[2],
		&podsSsetData4Replicas[0], &podsSsetData4Replicas[1], &podsSsetData4Replicas[2], &podsSsetData4Replicas[3],
	}
	requeueResults = (&reconciler.Results{}).WithResult(defaultRequeue)
	emptyResults   = &reconciler.Results{}
)

// -- Tests start here

func TestHandleDownscale(t *testing.T) {
	// This test focuses on one code path that visits most functions.
	// Derived paths are individually tested in unit tests of the other functions.

	// We want to downscale 2 StatefulSets (masters 3 -> 1 and data 4 -> 2) in version 7.X,
	// but should only be allowed a partial downscale (3 -> 2 and 4 -> 3).

	k8sClient := k8s.WrapClient(fake.NewFakeClient(runtimeObjs...))
	esClient := &fakeESClient{}
	actualStatefulSets := sset.StatefulSetList{ssetMaster3Replicas, ssetData4Replicas}
	downscaleCtx := downscaleContext{
		k8sClient:      k8sClient,
		expectations:   expectations.NewExpectations(),
<<<<<<< HEAD
		reconcileState: reconcile.NewState(v1beta1.Elasticsearch{}),
		observedState: observer.State{
			ClusterState: &esclient.ClusterState{
				ClusterName: clusterName,
				Nodes: map[string]esclient.ClusterStateNode{
					// nodes from 1st sset
					"ssetMaster3Replicas-0": {Name: "ssetMaster3Replicas-0"},
					"ssetMaster3Replicas-1": {Name: "ssetMaster3Replicas-1"},
					"ssetMaster3Replicas-2": {Name: "ssetMaster3Replicas-2"},
					// nodes from 2nd sset
					"ssetData4Replicas-0": {Name: "ssetData4Replicas-0"},
					"ssetData4Replicas-1": {Name: "ssetData4Replicas-1"},
					"ssetData4Replicas-2": {Name: "ssetData4Replicas-2"},
					"ssetData4Replicas-3": {Name: "ssetData4Replicas-3"},
				},
				RoutingTable: esclient.RoutingTable{
					Indices: map[string]esclient.Shards{
						"index-1": {
							Shards: map[string][]esclient.Shard{
								"0": {
									// node ssetData4Replicas-2 cannot leave the cluster because of this shard
									{Index: "index-1", Shard: 0, State: esclient.STARTED, Node: "ssetData4Replicas-2"},
								},
							},
						},
					},
				},
			},
		},
		esClient: esClient,
		es: v1beta1.Elasticsearch{
=======
		reconcileState: reconcile.NewState(v1alpha1.Elasticsearch{}),
		shardLister: migration.NewFakeShardLister(
			esclient.Shards{
				{Index: "index-1", Shard: "0", State: esclient.STARTED, NodeName: "ssetData4Replicas-2"},
			},
		),
		allocationSetter: esclient.NewAllocationSetter(esClient),
		esClient:         esClient,
		es: v1alpha1.Elasticsearch{
>>>>>>> 2f102890
			ObjectMeta: metav1.ObjectMeta{
				Name:      clusterName,
				Namespace: "ns",
			},
		},
	}

	// request master nodes downscale from 3 to 1 replicas
	ssetMaster3ReplicasDownscaled := *ssetMaster3Replicas.DeepCopy()
	nodespec.UpdateReplicas(&ssetMaster3ReplicasDownscaled, common.Int32(1))
	// request data nodes downscale from 4 to 2 replicas
	ssetData4ReplicasDownscaled := *ssetData4Replicas.DeepCopy()
	nodespec.UpdateReplicas(&ssetData4ReplicasDownscaled, common.Int32(2))
	requestedStatefulSets := sset.StatefulSetList{ssetMaster3ReplicasDownscaled, ssetData4ReplicasDownscaled}

	// do the downscale
	results := HandleDownscale(downscaleCtx, requestedStatefulSets, actualStatefulSets)
	require.False(t, results.HasError())

	// data migration should have been requested for all nodes leaving the cluster
	require.True(t, esClient.ExcludeFromShardAllocationCalled)
	require.Equal(t, "ssetMaster3Replicas-2,ssetMaster3Replicas-1,ssetData4Replicas-3,ssetData4Replicas-2", esClient.ExcludeFromShardAllocationCalledWith)

	// only part of the expected replicas of ssetMaster3Replicas should be updated,
	// since we remove only one master at a time
	ssetMaster3ReplicasExpectedAfterDownscale := *ssetMaster3Replicas.DeepCopy()
	nodespec.UpdateReplicas(&ssetMaster3ReplicasExpectedAfterDownscale, common.Int32(2))
	// only part of the expected replicas of ssetData4Replicas should be updated,
	// since a node still needs to migrate data
	ssetData4ReplicasExpectedAfterDownscale := *ssetData4Replicas.DeepCopy()
	nodespec.UpdateReplicas(&ssetData4ReplicasExpectedAfterDownscale, common.Int32(3))

	expectedAfterDownscale := []appsv1.StatefulSet{ssetMaster3ReplicasExpectedAfterDownscale, ssetData4ReplicasExpectedAfterDownscale}

	// a requeue should be requested since all nodes were not downscaled
	// (2 requeues actually: for data migration & master nodes)
	require.Equal(t, (&reconciler.Results{}).WithResult(defaultRequeue).WithResult(defaultRequeue), results)

	// voting config exclusion should have been added for leaving masters
	require.True(t, esClient.AddVotingConfigExclusionsCalled)
	require.Equal(t, []string{"ssetMaster3Replicas-2"}, esClient.AddVotingConfigExclusionsCalledWith)

	// compare what has been updated in the apiserver with what we would expect
	var actual appsv1.StatefulSetList
	err := k8sClient.List(&actual)
	require.NoError(t, err)
	require.Equal(t, expectedAfterDownscale, actual.Items)

	// simulate pods deletion that would be done by the StatefulSet controller
	require.NoError(t, k8sClient.Delete(&podsSsetMaster3Replicas[2]))
	require.NoError(t, k8sClient.Delete(&podsSsetData4Replicas[3]))

	// running the downscale again should remove the next master,
	// and also requeue since data migration is still not over for data nodes
	results = HandleDownscale(downscaleCtx, requestedStatefulSets, actual.Items)
	require.False(t, results.HasError())
	require.Equal(t, requeueResults, results)

	// one less master
	nodespec.UpdateReplicas(&ssetMaster3ReplicasExpectedAfterDownscale, common.Int32(1))
	expectedAfterDownscale = []appsv1.StatefulSet{ssetMaster3ReplicasExpectedAfterDownscale, ssetData4ReplicasExpectedAfterDownscale}
	err = k8sClient.List(&actual)
	require.NoError(t, err)
	require.Equal(t, expectedAfterDownscale, actual.Items)
	// simulate master pod deletion
	require.NoError(t, k8sClient.Delete(&podsSsetMaster3Replicas[1]))

	// once data migration is over the downscale should continue for next data nodes
	downscaleCtx.shardLister = migration.NewFakeShardLister(
		esclient.Shards{
			{Index: "index-1", Shard: "0", State: esclient.STARTED, NodeName: "ssetData4Replicas-1"},
		},
	)
	nodespec.UpdateReplicas(&expectedAfterDownscale[1], common.Int32(2))
	results = HandleDownscale(downscaleCtx, requestedStatefulSets, actual.Items)
	require.False(t, results.HasError())
	require.Equal(t, emptyResults, results)
	err = k8sClient.List(&actual)
	require.NoError(t, err)
	require.Equal(t, expectedAfterDownscale, actual.Items)

	// data migration should have been requested for the data node leaving the cluster
	require.True(t, esClient.ExcludeFromShardAllocationCalled)
	require.Equal(t, "ssetData4Replicas-2", esClient.ExcludeFromShardAllocationCalledWith)

	// simulate pod deletion
	require.NoError(t, k8sClient.Delete(&podsSsetData4Replicas[2]))

	// running the downscale again should not remove any new node
	results = HandleDownscale(downscaleCtx, requestedStatefulSets, actual.Items)
	require.False(t, results.HasError())
	require.Equal(t, emptyResults, results)
	err = k8sClient.List(&actual)
	require.NoError(t, err)
	require.Equal(t, expectedAfterDownscale, actual.Items)

	// data migration settings should have been cleared
	require.True(t, esClient.ExcludeFromShardAllocationCalled)
	require.Equal(t, "none_excluded", esClient.ExcludeFromShardAllocationCalledWith)
}

func Test_calculateDownscales(t *testing.T) {
	ssets := sset.StatefulSetList{
		{
			ObjectMeta: metav1.ObjectMeta{
				Namespace: "ns",
				Name:      "sset0",
			},
			Spec: appsv1.StatefulSetSpec{
				Replicas: common.Int32(3),
			},
		},
		{
			ObjectMeta: metav1.ObjectMeta{
				Namespace: "ns",
				Name:      "sset1",
			},
			Spec: appsv1.StatefulSetSpec{
				Replicas: common.Int32(3)},
		},
		{
			ObjectMeta: metav1.ObjectMeta{
				Namespace: "ns",
				Name:      "sset2",
			},
			Spec: appsv1.StatefulSetSpec{
				Replicas: common.Int32(3)},
		},
	}
	tests := []struct {
		name                 string
		expectedStatefulSets sset.StatefulSetList
		actualStatefulSets   sset.StatefulSetList
		want                 []ssetDownscale
	}{
		{
			name:               "no actual statefulset: no downscale",
			actualStatefulSets: nil,
			want:               []ssetDownscale{},
		},
		{
			name:                 "expected == actual",
			expectedStatefulSets: ssets,
			actualStatefulSets:   ssets,
			want:                 []ssetDownscale{},
		},
		{
			name:                 "remove all ssets",
			expectedStatefulSets: nil,
			actualStatefulSets:   ssets,
			want: []ssetDownscale{
				{
					statefulSet:     ssets[0],
					initialReplicas: *ssets[0].Spec.Replicas,
					targetReplicas:  0,
				},
				{
					statefulSet:     ssets[1],
					initialReplicas: *ssets[1].Spec.Replicas,
					targetReplicas:  0,
				},
				{
					statefulSet:     ssets[2],
					initialReplicas: *ssets[2].Spec.Replicas,
					targetReplicas:  0,
				},
			},
		},
		{
			name: "downscale 2 out of 3 StatefulSets",
			expectedStatefulSets: sset.StatefulSetList{
				{
					ObjectMeta: metav1.ObjectMeta{
						Namespace: "ns",
						Name:      "sset0",
					},
					Spec: appsv1.StatefulSetSpec{
						Replicas: common.Int32(3),
					},
				},
				{
					ObjectMeta: metav1.ObjectMeta{
						Namespace: "ns",
						Name:      "sset1",
					},
					Spec: appsv1.StatefulSetSpec{
						Replicas: common.Int32(2)},
				},
				{
					ObjectMeta: metav1.ObjectMeta{
						Namespace: "ns",
						Name:      "sset2",
					},
					Spec: appsv1.StatefulSetSpec{
						Replicas: common.Int32(1)},
				},
			},
			actualStatefulSets: ssets,
			want: []ssetDownscale{
				{
					statefulSet:     ssets[1],
					initialReplicas: *ssets[1].Spec.Replicas,
					targetReplicas:  2,
				},
				{
					statefulSet:     ssets[2],
					initialReplicas: *ssets[2].Spec.Replicas,
					targetReplicas:  1,
				},
			},
		},
		{
			name: "upscale: no downscale",
			expectedStatefulSets: sset.StatefulSetList{
				{
					ObjectMeta: metav1.ObjectMeta{
						Namespace: "ns",
						Name:      "sset0",
					},
					Spec: appsv1.StatefulSetSpec{
						Replicas: common.Int32(4),
					},
				},
				{
					ObjectMeta: metav1.ObjectMeta{
						Namespace: "ns",
						Name:      "sset1",
					},
					Spec: appsv1.StatefulSetSpec{
						Replicas: common.Int32(5)},
				},
				{
					ObjectMeta: metav1.ObjectMeta{
						Namespace: "ns",
						Name:      "sset2",
					},
					Spec: appsv1.StatefulSetSpec{
						Replicas: common.Int32(3)},
				},
			},
			actualStatefulSets: ssets,
			want:               []ssetDownscale{},
		},
	}
	for _, tt := range tests {
		t.Run(tt.name, func(t *testing.T) {
			if got := calculateDownscales(tt.expectedStatefulSets, tt.actualStatefulSets); !reflect.DeepEqual(got, tt.want) {
				t.Errorf("calculateDownscales() = %v, want %v", got, tt.want)
			}
		})
	}
}

func Test_calculatePerformableDownscale(t *testing.T) {
	type args struct {
		ctx             downscaleContext
		downscale       ssetDownscale
		state           *downscaleState
		allLeavingNodes []string
	}
	tests := []struct {
		name    string
		args    args
		want    ssetDownscale
		wantErr bool
	}{
		{
			name: "no downscale planned",
			args: args{
				ctx: downscaleContext{},
				downscale: ssetDownscale{
					initialReplicas: 3,
					targetReplicas:  3,
				},
				state:           &downscaleState{masterRemovalInProgress: false, runningMasters: 3},
				allLeavingNodes: []string{"node-1", "node-2"},
			},
			want: ssetDownscale{
				initialReplicas: 3,
				targetReplicas:  3,
			},
		},
		{
			name: "downscale possible from 3 to 2",
			args: args{
				ctx: downscaleContext{
					shardLister: migration.NewFakeShardLister(esclient.Shards{}),
				},
				downscale: ssetDownscale{
					initialReplicas: 3,
					targetReplicas:  2,
				},
				state:           &downscaleState{masterRemovalInProgress: false, runningMasters: 3},
				allLeavingNodes: []string{"node-1", "node-2"},
			},
			want: ssetDownscale{
				initialReplicas: 3,
				targetReplicas:  2,
			},
		},
		{
			name: "downscale not possible: one master already removed",
			args: args{
				ctx: downscaleContext{
					shardLister: migration.NewFakeShardLister(esclient.Shards{}),
				},
				downscale: ssetDownscale{
					statefulSet:     ssetMaster3Replicas,
					initialReplicas: 3,
					targetReplicas:  2,
				},
				// a master node has already been removed
				state:           &downscaleState{masterRemovalInProgress: true, runningMasters: 3},
				allLeavingNodes: []string{"node-1", "node-2"},
			},
			want: ssetDownscale{
				statefulSet:     ssetMaster3Replicas,
				initialReplicas: 3,
				targetReplicas:  3,
			},
		},
		{
			name: "downscale only possible from 3 to 2 instead of 3 to 1 (1 master at a time)",
			args: args{
				ctx: downscaleContext{
					shardLister: migration.NewFakeShardLister(esclient.Shards{}),
				},
				downscale: ssetDownscale{
					statefulSet:     ssetMaster3Replicas,
					initialReplicas: 3,
					targetReplicas:  1,
				},
				// invariants limits us to one master node downscale only
				state:           &downscaleState{masterRemovalInProgress: false, runningMasters: 3},
				allLeavingNodes: []string{"node-1", "node-2"},
			},
			want: ssetDownscale{
				statefulSet:     ssetMaster3Replicas,
				initialReplicas: 3,
				targetReplicas:  2,
			},
		},
		{
			name: "downscale not possible: cannot remove the last master",
			args: args{
				ctx: downscaleContext{
					shardLister: migration.NewFakeShardLister(esclient.Shards{}),
				},
				downscale: ssetDownscale{
					statefulSet:     ssetMaster3Replicas,
					initialReplicas: 1,
					targetReplicas:  0,
				},
				// only one master is running
				state:           &downscaleState{masterRemovalInProgress: false, runningMasters: 1},
				allLeavingNodes: []string{"node-1", "node-2"},
			},
			want: ssetDownscale{
				statefulSet:     ssetMaster3Replicas,
				initialReplicas: 1,
				targetReplicas:  1,
			},
		},
<<<<<<< HEAD
		{
			name: "downscale not possible: data migration not ready",
			args: args{
				ctx: downscaleContext{
					observedState: observer.State{
						// cluster state is not populated
						ClusterState: nil,
					},
					reconcileState: reconcile.NewState(v1beta1.Elasticsearch{}),
				},
				downscale: ssetDownscale{
					statefulSet:     ssetMaster3Replicas,
					initialReplicas: 3,
					targetReplicas:  1,
				},
				state:           &downscaleState{masterRemovalInProgress: false, runningMasters: 3},
				allLeavingNodes: []string{"node-1", "node-2"},
			},
			want: ssetDownscale{
				statefulSet:     ssetMaster3Replicas,
				initialReplicas: 3,
				targetReplicas:  3,
			},
		},
=======
>>>>>>> 2f102890
	}
	for _, tt := range tests {
		t.Run(tt.name, func(t *testing.T) {
			got, err := calculatePerformableDownscale(tt.args.ctx, tt.args.state, tt.args.downscale, tt.args.allLeavingNodes)
			if (err != nil) != tt.wantErr {
				t.Errorf("calculatePerformableDownscale() error = %v, wantErr %v", err, tt.wantErr)
			}
			if !reflect.DeepEqual(got, tt.want) {
				t.Errorf("calculatePerformableDownscale() got = %v, want %v", got, tt.want)
			}
		})
	}
}

func Test_attemptDownscale(t *testing.T) {
	tests := []struct {
		name                 string
		downscale            ssetDownscale
		state                *downscaleState
		statefulSets         sset.StatefulSetList
		expectedStatefulSets []appsv1.StatefulSet
	}{
		{
			name: "1 statefulset should be removed",
			downscale: ssetDownscale{
				statefulSet:     sset.TestSset{Name: "should-be-removed", Version: "7.1.0", Replicas: 0, Master: true, Data: true}.Build(),
				initialReplicas: 0,
				targetReplicas:  0,
			},
			state: &downscaleState{runningMasters: 2, masterRemovalInProgress: false},
			statefulSets: sset.StatefulSetList{
				sset.TestSset{Name: "should-be-removed", Version: "7.1.0", Replicas: 0, Master: true, Data: true}.Build(),
				sset.TestSset{Name: "should-stay", Version: "7.1.0", Replicas: 2, Master: true, Data: true}.Build(),
			},
			expectedStatefulSets: []appsv1.StatefulSet{
				sset.TestSset{Name: "should-stay", Version: "7.1.0", Replicas: 2, Master: true, Data: true}.Build(),
			},
		},
		{
			name: "target replicas == initial replicas",
			downscale: ssetDownscale{
				statefulSet:     sset.TestSset{Name: "default", Version: "7.1.0", Replicas: 3, Master: true, Data: true}.Build(),
				initialReplicas: 3,
				targetReplicas:  3,
			},
			state: &downscaleState{runningMasters: 2, masterRemovalInProgress: false},
			statefulSets: sset.StatefulSetList{
				sset.TestSset{Name: "default", Version: "7.1.0", Replicas: 3, Master: true, Data: true}.Build(),
			},
			expectedStatefulSets: []appsv1.StatefulSet{
				sset.TestSset{Name: "default", Version: "7.1.0", Replicas: 3, Master: true, Data: true}.Build(),
			},
		},
		{
			name: "upscale case",
			downscale: ssetDownscale{
				statefulSet:     sset.TestSset{Name: "default", Version: "7.1.0", Replicas: 3, Master: true, Data: true}.Build(),
				initialReplicas: 3,
				targetReplicas:  4,
			},
			state: &downscaleState{runningMasters: 2, masterRemovalInProgress: false},
			statefulSets: sset.StatefulSetList{
				sset.TestSset{Name: "default", Version: "7.1.0", Replicas: 3, Master: true, Data: true}.Build(),
			},
			expectedStatefulSets: []appsv1.StatefulSet{
				sset.TestSset{Name: "default", Version: "7.1.0", Replicas: 3, Master: true, Data: true}.Build(),
			},
		},
		{
			name: "perform 3 -> 2 downscale",
			downscale: ssetDownscale{
				statefulSet:     sset.TestSset{Name: "default", Version: "7.1.0", Replicas: 3, Master: true, Data: true}.Build(),
				initialReplicas: 3,
				targetReplicas:  2,
			},
			state: &downscaleState{runningMasters: 2, masterRemovalInProgress: false},
			statefulSets: sset.StatefulSetList{
				sset.TestSset{Name: "default", Version: "7.1.0", Replicas: 3, Master: true, Data: true}.Build(),
			},
			expectedStatefulSets: []appsv1.StatefulSet{
				sset.TestSset{Name: "default", Version: "7.1.0", Replicas: 2, Master: true, Data: true}.Build(),
			},
		},
	}
	for _, tt := range tests {
		t.Run(tt.name, func(t *testing.T) {
			var runtimeObjs []runtime.Object
			for i := range tt.statefulSets {
				runtimeObjs = append(runtimeObjs, &tt.statefulSets[i])
			}
			k8sClient := k8s.WrapClient(fake.NewFakeClient(runtimeObjs...))
			downscaleCtx := downscaleContext{
				k8sClient:      k8sClient,
				expectations:   expectations.NewExpectations(),
<<<<<<< HEAD
				reconcileState: reconcile.NewState(v1beta1.Elasticsearch{}),
				observedState: observer.State{
					// all migrations are over
					ClusterState: &esclient.ClusterState{
						ClusterName: "cluster-name",
					},
				},
				esClient: &fakeESClient{},
=======
				reconcileState: reconcile.NewState(v1alpha1.Elasticsearch{}),
				shardLister:    migration.NewFakeShardLister(esclient.Shards{}),
				esClient:       &fakeESClient{},
>>>>>>> 2f102890
			}
			// do the downscale
			_, err := attemptDownscale(downscaleCtx, tt.downscale, tt.state, nil, tt.statefulSets)
			require.NoError(t, err)
			// retrieve statefulsets
			var ssets appsv1.StatefulSetList
			err = k8sClient.List(&ssets)
			require.NoError(t, err)
			require.Equal(t, tt.expectedStatefulSets, ssets.Items)
		})
	}
}

func Test_doDownscale_updateReplicasAndExpectations(t *testing.T) {
	sset1 := ssetMaster3Replicas
	sset1.Generation = 1
	sset2 := ssetData4Replicas
	sset2.Generation = 1
	k8sClient := k8s.WrapClient(fake.NewFakeClient(&sset1, &sset2))
	downscaleCtx := downscaleContext{
		k8sClient:    k8sClient,
		expectations: expectations.NewExpectations(),
		esClient:     &fakeESClient{},
	}

	expectedSset1 := *sset1.DeepCopy()
	// simulate sset generation updated during the downscale (not done by the fake client)
	sset1.Generation = 2
	expectedSset1.Generation = 2
	// downscale a StatefulSet from 3 to 2 replicas
	downscale := ssetDownscale{
		statefulSet:     sset1,
		initialReplicas: 3,
		targetReplicas:  2,
	}
	nodespec.UpdateReplicas(&expectedSset1, &downscale.targetReplicas)

	// no expectation is currently set
	require.True(t, downscaleCtx.expectations.SatisfiedGenerations(sset1.ObjectMeta))

	// do the downscale
	err := doDownscale(downscaleCtx, downscale, sset.StatefulSetList{sset1, sset2})
	require.NoError(t, err)

	// sset resource should be updated
	var ssets appsv1.StatefulSetList
	err = k8sClient.List(&ssets)
	require.NoError(t, err)
	require.Equal(t, []appsv1.StatefulSet{expectedSset1, sset2}, ssets.Items)

	// expectations should have been be registered
	require.True(t, downscaleCtx.expectations.SatisfiedGenerations(sset1.ObjectMeta))
	// not ok for a sset whose generation == 1
	sset1.Generation = 1
	require.False(t, downscaleCtx.expectations.SatisfiedGenerations(sset1.ObjectMeta))
}

func Test_doDownscale_zen2VotingConfigExclusions(t *testing.T) {
	ssetMasters := sset.TestSset{
		Name:        "masters",
		Namespace:   "ns",
		ClusterName: "es",
		Version:     "7.1.0",
		Replicas:    3,
		Master:      true,
		Data:        false,
	}.Build()
	ssetData := sset.TestSset{
		Name:        "datas",
		Namespace:   "ns",
		ClusterName: "es",
		Version:     "7.1.0",
		Replicas:    3,
		Master:      false,
		Data:        true,
	}.Build()
	tests := []struct {
		name               string
		downscale          ssetDownscale
		wantZen2Called     bool
		wantZen2CalledWith []string
	}{
		{
			name: "3 -> 2 master nodes",
			downscale: ssetDownscale{
				statefulSet:     ssetMasters,
				initialReplicas: 3,
				targetReplicas:  2,
			},
			wantZen2Called:     true,
			wantZen2CalledWith: []string{"masters-2"},
		},
		{
			name: "3 -> 2 data nodes",
			downscale: ssetDownscale{
				statefulSet:     ssetData,
				initialReplicas: 3,
				targetReplicas:  2,
			},
			wantZen2Called:     false,
			wantZen2CalledWith: nil,
		},
	}
	for _, tt := range tests {
		t.Run(tt.name, func(t *testing.T) {
			es := v1beta1.Elasticsearch{
				ObjectMeta: metav1.ObjectMeta{
					Namespace: ssetMasters.Namespace,
					Name:      "es",
				},
			}
			// simulate an existing v7 master for zen2 to be called
			v7Pod := corev1.Pod{
				ObjectMeta: metav1.ObjectMeta{
					Namespace: es.Namespace,
					Labels: map[string]string{
						label.ClusterNameLabelName:             es.Name,
						string(label.NodeTypesMasterLabelName): "true",
						label.VersionLabelName:                 "7.1.0",
						label.StatefulSetNameLabelName:         ssetMasters.Name,
					},
				},
			}
			k8sClient := k8s.WrapClient(fake.NewFakeClient(&ssetMasters, &ssetData, &v7Pod))
			esClient := &fakeESClient{}
			downscaleCtx := downscaleContext{
				k8sClient:      k8sClient,
				expectations:   expectations.NewExpectations(),
				reconcileState: reconcile.NewState(v1beta1.Elasticsearch{}),
				esClient:       esClient,
				es:             es,
			}
			// do the downscale
			err := doDownscale(downscaleCtx, tt.downscale, sset.StatefulSetList{ssetMasters, ssetData})
			require.NoError(t, err)
			// check call to zen2 is the expected one
			require.Equal(t, tt.wantZen2Called, esClient.AddVotingConfigExclusionsCalled)
			require.Equal(t, tt.wantZen2CalledWith, esClient.AddVotingConfigExclusionsCalledWith)
			// check zen1 was not called
			require.False(t, esClient.SetMinimumMasterNodesCalled)
		})
	}
}

func Test_doDownscale_zen1MinimumMasterNodes(t *testing.T) {
	es := v1beta1.Elasticsearch{ObjectMeta: metav1.ObjectMeta{Namespace: ssetMaster3Replicas.Namespace, Name: "es"}}
	ssetMasters := sset.TestSset{Name: "masters", Version: "6.8.0", Replicas: 3, Master: true, Data: false}.Build()
	masterPods := []corev1.Pod{
		sset.TestPod{
			Namespace:       ssetMaster3Replicas.Namespace,
			Name:            ssetMaster3Replicas.Name + "-0",
			ClusterName:     es.Name,
			StatefulSetName: ssetMaster3Replicas.Name,
			Version:         "6.8.0",
			Master:          true,
		}.Build(),
		sset.TestPod{
			Namespace:       ssetMaster3Replicas.Namespace,
			Name:            ssetMaster3Replicas.Name + "-1",
			ClusterName:     es.Name,
			StatefulSetName: ssetMaster3Replicas.Name,
			Version:         "6.8.0",
			Master:          true,
		}.Build(),
		sset.TestPod{
			Namespace:       ssetMaster3Replicas.Namespace,
			Name:            ssetMaster3Replicas.Name + "-2",
			ClusterName:     es.Name,
			StatefulSetName: ssetMaster3Replicas.Name,
			Version:         "6.8.0",
			Master:          true,
		}.Build(),
	}
	ssetData := sset.TestSset{Name: "datas", Version: "6.8.0", Replicas: 3, Master: false, Data: true}.Build()
	tests := []struct {
		name               string
		downscale          ssetDownscale
		statefulSets       sset.StatefulSetList
		apiserverResources []runtime.Object
		wantZen1Called     bool
		wantZen1CalledWith int
	}{
		{
			name: "3 -> 2 master nodes",
			downscale: ssetDownscale{
				statefulSet:     ssetMasters,
				initialReplicas: 3,
				targetReplicas:  2,
			},
			statefulSets:       sset.StatefulSetList{ssetMasters},
			apiserverResources: []runtime.Object{&ssetMasters, &masterPods[0], &masterPods[1], &masterPods[2]},
			wantZen1Called:     false,
		},
		{
			name: "3 -> 2 data nodes",
			downscale: ssetDownscale{
				statefulSet:     ssetData,
				initialReplicas: 3,
				targetReplicas:  2,
			},
			statefulSets:       sset.StatefulSetList{ssetMasters, ssetData},
			apiserverResources: []runtime.Object{&ssetMasters, &ssetData, &masterPods[0], &masterPods[1], &masterPods[2]},
			wantZen1Called:     false,
		},
		{
			name: "2 -> 1 master nodes",
			downscale: ssetDownscale{
				statefulSet:     ssetMasters,
				initialReplicas: 2,
				targetReplicas:  1,
			},
			statefulSets: sset.StatefulSetList{ssetMasters},
			// 2 master nodes in the apiserver
			apiserverResources: []runtime.Object{&ssetMasters, &masterPods[0], &masterPods[1]},
			wantZen1Called:     true,
			wantZen1CalledWith: 1,
		},
	}
	for _, tt := range tests {
		t.Run(tt.name, func(t *testing.T) {
			k8sClient := k8s.WrapClient(fake.NewFakeClient(tt.apiserverResources...))
			esClient := &fakeESClient{}
			downscaleCtx := downscaleContext{
				k8sClient:      k8sClient,
				expectations:   expectations.NewExpectations(),
				reconcileState: reconcile.NewState(v1beta1.Elasticsearch{}),
				esClient:       esClient,
				es:             es,
			}
			// do the downscale
			err := doDownscale(downscaleCtx, tt.downscale, tt.statefulSets)
			require.NoError(t, err)
			// check call to zen1 is the expected one
			require.Equal(t, tt.wantZen1Called, esClient.SetMinimumMasterNodesCalled)
			require.Equal(t, tt.wantZen1CalledWith, esClient.SetMinimumMasterNodesCalledWith)
			// check zen2 was not called
			require.False(t, esClient.AddVotingConfigExclusionsCalled)
		})
	}
}

func Test_removeStatefulSetResources(t *testing.T) {
	es := v1beta1.Elasticsearch{ObjectMeta: metav1.ObjectMeta{Namespace: "ns", Name: "cluster"}}
	sset := sset.TestSset{Namespace: "ns", Name: "sset", ClusterName: es.Name}.Build()
	cfg := settings.ConfigSecret(es, sset.Name, []byte("fake config data"))
	svc := nodespec.HeadlessService(k8s.ExtractNamespacedName(&es), sset.Name)

	require.NoError(t, v1beta1.AddToScheme(scheme.Scheme))
	tests := []struct {
		name      string
		resources []runtime.Object
	}{
		{
			name:      "happy path: delete 3 resources",
			resources: []runtime.Object{&es, &sset, &cfg, &svc},
		},
		{
			name:      "cfg and service were already deleted: should not return an error",
			resources: []runtime.Object{&es, &sset},
		},
	}
	for _, tt := range tests {
		t.Run(tt.name, func(t *testing.T) {
			k8sClient := k8s.WrapClient(fake.NewFakeClient(tt.resources...))
			err := removeStatefulSetResources(k8sClient, es, sset)
			require.NoError(t, err)
			// sset, cfg and headless services should not be there anymore
			require.True(t, apierrors.IsNotFound(k8sClient.Get(k8s.ExtractNamespacedName(&sset), &sset)))
			require.True(t, apierrors.IsNotFound(k8sClient.Get(k8s.ExtractNamespacedName(&cfg), &cfg)))
			require.True(t, apierrors.IsNotFound(k8sClient.Get(k8s.ExtractNamespacedName(&svc), &svc)))
		})
	}
}<|MERGE_RESOLUTION|>--- conflicted
+++ resolved
@@ -8,20 +8,7 @@
 	"reflect"
 	"testing"
 
-<<<<<<< HEAD
-	"github.com/stretchr/testify/require"
-	appsv1 "k8s.io/api/apps/v1"
-	corev1 "k8s.io/api/core/v1"
-	apierrors "k8s.io/apimachinery/pkg/api/errors"
-	metav1 "k8s.io/apimachinery/pkg/apis/meta/v1"
-	"k8s.io/apimachinery/pkg/runtime"
-	"k8s.io/client-go/kubernetes/scheme"
-	"sigs.k8s.io/controller-runtime/pkg/client/fake"
-
 	"github.com/elastic/cloud-on-k8s/pkg/apis/elasticsearch/v1beta1"
-=======
-	"github.com/elastic/cloud-on-k8s/pkg/apis/elasticsearch/v1alpha1"
->>>>>>> 2f102890
 	"github.com/elastic/cloud-on-k8s/pkg/controller/common"
 	"github.com/elastic/cloud-on-k8s/pkg/controller/common/expectations"
 	"github.com/elastic/cloud-on-k8s/pkg/controller/common/reconciler"
@@ -145,40 +132,7 @@
 	downscaleCtx := downscaleContext{
 		k8sClient:      k8sClient,
 		expectations:   expectations.NewExpectations(),
-<<<<<<< HEAD
 		reconcileState: reconcile.NewState(v1beta1.Elasticsearch{}),
-		observedState: observer.State{
-			ClusterState: &esclient.ClusterState{
-				ClusterName: clusterName,
-				Nodes: map[string]esclient.ClusterStateNode{
-					// nodes from 1st sset
-					"ssetMaster3Replicas-0": {Name: "ssetMaster3Replicas-0"},
-					"ssetMaster3Replicas-1": {Name: "ssetMaster3Replicas-1"},
-					"ssetMaster3Replicas-2": {Name: "ssetMaster3Replicas-2"},
-					// nodes from 2nd sset
-					"ssetData4Replicas-0": {Name: "ssetData4Replicas-0"},
-					"ssetData4Replicas-1": {Name: "ssetData4Replicas-1"},
-					"ssetData4Replicas-2": {Name: "ssetData4Replicas-2"},
-					"ssetData4Replicas-3": {Name: "ssetData4Replicas-3"},
-				},
-				RoutingTable: esclient.RoutingTable{
-					Indices: map[string]esclient.Shards{
-						"index-1": {
-							Shards: map[string][]esclient.Shard{
-								"0": {
-									// node ssetData4Replicas-2 cannot leave the cluster because of this shard
-									{Index: "index-1", Shard: 0, State: esclient.STARTED, Node: "ssetData4Replicas-2"},
-								},
-							},
-						},
-					},
-				},
-			},
-		},
-		esClient: esClient,
-		es: v1beta1.Elasticsearch{
-=======
-		reconcileState: reconcile.NewState(v1alpha1.Elasticsearch{}),
 		shardLister: migration.NewFakeShardLister(
 			esclient.Shards{
 				{Index: "index-1", Shard: "0", State: esclient.STARTED, NodeName: "ssetData4Replicas-2"},
@@ -186,8 +140,7 @@
 		),
 		allocationSetter: esclient.NewAllocationSetter(esClient),
 		esClient:         esClient,
-		es: v1alpha1.Elasticsearch{
->>>>>>> 2f102890
+		es: v1beta1.Elasticsearch{
 			ObjectMeta: metav1.ObjectMeta{
 				Name:      clusterName,
 				Namespace: "ns",
@@ -551,33 +504,6 @@
 				targetReplicas:  1,
 			},
 		},
-<<<<<<< HEAD
-		{
-			name: "downscale not possible: data migration not ready",
-			args: args{
-				ctx: downscaleContext{
-					observedState: observer.State{
-						// cluster state is not populated
-						ClusterState: nil,
-					},
-					reconcileState: reconcile.NewState(v1beta1.Elasticsearch{}),
-				},
-				downscale: ssetDownscale{
-					statefulSet:     ssetMaster3Replicas,
-					initialReplicas: 3,
-					targetReplicas:  1,
-				},
-				state:           &downscaleState{masterRemovalInProgress: false, runningMasters: 3},
-				allLeavingNodes: []string{"node-1", "node-2"},
-			},
-			want: ssetDownscale{
-				statefulSet:     ssetMaster3Replicas,
-				initialReplicas: 3,
-				targetReplicas:  3,
-			},
-		},
-=======
->>>>>>> 2f102890
 	}
 	for _, tt := range tests {
 		t.Run(tt.name, func(t *testing.T) {
@@ -672,20 +598,9 @@
 			downscaleCtx := downscaleContext{
 				k8sClient:      k8sClient,
 				expectations:   expectations.NewExpectations(),
-<<<<<<< HEAD
 				reconcileState: reconcile.NewState(v1beta1.Elasticsearch{}),
-				observedState: observer.State{
-					// all migrations are over
-					ClusterState: &esclient.ClusterState{
-						ClusterName: "cluster-name",
-					},
-				},
-				esClient: &fakeESClient{},
-=======
-				reconcileState: reconcile.NewState(v1alpha1.Elasticsearch{}),
 				shardLister:    migration.NewFakeShardLister(esclient.Shards{}),
 				esClient:       &fakeESClient{},
->>>>>>> 2f102890
 			}
 			// do the downscale
 			_, err := attemptDownscale(downscaleCtx, tt.downscale, tt.state, nil, tt.statefulSets)
