--- conflicted
+++ resolved
@@ -16,13 +16,11 @@
 	"k8s.io/apimachinery/pkg/runtime"
 )
 
-const testNamespace = "ns"
-
 func podWithRevision(name, revision string) *corev1.Pod {
 	return &corev1.Pod{
 		ObjectMeta: metav1.ObjectMeta{
 			Name:      name,
-			Namespace: testNamespace,
+			Namespace: TestEsNamespace,
 			Labels:    map[string]string{appsv1.StatefulSetRevisionLabel: revision},
 		},
 	}
@@ -115,32 +113,9 @@
 						Status: appsv1.StatefulSetStatus{CurrentRevision: "rev-b", UpdateRevision: "rev-b", UpdatedReplicas: 3, Replicas: 3},
 					}.Build(),
 				},
-<<<<<<< HEAD
-				pods: newUpgradeTestPods(
-					newTestPod("masters-0").withRevision("rev-b").withVersion("7.1.0"),
-					newTestPod("masters-1").withRevision("rev-a").withVersion("7.1.0"),
-				),
-				es: defaultEs,
-			},
-			want: []string{"masters-1"},
-		},
-		{
-			name: "StatefulSet has been updated with a new ES version but StatefulSet update revision is not yet up to date",
-			args: args{
-				statefulSets: sset.StatefulSetList{
-					sset.TestSset{
-						Name: "masters", Namespace: TestEsNamespace, Replicas: 2, Master: true, Data: false,
-						Status: appsv1.StatefulSetStatus{CurrentRevision: "rev-master-a", UpdateRevision: "rev-master-b", UpdatedReplicas: 0, Replicas: 2},
-					}.Build(),
-					sset.TestSset{
-						Name: "nodes", Namespace: TestEsNamespace, Replicas: 3, Master: false, Data: true,
-						Status: appsv1.StatefulSetStatus{CurrentRevision: "rev-nodes-a", UpdateRevision: "rev-nodes-a", UpdatedReplicas: 0, Replicas: 3},
-					}.Build(),
-=======
 				pods: []runtime.Object{
 					podWithRevision("masters-0", "rev-b"),
 					podWithRevision("masters-1", "rev-a"),
->>>>>>> f5cdc7f2
 				},
 			},
 			want: []string{"masters-1"},
