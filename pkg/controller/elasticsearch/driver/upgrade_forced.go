// Copyright Elasticsearch B.V. and/or licensed to Elasticsearch B.V. under one
// or more contributor license agreements. Licensed under the Elastic License 2.0;
// you may not use this file except in compliance with the Elastic License 2.0.

package driver

import (
	pkgerrors "github.com/pkg/errors"
	corev1 "k8s.io/api/core/v1"

	esv1 "github.com/elastic/cloud-on-k8s/pkg/apis/elasticsearch/v1"
	"github.com/elastic/cloud-on-k8s/pkg/controller/elasticsearch/label"
	"github.com/elastic/cloud-on-k8s/pkg/controller/elasticsearch/sset"
	"github.com/elastic/cloud-on-k8s/pkg/utils/k8s"
)

func (d *defaultDriver) MaybeForceUpgrade(statefulSets sset.StatefulSetList) (bool, error) {
	// Get the pods to upgrade
	podsToUpgrade, err := podsToUpgrade(d.Client, statefulSets)
	if err != nil {
		return false, err
	}
	actualPods, err := statefulSets.GetActualPods(d.Client)
	if err != nil {
		return false, err
	}
	return d.maybeForceUpgradePods(actualPods, podsToUpgrade)
}

// maybeForceUpgradePods may attempt a forced upgrade of all podsToUpgrade if allowed to,
// in order to unlock situations where the reconciliation may otherwise be stuck
// (eg. no cluster formed, all nodes have a bad spec).
func (d *defaultDriver) maybeForceUpgradePods(actualPods []corev1.Pod, podsToUpgrade []corev1.Pod) (attempted bool, err error) {
	actualBySset := podsByStatefulSetName(actualPods)
	toUpgradeBySset := podsByStatefulSetName(podsToUpgrade)

	attempted = false

	for ssetName, actual := range actualBySset {
		toUpgrade, exists := toUpgradeBySset[ssetName]
		if !exists || len(toUpgrade) == 0 {
			continue
		}
		if !shouldForceUpgrade(actual) {
			continue
		}
		attempted = true
		log.Info("Performing a forced rolling upgrade",
			"namespace", d.ES.Namespace, "es_name", d.ES.Name,
			"statefulset_name", ssetName,
			"pod_count", len(podsToUpgrade),
		)
		for _, pod := range toUpgrade {
<<<<<<< HEAD
			if err := deletePod(d.Client, d.ES, pod, d.Expectations, d.ReconcileState); err != nil {
=======
			if err := deletePod(d.Client, d.ES, pod, d.Expectations, "Deleting Pod for forced rolling upgrade"); err != nil {
>>>>>>> 712d4d80
				return attempted, err
			}
		}
	}

	return attempted, nil
}

func podsByStatefulSetName(pods []corev1.Pod) map[string][]corev1.Pod {
	byStatefulSet := map[string][]corev1.Pod{}
	for _, p := range pods {
		ssetName, exists := p.Labels[label.StatefulSetNameLabelName]
		if !exists {
			log.Error(
				pkgerrors.Errorf("expected label %s not set", label.StatefulSetNameLabelName),
				"skipping forced upgrade",
				"namespace", p.Namespace, "pod_name", p.Name)
			continue
		}
		if _, exists := byStatefulSet[ssetName]; !exists {
			byStatefulSet[ssetName] = []corev1.Pod{}
		}
		byStatefulSet[ssetName] = append(byStatefulSet[ssetName], p)
	}
	return byStatefulSet
}

// shouldForceUpgrade returns true if all existing Pods can be safely upgraded,
// without further safety checks.
// /!\ race condition: since the readiness is based on a cached value, we may allow
// a forced rolling upgrade to go through based on out-of-date Pod data.
func shouldForceUpgrade(pods []corev1.Pod) bool {
	return allPodsPending(pods) || allPodsBootlooping(pods)
}

func allPodsPending(pods []corev1.Pod) bool {
	for _, p := range pods {
		if p.Status.Phase != corev1.PodPending {
			return false
		}
	}
	return true
}

func allPodsBootlooping(pods []corev1.Pod) bool {
	for _, p := range pods {
		if k8s.IsPodReady(p) {
			// the Pod seems healthy
			return false
		}
		for _, containerStatus := range p.Status.ContainerStatuses {
			if containerStatus.Name == esv1.ElasticsearchContainerName &&
				containerStatus.RestartCount == 0 {
				// the Pod may not be healthy, but it has not restarted (yet)
				return false
			}
		}
	}
	return true
}<|MERGE_RESOLUTION|>--- conflicted
+++ resolved
@@ -51,11 +51,7 @@
 			"pod_count", len(podsToUpgrade),
 		)
 		for _, pod := range toUpgrade {
-<<<<<<< HEAD
-			if err := deletePod(d.Client, d.ES, pod, d.Expectations, d.ReconcileState); err != nil {
-=======
-			if err := deletePod(d.Client, d.ES, pod, d.Expectations, "Deleting Pod for forced rolling upgrade"); err != nil {
->>>>>>> 712d4d80
+			if err := deletePod(d.Client, d.ES, pod, d.Expectations, d.ReconcileState, "Deleting Pod for forced rolling upgrade"); err != nil {
 				return attempted, err
 			}
 		}
