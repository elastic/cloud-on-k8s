--- conflicted
+++ resolved
@@ -103,22 +103,14 @@
 	// always enable the built-in file and native internal realms for user auth, ordered as first
 	if ver.Major < 7 {
 		// 6.x syntax
-<<<<<<< HEAD
 		cfg[estype.XPackSecurityAuthcRealmsFile1Type] = "file"
 		cfg[estype.XPackSecurityAuthcRealmsFile1Order] = -100
+		cfg[estype.XPackSecurityAuthcRealmsNative1Type] = "native"
+		cfg[estype.XPackSecurityAuthcRealmsNative1Order] = -99
 	} else {
 		// 7.x syntax
 		cfg[estype.XPackSecurityAuthcRealmsFileFile1Order] = -100
-=======
-		cfg[XPackSecurityAuthcRealmsFile1Type] = "file"
-		cfg[XPackSecurityAuthcRealmsFile1Order] = -100
-		cfg[XPackSecurityAuthcRealmsNative1Type] = "native"
-		cfg[XPackSecurityAuthcRealmsNative1Order] = -99
-	} else {
-		// 7.x syntax
-		cfg[XPackSecurityAuthcRealmsFileFile1Order] = -100
-		cfg[XPackSecurityAuthcRealmsNativeNative1Order] = -99
->>>>>>> daa5723d
+		cfg[estype.XPackSecurityAuthcRealmsNativeNative1Order] = -99
 	}
 
 	return &CanonicalConfig{common.MustCanonicalConfig(cfg)}
