// Copyright Elasticsearch B.V. and/or licensed to Elasticsearch B.V. under one
// or more contributor license agreements. Licensed under the Elastic License;
// you may not use this file except in compliance with the Elastic License.

package license

import (
	"context"
	"encoding/json"
	"fmt"

	"github.com/elastic/cloud-on-k8s/pkg/apis/elasticsearch/v1beta1"
	commonlicense "github.com/elastic/cloud-on-k8s/pkg/controller/common/license"
	esclient "github.com/elastic/cloud-on-k8s/pkg/controller/elasticsearch/client"
	"github.com/elastic/cloud-on-k8s/pkg/utils/k8s"
	pkgerrors "github.com/pkg/errors"
	corev1 "k8s.io/api/core/v1"
	apierrors "k8s.io/apimachinery/pkg/api/errors"
	"k8s.io/apimachinery/pkg/types"
	logf "sigs.k8s.io/controller-runtime/pkg/log"
)

var log = logf.Log.WithName("elasticsearch-license")

// isTrial returns true if an Elasticsearch license is of the trial type
func isTrial(l *esclient.License) bool {
	return l != nil && l.Type == string(commonlicense.ElasticsearchLicenseTypeTrial)
}

func applyLinkedLicense(
	c k8s.Client,
	esCluster types.NamespacedName,
	current *esclient.License,
	updater esclient.LicenseUpdater,
) error {
	var license corev1.Secret
	// the underlying assumption here is that either a user or a
	// license controller has created a cluster license in the
	// namespace of this cluster following the cluster-license naming
	// convention
	err := c.Get(
		types.NamespacedName{
			Namespace: esCluster.Namespace,
			Name:      v1beta1.LicenseSecretName(esCluster.Name),
		},
		&license,
	)
	if err != nil {
		if apierrors.IsNotFound(err) {
			// no license linked to this cluster. Revert to basic.
			return startBasic(updater)
		}
		return err
	}

	bytes, err := commonlicense.FetchLicenseData(license.Data)
	if err != nil {
		return err
	}

	var desired esclient.License
	err = json.Unmarshal(bytes, &desired)
	if err != nil {
		return pkgerrors.Wrap(err, "no valid license found in license secret")
	}
<<<<<<< HEAD
	return updateLicense(updater, current, lic)
}

func startBasic(updater esclient.LicenseUpdater) error {
	ctx, cancel := context.WithTimeout(context.Background(), esclient.DefaultReqTimeout)
	defer cancel()
	_, err := updater.StartBasic(ctx)
	if err != nil && esclient.IsForbidden(err) {
		// ES returns 403 + acknowledged: true (which we don't parse in case of error) if we are already in basic mode
		return nil
	}
	return pkgerrors.Wrap(err, "failed to revert to basic")
=======

	err = updater(desired)
	if err != nil {
		return err
	}

	return nil
>>>>>>> 6ad34cba
}

// updateLicense make the call to Elasticsearch to set the license. This function exists mainly to facilitate testing.
func updateLicense(
	updater esclient.LicenseUpdater,
	current *esclient.License,
	desired esclient.License,
) error {
	if current != nil && (current.UID == desired.UID || (isTrial(current) && current.Type == desired.Type)) {
		return nil // we are done already applied
	}
	request := esclient.LicenseUpdateRequest{
		Licenses: []esclient.License{
			desired,
		},
	}
	ctx, cancel := context.WithTimeout(context.Background(), esclient.DefaultReqTimeout)
	defer cancel()
<<<<<<< HEAD
	response, err := updater.UpdateLicense(ctx, request)
=======

	if isTrial(&desired) {
		err := startTrial(c)
		if err != nil {
			return err
		}
		return nil
	}

	response, err := c.UpdateLicense(ctx, request)
>>>>>>> 6ad34cba
	if err != nil {
		return err
	}
	if !response.IsSuccess() {
		return fmt.Errorf("failed to apply license: %s", response.LicenseStatus)
	}
	return nil
}

// startTrial starts the trial license after checking that the trial is not yet activated by directly hitting the
// Elasticsearch API.
func startTrial(c esclient.Client) error {
	ctx, cancel := context.WithTimeout(context.Background(), esclient.DefaultReqTimeout)
	defer cancel()

	// Check the current license
	license, err := c.GetLicense(ctx)
	if err != nil {
		return err
	}
	if isTrial(&license) {
		// Trial already activated
		return nil
	}

	// Let's start the trial
	response, err := c.StartTrial(ctx)
	if err != nil {
		return err
	}
	if !response.IsSuccess() {
		return fmt.Errorf("failed to start trial license: %s", response.ErrorMessage)
	}

	log.Info("Trial license started")
	return nil
}<|MERGE_RESOLUTION|>--- conflicted
+++ resolved
@@ -63,8 +63,7 @@
 	if err != nil {
 		return pkgerrors.Wrap(err, "no valid license found in license secret")
 	}
-<<<<<<< HEAD
-	return updateLicense(updater, current, lic)
+	return updateLicense(updater, current, desired)
 }
 
 func startBasic(updater esclient.LicenseUpdater) error {
@@ -76,15 +75,6 @@
 		return nil
 	}
 	return pkgerrors.Wrap(err, "failed to revert to basic")
-=======
-
-	err = updater(desired)
-	if err != nil {
-		return err
-	}
-
-	return nil
->>>>>>> 6ad34cba
 }
 
 // updateLicense make the call to Elasticsearch to set the license. This function exists mainly to facilitate testing.
@@ -103,20 +93,16 @@
 	}
 	ctx, cancel := context.WithTimeout(context.Background(), esclient.DefaultReqTimeout)
 	defer cancel()
-<<<<<<< HEAD
-	response, err := updater.UpdateLicense(ctx, request)
-=======
 
 	if isTrial(&desired) {
-		err := startTrial(c)
+		err := startTrial(updater)
 		if err != nil {
 			return err
 		}
 		return nil
 	}
 
-	response, err := c.UpdateLicense(ctx, request)
->>>>>>> 6ad34cba
+	response, err := updater.UpdateLicense(ctx, request)
 	if err != nil {
 		return err
 	}
@@ -128,7 +114,7 @@
 
 // startTrial starts the trial license after checking that the trial is not yet activated by directly hitting the
 // Elasticsearch API.
-func startTrial(c esclient.Client) error {
+func startTrial(c esclient.LicenseUpdater) error {
 	ctx, cancel := context.WithTimeout(context.Background(), esclient.DefaultReqTimeout)
 	defer cancel()
 
