// Copyright Elasticsearch B.V. and/or licensed to Elasticsearch B.V. under one
// or more contributor license agreements. Licensed under the Elastic License;
// you may not use this file except in compliance with the Elastic License.

package client

import (
	"bytes"
	"context"
	"crypto/x509"
	"encoding/json"
	"io"
	"net/http"

	"github.com/elastic/cloud-on-k8s/pkg/controller/common/version"
	"github.com/elastic/cloud-on-k8s/pkg/utils/stringsutil"
	"github.com/hashicorp/go-multierror"
)

type baseClient struct {
	User     BasicAuth
	HTTP     *http.Client
	Endpoint string
	caCerts  []*x509.Certificate
	version  version.Version
}

// Close idle connections in the underlying http client.
// Should be called once this client is not used anymore.
func (c *baseClient) Close() {
	if c.HTTP != nil {
		// When the http transport goes out of scope, the underlying goroutines responsible
		// for handling keep-alive connections are not closed automatically.
		// Since this client gets recreated frequently we would effectively be leaking goroutines.
		// Let's make sure this does not happen by closing idle connections.
		c.HTTP.CloseIdleConnections()
	}
}

func (c *baseClient) equal(c2 *baseClient) bool {
	// handle nil case
	if c2 == nil && c != nil {
		return false
	}
	// compare ca certs
	if len(c.caCerts) != len(c2.caCerts) {
		return false
	}
	for i := range c.caCerts {
		if !c.caCerts[i].Equal(c2.caCerts[i]) {
			return false
		}
	}
	// compare endpoint and user creds
	return c.Endpoint == c2.Endpoint &&
		c.User == c2.User
}

func (c *baseClient) doRequest(context context.Context, request *http.Request) (*http.Response, error) {
	withContext := request.WithContext(context)
	withContext.Header.Set("Content-Type", "application/json; charset=utf-8")

	if c.User != (BasicAuth{}) {
		withContext.SetBasicAuth(c.User.Name, c.User.Password)
	}

	response, err := c.HTTP.Do(withContext)
	if err != nil {
		return response, err
	}
	err = checkError(response)
	return response, err
}

func (c *baseClient) get(ctx context.Context, pathWithQuery string, out interface{}) error {
	return c.request(ctx, http.MethodGet, pathWithQuery, nil, out, nil)
}

func (c *baseClient) put(ctx context.Context, pathWithQuery string, in, out interface{}) error { //nolint:unparam
	return c.request(ctx, http.MethodPut, pathWithQuery, in, out, nil)
}

func (c *baseClient) post(ctx context.Context, pathWithQuery string, in, out interface{}) error {
	return c.request(ctx, http.MethodPost, pathWithQuery, in, out, nil)
}

<<<<<<< HEAD
func (c *baseClient) delete(ctx context.Context, pathWithQuery string) error {
	return c.request(ctx, http.MethodDelete, pathWithQuery, nil, nil)
=======
func (c *baseClient) delete(ctx context.Context, pathWithQuery string, in, out interface{}) error {
	return c.request(ctx, http.MethodDelete, pathWithQuery, in, out, nil)
>>>>>>> a4e2d356
}

// request performs a new http request
//
// if requestObj is not nil, it's marshalled as JSON and used as the request body
// if responseObj is not nil, it should be a pointer to an struct. The response body will be unmarshalled from JSON
// into this struct if the status code of the response is 2xx or if the (optional) given skipErrFunc function returns true.
func (c *baseClient) request(
	ctx context.Context,
	method string,
	pathWithQuery string,
	requestObj,
	responseObj interface{},
	skipErrFunc func(error) bool,
) error {
	var body io.Reader = http.NoBody
	if requestObj != nil {
		outData, err := json.Marshal(requestObj)
		if err != nil {
			return err
		}
		body = bytes.NewBuffer(outData)
	}

	request, err := http.NewRequest(method, stringsutil.Concat(c.Endpoint, pathWithQuery), body) //nolint:noctx
	if err != nil {
		return err
	}

	var skippedErr error
	resp, err := c.doRequest(ctx, request)
	if skipErrFunc != nil && skipErrFunc(err) {
		skippedErr = err
		err = nil
	}
	if err != nil {
		return err
	}

	defer resp.Body.Close()

	if responseObj != nil {
		if err := json.NewDecoder(resp.Body).Decode(responseObj); err != nil {
			if skippedErr != nil {
				err = multierror.Append(err, skippedErr)
			}
			return err
		}
	}

	return nil
}

func versioned(b *baseClient, v version.Version) Client {
	b.version = v
	v6 := clientV6{
		baseClient: *b,
	}
	switch v.Major {
	case 7:
		return &clientV7{
			clientV6: v6,
		}
	case 8:
		return &clientV8{
			clientV7: clientV7{clientV6: v6},
		}
	default:
		return &v6
	}
}

func checkError(response *http.Response) error {
	if response.StatusCode < 200 || response.StatusCode >= 300 {
		return &APIError{
			response: response,
		}
	}
	return nil
}<|MERGE_RESOLUTION|>--- conflicted
+++ resolved
@@ -84,13 +84,8 @@
 	return c.request(ctx, http.MethodPost, pathWithQuery, in, out, nil)
 }
 
-<<<<<<< HEAD
 func (c *baseClient) delete(ctx context.Context, pathWithQuery string) error {
-	return c.request(ctx, http.MethodDelete, pathWithQuery, nil, nil)
-=======
-func (c *baseClient) delete(ctx context.Context, pathWithQuery string, in, out interface{}) error {
-	return c.request(ctx, http.MethodDelete, pathWithQuery, in, out, nil)
->>>>>>> a4e2d356
+	return c.request(ctx, http.MethodDelete, pathWithQuery, nil, nil, nil)
 }
 
 // request performs a new http request
