--- conflicted
+++ resolved
@@ -59,7 +59,7 @@
 // Add creates a new StackConfigPolicy Controller and adds it to the Manager with default RBAC. The Manager will set fields on the Controller
 // and Start it when the Manager is Started.
 func Add(mgr manager.Manager, params operator.Parameters) error {
-	r := newReconciler[client.Object](mgr, params)
+	r := newReconciler(mgr, params)
 	c, err := common.NewController(mgr, controllerName, r, params)
 	if err != nil {
 		return err
@@ -68,29 +68,19 @@
 }
 
 // newReconciler returns a new reconcile.Reconciler of StackConfigPolicy.
-<<<<<<< HEAD
-func newReconciler[T client.Object](mgr manager.Manager, params operator.Parameters) *ReconcileStackConfigPolicy[T] {
-	k8sClient := mgr.GetClient()
-	return &ReconcileStackConfigPolicy[T]{
-=======
 func newReconciler(mgr manager.Manager, params operator.Parameters) *ReconcileStackConfigPolicy {
 	k8sClient := mgr.GetClient()
 	return &ReconcileStackConfigPolicy{
->>>>>>> 9b15e6d0
 		Client:           k8sClient,
 		esClientProvider: commonesclient.NewClient,
 		recorder:         mgr.GetEventRecorderFor(controllerName),
 		licenseChecker:   license.NewLicenseChecker(k8sClient, params.OperatorNamespace),
 		params:           params,
-		dynamicWatches:   watches.NewDynamicWatches[T](),
-	}
-}
-
-<<<<<<< HEAD
-func addWatches[T client.Object](mgr manager.Manager, c controller.Controller, r *ReconcileStackConfigPolicy[T]) error {
-=======
+		dynamicWatches:   watches.NewDynamicWatches(),
+	}
+}
+
 func addWatches(mgr manager.Manager, c controller.Controller, r *ReconcileStackConfigPolicy) error {
->>>>>>> 9b15e6d0
 	// watch for changes to StackConfigPolicy
 	if err := c.Watch(source.Kind(mgr.GetCache(), &policyv1alpha1.StackConfigPolicy{}, &handler.TypedEnqueueRequestForObject[*policyv1alpha1.StackConfigPolicy]{})); err != nil {
 		return err
@@ -128,17 +118,10 @@
 }
 
 // requestsAllStackConfigPolicies returns the requests to reconcile all StackConfigPolicy resources.
-<<<<<<< HEAD
-func reconcileRequestForAllPolicies[T client.Object](clnt client.Client) handler.TypedEventHandler[T] {
-	return handler.TypedEnqueueRequestsFromMapFunc[T](func(ctx context.Context, es T) []reconcile.Request {
-		var stackConfigList policyv1alpha1.StackConfigPolicyList
-		err := clnt.List(context.Background(), &stackConfigList)
-=======
 func reconcileRequestForAllPolicies[T client.Object](client k8s.Client) handler.TypedEventHandler[T] {
 	return handler.TypedEnqueueRequestsFromMapFunc[T](func(ctx context.Context, es T) []reconcile.Request {
 		var stackConfigList policyv1alpha1.StackConfigPolicyList
 		err := client.List(context.Background(), &stackConfigList)
->>>>>>> 9b15e6d0
 		if err != nil {
 			ulog.Log.Error(err, "Fail to list StackConfigurationList while watching Elasticsearch")
 			return nil
@@ -161,7 +144,7 @@
 	recorder         record.EventRecorder
 	licenseChecker   license.Checker
 	params           operator.Parameters
-	dynamicWatches   watches.DynamicWatches[T]
+	dynamicWatches   watches.DynamicWatches
 	// iteration is the number of times this controller has run its Reconcile method
 	iteration uint64
 }
