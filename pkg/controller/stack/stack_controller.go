--- conflicted
+++ resolved
@@ -146,16 +146,12 @@
 		return res, err
 	}
 
-<<<<<<< HEAD
+	res, err = r.reconcileService(&stack, kibana.NewService(stack))
+	if err != nil {
+		return res, err
+	}
+
 	return r.DeleteElasticsearchPods(request, esUser)
-=======
-	res, err = r.reconcileService(&stack, kibana.NewService(stack))
-	if err != nil {
-		return res, err
-	}
-
-	return r.DeleteElasticsearchPods(request)
->>>>>>> 7e613767
 }
 
 // GetStack obtains the stack from the backend kubernetes API.
