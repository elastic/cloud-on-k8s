package stack

import (
	"context"
	"net/http"
	"sort"
	"strconv"
	"sync/atomic"
	"time"

	"github.com/elastic/stack-operators/pkg/controller/stack/state"

	"k8s.io/apimachinery/pkg/types"

	deploymentsv1alpha1 "github.com/elastic/stack-operators/pkg/apis/deployments/v1alpha1"
	"github.com/elastic/stack-operators/pkg/controller/stack/common"
	"github.com/elastic/stack-operators/pkg/controller/stack/elasticsearch"
	esclient "github.com/elastic/stack-operators/pkg/controller/stack/elasticsearch/client"
	"github.com/elastic/stack-operators/pkg/controller/stack/kibana"
	"github.com/pkg/errors"
	appsv1 "k8s.io/api/apps/v1"
	corev1 "k8s.io/api/core/v1"
	apierrors "k8s.io/apimachinery/pkg/api/errors"
	"k8s.io/apimachinery/pkg/fields"
	"k8s.io/apimachinery/pkg/labels"
	"k8s.io/apimachinery/pkg/runtime"
	"k8s.io/apimachinery/pkg/selection"
	"sigs.k8s.io/controller-runtime/pkg/client"
	"sigs.k8s.io/controller-runtime/pkg/controller"
	"sigs.k8s.io/controller-runtime/pkg/controller/controllerutil"
	"sigs.k8s.io/controller-runtime/pkg/handler"
	"sigs.k8s.io/controller-runtime/pkg/manager"
	"sigs.k8s.io/controller-runtime/pkg/reconcile"
	logf "sigs.k8s.io/controller-runtime/pkg/runtime/log"
	"sigs.k8s.io/controller-runtime/pkg/source"
)

/**
* USER ACTION REQUIRED: This is a scaffold file intended for the user to modify with their own Controller
* business logic.  Delete these comments after modifying this file.*
 */

var defaultRequeue = reconcile.Result{Requeue: true, RequeueAfter: 10 * time.Second}

var log = logf.Log.WithName("stack-controller")

// Add creates a new Stack Controller and adds it to the Manager with default RBAC. The Manager will set fields on the Controller
// and Start it when the Manager is Started.
// USER ACTION REQUIRED: update cmd/manager/main.go to call this deployments.Add(mgr) to install this Controller
func Add(mgr manager.Manager) error {
	return add(mgr, newReconciler(mgr))
}

// newReconciler returns a new reconcile.Reconciler
func newReconciler(mgr manager.Manager) reconcile.Reconciler {
	return &ReconcileStack{Client: mgr.GetClient(), scheme: mgr.GetScheme()}
}

// add adds a new Controller to mgr with r as the reconcile.Reconciler
func add(mgr manager.Manager, r reconcile.Reconciler) error {
	// Create a new controller
	c, err := controller.New("stack-controller", mgr, controller.Options{Reconciler: r})
	if err != nil {
		return err
	}

	// Watch for changes to Stack
	err = c.Watch(&source.Kind{Type: &deploymentsv1alpha1.Stack{}}, &handler.EnqueueRequestForObject{})
	if err != nil {
		return err
	}

	// TODO: filter those types to make sure we don't watch *all* deployments and services in the cluster
	// Watch deployments
	err = c.Watch(&source.Kind{Type: &appsv1.Deployment{}}, &handler.EnqueueRequestForOwner{
		IsController: true,
		OwnerType:    &deploymentsv1alpha1.Stack{},
	})
	if err != nil {
		return err
	}

	// TODO(user): Modify this to be the types you create
	// watch any pods created by Stack - change this for objects you create
	err = c.Watch(&source.Kind{Type: &corev1.Pod{}}, &handler.EnqueueRequestForOwner{
		IsController: true,
		OwnerType:    &deploymentsv1alpha1.Stack{},
	})
	if err != nil {
		return err
	}
	// Watch services
	err = c.Watch(&source.Kind{Type: &corev1.Service{}}, &handler.EnqueueRequestForOwner{
		IsController: true,
		OwnerType:    &deploymentsv1alpha1.Stack{},
	})

	return nil
}

var _ reconcile.Reconciler = &ReconcileStack{}

// ReconcileStack reconciles a Stack object
type ReconcileStack struct {
	client.Client
	scheme *runtime.Scheme

	// iteration is the number of times this controller has run its Reconcile method
	iteration int64
}

// Reconcile reads that state of the cluster for a Stack object and makes changes based on the state read
// and what is in the Stack.Spec
// TODO(user): Modify this Reconcile function to implement your Controller logic.  The scaffolding writes
// a Deployment as an example
// Automatically generate RBAC rules to allow the Controller to read and write Deployments
// +kubebuilder:rbac:groups=apps,resources=deployments,verbs=get;list;watch;create;update;patch;delete
// +kubebuilder:rbac:groups=deployments.k8s.elastic.co,resources=stacks,verbs=get;list;watch;create;update;patch;delete
func (r *ReconcileStack) Reconcile(request reconcile.Request) (reconcile.Result, error) {
	// To support concurrent runs.
	atomic.AddInt64(&r.iteration, 1)

	stack, err := r.GetStack(request.NamespacedName)
	if err != nil {
		if apierrors.IsNotFound(err) {
			// Object not found, return.  Created objects are automatically garbage collected.
			// For additional cleanup logic use finalizers.
			return reconcile.Result{}, nil
		}
		return reconcile.Result{}, err
	}

	internalUsers, err := r.reconcileUsers(&stack)
	if err != nil {
		return reconcile.Result{}, err
	}

	res, err := r.CreateElasticsearchPods(request, internalUsers.ControllerUser)
	if err != nil {
		return res, err
	}
	res, err = r.reconcileService(&stack, elasticsearch.NewDiscoveryService(stack))
	if err != nil {
		return res, err
	}
	res, err = r.reconcileService(&stack, elasticsearch.NewPublicService(stack))
	if err != nil {
		return res, err
	}
<<<<<<< HEAD

	//currently we don't need any state information from the functions above, so state collections starts here
	state := state.NewReconcileState(request, &stack)

	state, err = r.reconcileKibanaDeployment(state)
=======
	res, err = r.reconcileKibanaDeployment(&stack, internalUsers.KibanaUser)
>>>>>>> c07ca981
	if err != nil {
		return state.Result, err
	}

	res, err = r.reconcileService(&stack, kibana.NewService(stack))
	if err != nil {
		return res, err
	}

<<<<<<< HEAD
	state, err = r.DeleteElasticsearchPods(state)
	if err != nil {
		return state.Result, err
	}
	return r.updateStatus(state)
=======
	return r.DeleteElasticsearchPods(request, internalUsers.ControllerUser)
>>>>>>> c07ca981
}

// GetStack obtains the stack from the backend kubernetes API.
func (r *ReconcileStack) GetStack(name types.NamespacedName) (deploymentsv1alpha1.Stack, error) {
	var stackInstance deploymentsv1alpha1.Stack
	if err := r.Get(context.TODO(), name, &stackInstance); err != nil {
		return stackInstance, err
	}
	return stackInstance, nil
}

// NewElasticsearchClient creates a new client bound to the given stack instance.
func NewElasticsearchClient(stack *deploymentsv1alpha1.Stack, esUser esclient.User) (*esclient.Client, error) {
	esURL, err := elasticsearch.ExternalServiceURL(stack.Name)
	return &esclient.Client{
		Endpoint: esURL,
		HTTP:     &http.Client{},
		User:     esUser,
	}, err
}

// GetPodList returns PodList in the current namespace with a specific set of
// filters (labels and fields).
func (r *ReconcileStack) GetPodList(name types.NamespacedName, labelSelectors labels.Selector, fieldSelectors fields.Selector) (corev1.PodList, error) {
	var podList corev1.PodList
	stack, err := r.GetStack(name)
	if err != nil {
		return podList, err
	}

	// add a label for the cluster ID
	clusterIDReq, err := labels.NewRequirement(elasticsearch.ClusterIDLabelName, selection.Equals, []string{common.StackID(stack)})
	if err != nil {
		return podList, err
	}
	labelSelectors.Add(*clusterIDReq)

	listOpts := client.ListOptions{
		Namespace:     name.Namespace,
		LabelSelector: labelSelectors,
		FieldSelector: fieldSelectors,
	}

	if err := r.List(context.TODO(), &listOpts, &podList); err != nil {
		return podList, err
	}

	return podList, nil
}

// CreateElasticsearchPods Performs the creation of any number of pods in order
// to match the Stack definition.
<<<<<<< HEAD
func (r *ReconcileStack) CreateElasticsearchPods(request reconcile.Request) (reconcile.Result, error) {
	stackInstance, err := r.GetStack(request.NamespacedName)
=======
func (r *ReconcileStack) CreateElasticsearchPods(request reconcile.Request, user esclient.User) (reconcile.Result, error) {
	stackInstance, err := r.GetStack(request)
>>>>>>> c07ca981
	if err != nil {
		return reconcile.Result{}, err
	}

	currentPods, err := r.GetPodList(request.NamespacedName, elasticsearch.TypeSelector, nil)
	if err != nil {
		return reconcile.Result{}, err
	}

	var podSpecParams = elasticsearch.BuildNewPodSpecParams(stackInstance)
	var proposedPods []corev1.Pod

	// Create any missing instances
	for i := int32(len(currentPods.Items)); i < stackInstance.Spec.Elasticsearch.NodeCount(); i++ {
		pod, err := elasticsearch.NewPod(stackInstance, user)
		if err != nil {
			return reconcile.Result{}, err
		}
		if err := controllerutil.SetControllerReference(&stackInstance, &pod, r.scheme); err != nil {
			return reconcile.Result{}, err
		}

		proposedPods = append(proposedPods, pod)
	}

	// Any pods with different spec hashes need to be recreated.
	for _, pod := range currentPods.Items {
		h, ok := pod.Labels[elasticsearch.HashLabelName]
		if !ok {
			continue
		}

		// On equal hashes return, all is good!
		if h == podSpecParams.Hash() || pod.Status.Phase != corev1.PodRunning {
			continue
		}

		if tainted, ok := pod.Labels[elasticsearch.TaintedLabelName]; ok {
			if t, _ := strconv.ParseBool(tainted); t {
				continue
			}
		}

		// Mark the pod as tainted.
		pod.Labels[elasticsearch.TaintedLabelName] = "true"
		if err := r.Update(context.TODO(), &pod); err != nil {
			return reconcile.Result{}, err
		}

		newPod, err := elasticsearch.NewPod(stackInstance, user)
		if err != nil {
			return reconcile.Result{}, err
		}
		if err := controllerutil.SetControllerReference(&stackInstance, &newPod, r.scheme); err != nil {
			return reconcile.Result{}, err
		}

		proposedPods = append(proposedPods, newPod)
	}

	// Trim the # of proposed pods to the node count, we can't have more nodes
	// being created > NodeCount. This is required to not do work in vain when
	// there's a decrease in the number of nodes in the topology and a hash
	// change.
	if int32(len(proposedPods)) > stackInstance.Spec.Elasticsearch.NodeCount() {
		proposedPods = proposedPods[:stackInstance.Spec.Elasticsearch.NodeCount()]
	}

	for _, pod := range proposedPods {
		if err := r.Create(context.TODO(), &pod); err != nil {
			return reconcile.Result{}, err
		}
		log.Info(common.Concat("Created Pod ", pod.Name), "iteration", atomic.LoadInt64(&r.iteration))
	}

	return reconcile.Result{}, err
}

// DeleteElasticsearchPods removes running pods to match the Stack definition.
<<<<<<< HEAD
func (r *ReconcileStack) DeleteElasticsearchPods(state state.ReconcileState) (state.ReconcileState, error) {
	stackInstance, err := r.GetStack(state.Request.NamespacedName)
=======
func (r *ReconcileStack) DeleteElasticsearchPods(request reconcile.Request, esUser esclient.User) (reconcile.Result, error) {
	stackInstance, err := r.GetStack(request)
>>>>>>> c07ca981
	if err != nil {
		return state, err
	}

	// Get the current list of instances
	currentPods, err := r.GetPodList(state.Request.NamespacedName, elasticsearch.TypeSelector, nil)
	if err != nil {
		return state, err
	}

	esReachable, err := r.IsPublicServiceReady(stackInstance)
	if err != nil {
		return state, err
	}
	if !esReachable {
		// We cannot manipulate ES allocation exclude settings if the ES cluster
		// cannot be reached, hence we cannot delete pods.
		// Probably it was just created and is not ready yet.
		// Let's retry in a while.
		log.Info("ES public service not ready yet for shard migration reconciliation. Requeuing.", "iteration", atomic.LoadInt64(&r.iteration))
		state.UpdateElasticsearchPending(defaultRequeue, currentPods.Items)
		return state, nil
	}

	// Sort pods by age.
	sort.SliceStable(currentPods.Items, func(i, j int) bool {
		return currentPods.Items[i].CreationTimestamp.Before(&currentPods.Items[j].CreationTimestamp)
	})

	// Delete the difference between the running and desired pods.
	var orphanPodNumber = int32(len(currentPods.Items)) - stackInstance.Spec.Elasticsearch.NodeCount()
	var toDelete []corev1.Pod
	var nodeNames []string
	for i := int32(0); i < orphanPodNumber; i++ {
		var pod = currentPods.Items[i]
		if pod.DeletionTimestamp != nil {
			continue
		}
		if pod.Status.Phase == corev1.PodRunning {
			for _, c := range pod.Status.Conditions {
				// Return when the pod is not Ready (API Unreachable).
				if c.Type == corev1.PodReady && c.Status == corev1.ConditionFalse {
					continue
				}
			}
			toDelete = append(toDelete, pod)
			nodeNames = append(nodeNames, pod.Name)
		}

	}

	//create an Elasticsearch client
	esClient, err := NewElasticsearchClient(&stackInstance, esUser)
	if err != nil {
		return state, errors.Wrap(err, "Could not create ES client")
	}

	if err = elasticsearch.MigrateData(esClient, nodeNames); err != nil {
		return state, errors.Wrap(err, "Error during migrate data")
	}

	for _, pod := range toDelete {
		isMigratingData, err := elasticsearch.IsMigratingData(esClient, pod)
		if err != nil {
			return state, err
		}
		if isMigratingData {
			log.Info(common.Concat("Migrating data, skipping deletes because of ", pod.Name), "iteration", atomic.LoadInt64(&r.iteration))
			state.UpdateElasticsearchMigrating(defaultRequeue, currentPods.Items)
			return state, nil
		}

		if err := r.Delete(context.TODO(), &pod); err != nil && !apierrors.IsNotFound(err) {
			return state, err
		}
		log.Info(common.Concat("Deleted Pod ", pod.Name), "iteration", atomic.LoadInt64(&r.iteration))
	}
	state.UpdateElasticsearchState(currentPods.Items, esClient)
	return state, nil
}

<<<<<<< HEAD
func (r *ReconcileStack) reconcileKibanaDeployment(state state.ReconcileState) (state.ReconcileState, error) {
	stack := state.Stack
=======
func (r *ReconcileStack) reconcileKibanaDeployment(stack *deploymentsv1alpha1.Stack, user esclient.User) (reconcile.Result, error) {
>>>>>>> c07ca981
	kibanaPodSpecParams := kibana.PodSpecParams{
		Version:          stack.Spec.Version,
		CustomImageName:  stack.Spec.Kibana.Image,
		ElasticsearchUrl: elasticsearch.PublicServiceURL(stack.Name),
		User:             user,
	}
	labels := kibana.NewLabelsWithStackID(common.StackID(*stack))
	deploy := NewDeployment(DeploymentParams{
		Name:      kibana.NewDeploymentName(stack.Name),
		Namespace: stack.Namespace,
		Replicas:  1,
		Selector:  labels,
		Labels:    labels,
		PodSpec:   kibana.NewPodSpec(kibanaPodSpecParams),
	})
	result, err := r.ReconcileDeployment(deploy, *stack)
	if err != nil {
		return state, err
	}
	state.UpdateKibanaState(result)
	return state, nil
}

func (r *ReconcileStack) updateStatus(state state.ReconcileState) (reconcile.Result, error) {
	log.Info("Updating status", "iteration", atomic.LoadInt64(&r.iteration))
	return state.Result, r.Status().Update(context.Background(), state.Stack)
}<|MERGE_RESOLUTION|>--- conflicted
+++ resolved
@@ -147,15 +147,11 @@
 	if err != nil {
 		return res, err
 	}
-<<<<<<< HEAD
 
 	//currently we don't need any state information from the functions above, so state collections starts here
 	state := state.NewReconcileState(request, &stack)
 
-	state, err = r.reconcileKibanaDeployment(state)
-=======
-	res, err = r.reconcileKibanaDeployment(&stack, internalUsers.KibanaUser)
->>>>>>> c07ca981
+	state, err = r.reconcileKibanaDeployment(state, internalUsers.KibanaUser)
 	if err != nil {
 		return state.Result, err
 	}
@@ -165,15 +161,11 @@
 		return res, err
 	}
 
-<<<<<<< HEAD
-	state, err = r.DeleteElasticsearchPods(state)
+	state, err = r.DeleteElasticsearchPods(state, internalUsers.ControllerUser)
 	if err != nil {
 		return state.Result, err
 	}
 	return r.updateStatus(state)
-=======
-	return r.DeleteElasticsearchPods(request, internalUsers.ControllerUser)
->>>>>>> c07ca981
 }
 
 // GetStack obtains the stack from the backend kubernetes API.
@@ -226,13 +218,8 @@
 
 // CreateElasticsearchPods Performs the creation of any number of pods in order
 // to match the Stack definition.
-<<<<<<< HEAD
-func (r *ReconcileStack) CreateElasticsearchPods(request reconcile.Request) (reconcile.Result, error) {
+func (r *ReconcileStack) CreateElasticsearchPods(request reconcile.Request, user esclient.User) (reconcile.Result, error) {
 	stackInstance, err := r.GetStack(request.NamespacedName)
-=======
-func (r *ReconcileStack) CreateElasticsearchPods(request reconcile.Request, user esclient.User) (reconcile.Result, error) {
-	stackInstance, err := r.GetStack(request)
->>>>>>> c07ca981
 	if err != nil {
 		return reconcile.Result{}, err
 	}
@@ -312,13 +299,8 @@
 }
 
 // DeleteElasticsearchPods removes running pods to match the Stack definition.
-<<<<<<< HEAD
-func (r *ReconcileStack) DeleteElasticsearchPods(state state.ReconcileState) (state.ReconcileState, error) {
+func (r *ReconcileStack) DeleteElasticsearchPods(state state.ReconcileState, esUser esclient.User) (state.ReconcileState, error) {
 	stackInstance, err := r.GetStack(state.Request.NamespacedName)
-=======
-func (r *ReconcileStack) DeleteElasticsearchPods(request reconcile.Request, esUser esclient.User) (reconcile.Result, error) {
-	stackInstance, err := r.GetStack(request)
->>>>>>> c07ca981
 	if err != nil {
 		return state, err
 	}
@@ -400,12 +382,8 @@
 	return state, nil
 }
 
-<<<<<<< HEAD
-func (r *ReconcileStack) reconcileKibanaDeployment(state state.ReconcileState) (state.ReconcileState, error) {
+func (r *ReconcileStack) reconcileKibanaDeployment(state state.ReconcileState, user esclient.User) (state.ReconcileState, error) {
 	stack := state.Stack
-=======
-func (r *ReconcileStack) reconcileKibanaDeployment(stack *deploymentsv1alpha1.Stack, user esclient.User) (reconcile.Result, error) {
->>>>>>> c07ca981
 	kibanaPodSpecParams := kibana.PodSpecParams{
 		Version:          stack.Spec.Version,
 		CustomImageName:  stack.Spec.Kibana.Image,
