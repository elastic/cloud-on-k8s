--- conflicted
+++ resolved
@@ -2,11 +2,7 @@
 
 import (
 	"context"
-<<<<<<< HEAD
-=======
 	"crypto/sha256"
-	"crypto/tls"
->>>>>>> 91759795
 	"crypto/x509"
 	"encoding/json"
 	"fmt"
