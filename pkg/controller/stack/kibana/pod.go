--- conflicted
+++ resolved
@@ -25,16 +25,10 @@
 }
 
 func NewPodSpec(p PodSpecParams) corev1.PodSpec {
-<<<<<<< HEAD
-	imageName := fmt.Sprintf("%s:%s", defaultImageRepositoryAndName, p.Version)
-=======
 	imageName := p.CustomImageName
 	if p.CustomImageName == "" {
 		imageName = imageWithVersion(defaultImageRepositoryAndName, p.Version)
 	}
-
-	port := 5601
->>>>>>> 54998c96
 
 	probe := &corev1.Probe{
 		InitialDelaySeconds: 10,
