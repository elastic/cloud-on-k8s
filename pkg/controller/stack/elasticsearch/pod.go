package elasticsearch

import (
	"strconv"

	"github.com/elastic/stack-operators/pkg/controller/stack/elasticsearch/client"

	deploymentsv1alpha1 "github.com/elastic/stack-operators/pkg/apis/deployments/v1alpha1"
	"github.com/elastic/stack-operators/pkg/controller/stack/common"
	"github.com/elastic/stack-operators/pkg/controller/stack/elasticsearch/initcontainer"
	"github.com/mitchellh/hashstructure"
	corev1 "k8s.io/api/core/v1"
	"k8s.io/apimachinery/pkg/api/resource"
	metav1 "k8s.io/apimachinery/pkg/apis/meta/v1"
)

const (
	// HTTPPort used by Elasticsearch for the REST API
	HTTPPort = 9200
	// TransportPort used by Elasticsearch for the Transport protocol
	TransportPort = 9300

	// defaultImageRepositoryAndName is the default image name without a tag
	defaultImageRepositoryAndName string = "docker.elastic.co/elasticsearch/elasticsearch"

	// defaultTerminationGracePeriodSeconds is the termination grace period for the Elasticsearch containers
	defaultTerminationGracePeriodSeconds int64 = 120
)

var (
	// defaultContainerPorts are the default Elasticsearch port mappings
	defaultContainerPorts = []corev1.ContainerPort{
		{Name: "http", ContainerPort: HTTPPort, Protocol: corev1.ProtocolTCP},
		{Name: "transport", ContainerPort: TransportPort, Protocol: corev1.ProtocolTCP},
	}
)

// NewPod constructs a pod from the Stack definition.
func NewPod(s deploymentsv1alpha1.Stack, probeUser client.User) (corev1.Pod, error) {
	podSpec, err := NewPodSpec(BuildNewPodSpecParams(s), probeUser)
	if err != nil {
		return corev1.Pod{}, err
	}
	pod := corev1.Pod{
		ObjectMeta: metav1.ObjectMeta{
			Name:      NewNodeName(s.Name),
			Namespace: s.Namespace,
			Labels:    NewLabels(s, true),
		},
		Spec: podSpec,
	}
	return pod, nil
}

// BuildNewPodSpecParams creates a NewPodSpecParams from a Stack definition.
func BuildNewPodSpecParams(s deploymentsv1alpha1.Stack) NewPodSpecParams {
	return NewPodSpecParams{
		Version:                        s.Spec.Version,
		CustomImageName:                s.Spec.Elasticsearch.Image,
		ClusterName:                    s.Name,
		DiscoveryZenMinimumMasterNodes: ComputeMinimumMasterNodes(int(s.Spec.Elasticsearch.NodeCount())),
		DiscoveryServiceName:           DiscoveryServiceName(s.Name),
		SetVMMaxMapCount:               s.Spec.Elasticsearch.SetVMMaxMapCount,
	}
}

// NewPodSpecParams is used to build resources associated with an Elasticsearch Cluster
type NewPodSpecParams struct {
	// Version is the Elasticsearch version
	Version string
	// CustomImageName is the custom image used, leave empty for the default
	CustomImageName string
	// ClusterName is the name of the Elasticsearch cluster
	ClusterName string
	// DiscoveryServiceName is the name of the Service that should be used for discovery.
	DiscoveryServiceName string
	// DiscoveryZenMinimumMasterNodes is the setting for minimum master node in Zen Discovery
	DiscoveryZenMinimumMasterNodes int `hash:"ignore"`

	// SetVMMaxMapCount indicates whether a init container should be used to ensure that the `vm.max_map_count`
	// is set according to https://www.elastic.co/guide/en/elasticsearch/reference/current/vm-max-map-count.html.
	// Setting this to true requires the kubelet to allow running privileged containers.
	SetVMMaxMapCount bool
}

// Hash computes a unique hash with the current NewPodSpecParams
func (params NewPodSpecParams) Hash() string {
	hash, _ := hashstructure.Hash(params, nil)
	return strconv.FormatUint(hash, 10)
}

// NewPodSpec creates a new PodSpec for an Elasticsearch instance in this cluster.
func NewPodSpec(p NewPodSpecParams, probeUser client.User) (corev1.PodSpec, error) {
	// TODO: validate version?
	imageName := common.Concat(defaultImageRepositoryAndName, ":", p.Version)
	if p.CustomImageName != "" {
		imageName = p.CustomImageName
	}

	terminationGracePeriodSeconds := defaultTerminationGracePeriodSeconds

	// TODO: quota support
	usersSecret := NewSecretVolume(ElasticUsersSecretName(p.ClusterName), "users")
	dataVolume := NewDefaultEmptyDirVolume()

	// TODO: Security Context
	podSpec := corev1.PodSpec{
		Containers: []corev1.Container{{
			Env: []corev1.EnvVar{
				{Name: "node.name", Value: "", ValueFrom: &corev1.EnvVarSource{
					FieldRef: &corev1.ObjectFieldSelector{APIVersion: "v1", FieldPath: "metadata.name"},
				}},
				{Name: "discovery.zen.ping.unicast.hosts", Value: p.DiscoveryServiceName},
				{Name: "cluster.name", Value: p.ClusterName},
				{Name: "discovery.zen.minimum_master_nodes", Value: strconv.Itoa(p.DiscoveryZenMinimumMasterNodes)},
				{Name: "network.host", Value: "0.0.0.0"},
				{Name: "path.data", Value: dataVolume.DataPath()},
				{Name: "path.logs", Value: dataVolume.LogsPath()},

				// TODO: the JVM options are hardcoded, but should be configurable
				{Name: "ES_JAVA_OPTS", Value: "-Xms1g -Xmx1g"},

				// TODO: dedicated node types support
				{Name: "node.master", Value: "true"},
				{Name: "node.data", Value: "true"},
				{Name: "node.ingest", Value: "true"},

				{Name: "xpack.security.enabled", Value: "true"},
				{Name: "xpack.license.self_generated.type", Value: "trial"},
				{Name: "xpack.security.authc.reserved_realm.enabled", Value: "false"},
				{Name: "PROBE_USERNAME", Value: probeUser.Name},
				{Name: "PROBE_PASSWORD", ValueFrom: &corev1.EnvVarSource{
					SecretKeyRef: &corev1.SecretKeySelector{
						LocalObjectReference: corev1.LocalObjectReference{
							Name: ElasticInternalUsersSecretName(p.ClusterName),
						},
						Key: probeUser.Name,
					},
				}},
			},
			Image:           imageName,
			ImagePullPolicy: corev1.PullIfNotPresent,
			Name:            "elasticsearch",
			Ports:           defaultContainerPorts,
			// TODO: Hardcoded resource limits and requests
			Resources: corev1.ResourceRequirements{
				Limits: corev1.ResourceList{
					corev1.ResourceCPU:    resource.MustParse("800m"),
					corev1.ResourceMemory: resource.MustParse("2Gi"),
				},
				Requests: corev1.ResourceList{
					corev1.ResourceCPU:    resource.MustParse("100m"),
					corev1.ResourceMemory: resource.MustParse("2Gi"),
				},
			},
			ReadinessProbe: &corev1.Probe{
				FailureThreshold:    3,
				InitialDelaySeconds: 10,
				PeriodSeconds:       10,
				SuccessThreshold:    3,
				TimeoutSeconds:      5,
				Handler: corev1.Handler{
					Exec: &corev1.ExecAction{
						Command: []string{
							"sh",
							"-c",
							defaultReadinessProbeScript,
						},
					},
				},
			},
			VolumeMounts: append(initcontainer.SharedVolumes.EsContainerVolumeMounts(), dataVolume.VolumeMount(), usersSecret.VolumeMount()),
		}},
		TerminationGracePeriodSeconds: &terminationGracePeriodSeconds,
<<<<<<< HEAD
		Volumes:                       append(initcontainer.SharedVolumes.Volumes(), dataVolume.Volume()),
=======
		Volumes:                       append(initcontainer.SharedVolumes.Volumes(), dataVolume.Volume(), usersSecret.Volume()),
>>>>>>> c07ca981
	}

	initContainer, err := initcontainer.NewInitContainer(imageName, p.SetVMMaxMapCount, LinkedFiles)
	if err != nil {
		return corev1.PodSpec{}, err
	}
	podSpec.InitContainers = append(podSpec.InitContainers, initContainer)

	return podSpec, nil
}<|MERGE_RESOLUTION|>--- conflicted
+++ resolved
@@ -172,11 +172,7 @@
 			VolumeMounts: append(initcontainer.SharedVolumes.EsContainerVolumeMounts(), dataVolume.VolumeMount(), usersSecret.VolumeMount()),
 		}},
 		TerminationGracePeriodSeconds: &terminationGracePeriodSeconds,
-<<<<<<< HEAD
-		Volumes:                       append(initcontainer.SharedVolumes.Volumes(), dataVolume.Volume()),
-=======
 		Volumes:                       append(initcontainer.SharedVolumes.Volumes(), dataVolume.Volume(), usersSecret.Volume()),
->>>>>>> c07ca981
 	}
 
 	initContainer, err := initcontainer.NewInitContainer(imageName, p.SetVMMaxMapCount, LinkedFiles)
