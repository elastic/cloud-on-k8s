--- conflicted
+++ resolved
@@ -36,29 +36,18 @@
 )
 
 // NewPod constructs a pod from the Stack definition.
-<<<<<<< HEAD
-func NewPod(s deploymentsv1alpha1.Stack, probeUser client.User) corev1.Pod {
-	return corev1.Pod{
-=======
-func NewPod(s deploymentsv1alpha1.Stack) (corev1.Pod, error) {
-	podSpec, err := NewPodSpec(BuildNewPodSpecParams(s))
+func NewPod(s deploymentsv1alpha1.Stack, probeUser client.User) (corev1.Pod, error) {
+	podSpec, err := NewPodSpec(BuildNewPodSpecParams(s), probeUser)
 	if err != nil {
 		return corev1.Pod{}, err
 	}
 	pod := corev1.Pod{
->>>>>>> 12c4008a
 		ObjectMeta: metav1.ObjectMeta{
 			Name:      NewNodeName(s.Name),
 			Namespace: s.Namespace,
 			Labels:    NewLabels(s, true),
 		},
-<<<<<<< HEAD
-		Spec: NewPodSpec(
-			BuildNewPodSpecParams(s), probeUser,
-		),
-=======
 		Spec: podSpec,
->>>>>>> 12c4008a
 	}
 	return pod, nil
 }
@@ -101,11 +90,7 @@
 }
 
 // NewPodSpec creates a new PodSpec for an Elasticsearch instance in this cluster.
-<<<<<<< HEAD
-func NewPodSpec(p NewPodSpecParams, probeUser client.User) corev1.PodSpec {
-=======
-func NewPodSpec(p NewPodSpecParams) (corev1.PodSpec, error) {
->>>>>>> 12c4008a
+func NewPodSpec(p NewPodSpecParams, probeUser client.User) (corev1.PodSpec, error) {
 	// TODO: validate version?
 	imageName := common.Concat(defaultImageRepositoryAndName, ":", p.Version)
 	if p.CustomImageName != "" {
@@ -115,12 +100,8 @@
 	terminationGracePeriodSeconds := defaultTerminationGracePeriodSeconds
 
 	// TODO: quota support
-<<<<<<< HEAD
-	volume := NewDefaultEmptyDirVolume()
 	usersSecret := NewSecretVolume(ElasticUsersSecretName(p.ClusterName), "users")
-=======
 	dataVolume := NewDefaultEmptyDirVolume()
->>>>>>> 12c4008a
 
 	// TODO: Security Context
 	podSpec := corev1.PodSpec{
@@ -153,8 +134,6 @@
 			Image:           imageName,
 			ImagePullPolicy: corev1.PullIfNotPresent,
 			Name:            "elasticsearch",
-			Command:         []string{"/bin/sh"},
-			Args:            []string{"-c", "ln -sf /usr/share/elasticsearch/secrets/users /usr/share/elasticsearch/config/users; ln -sf /usr/share/elasticsearch/secrets/users_roles /usr/share/elasticsearch/config/users_roles; /usr/local/bin/docker-entrypoint.sh eswrapper"},
 			Ports:           defaultContainerPorts,
 			// TODO: Hardcoded resource limits and requests
 			Resources: corev1.ResourceRequirements{
@@ -183,20 +162,13 @@
 					},
 				},
 			},
-<<<<<<< HEAD
-			VolumeMounts: []corev1.VolumeMount{volume.VolumeMount(), usersSecret.VolumeMount()},
+			VolumeMounts: append(initcontainer.SharedVolumes.EsContainerVolumeMounts(), dataVolume.VolumeMount(), usersSecret.VolumeMount()),
 		}},
 		TerminationGracePeriodSeconds: &terminationGracePeriodSeconds,
-		Volumes:                       []corev1.Volume{volume.Volume(), usersSecret.Volume()},
-=======
-			VolumeMounts: append(initcontainer.SharedVolumes.EsContainerVolumeMounts(), dataVolume.VolumeMount()),
-		}},
-		TerminationGracePeriodSeconds: &terminationGracePeriodSeconds,
-		Volumes: append(initcontainer.SharedVolumes.Volumes(), dataVolume.Volume()),
->>>>>>> 12c4008a
+		Volumes:                       append(initcontainer.SharedVolumes.Volumes(), dataVolume.Volume(), usersSecret.Volume()),
 	}
 
-	initContainer, err := initcontainer.NewInitContainer(imageName, p.SetVMMaxMapCount)
+	initContainer, err := initcontainer.NewInitContainer(imageName, p.SetVMMaxMapCount, LinkedFiles)
 	if err != nil {
 		return corev1.PodSpec{}, err
 	}
