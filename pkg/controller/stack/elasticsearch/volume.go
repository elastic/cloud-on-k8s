--- conflicted
+++ resolved
@@ -72,26 +72,37 @@
 	name       string
 	mountPath  string
 	secretName string
-	items      []string
+	items      []corev1.KeyToPath
 }
 
 // NewSecretVolume creates a new SecretVolume with default mount path.
-<<<<<<< HEAD
-func NewSecretVolume(secretName string, mountPath string) SecretVolume {
-	return SecretVolume{
-		name:       secretName,
-=======
 func NewSecretVolume(secretName string, name string) SecretVolume {
 	return NewSecretVolumeWithMountPath(secretName, name, defaultSecretMountPath)
 }
 
-// NewSecretVolumeNewSecretVolumeWithMountPath creates a new SecretVolume
+// NewSecretVolumeWithMountPath creates a new SecretVolume
 func NewSecretVolumeWithMountPath(secretName string, name string, mountPath string) SecretVolume {
 	return SecretVolume{
 		name:       name,
->>>>>>> f962ad91
 		mountPath:  mountPath,
 		secretName: secretName,
+	}
+}
+
+// NewSelectiveSecretVolumeWithMountPath creates a new SecretVolume that projects only the specified secrets into the file system.
+func NewSelectiveSecretVolumeWithMountPath(secretName string, name string, mountPath string, projectedSecrets []string) SecretVolume {
+	var keyToPaths []corev1.KeyToPath
+	for _, s := range projectedSecrets {
+		keyToPaths = append(keyToPaths, corev1.KeyToPath{
+			Key:  s,
+			Path: s,
+		})
+	}
+	return SecretVolume{
+		name:       name,
+		mountPath:  mountPath,
+		secretName: secretName,
+		items:      keyToPaths,
 	}
 }
 
@@ -106,23 +117,13 @@
 
 // Volume returns the k8s volume.
 func (sv SecretVolume) Volume() corev1.Volume {
-	var projectedSecrets []corev1.KeyToPath
-	for _, s := range sv.items {
-		projectedSecrets = append(projectedSecrets, corev1.KeyToPath{
-			Key:  s,
-			Path: s,
-		})
-	}
 	return corev1.Volume{
 		Name: sv.name,
 		VolumeSource: corev1.VolumeSource{
 			Secret: &corev1.SecretVolumeSource{
 				SecretName: sv.secretName,
-<<<<<<< HEAD
-				Items:      projectedSecrets,
-=======
+				Items:      sv.items,
 				Optional:   &defaultOptional,
->>>>>>> f962ad91
 			},
 		},
 	}
