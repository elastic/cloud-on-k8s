--- conflicted
+++ resolved
@@ -6,14 +6,8 @@
 
 // Default values for the volume name and paths
 const (
-<<<<<<< HEAD
-	defaultVolumeName = "volume"
-	defaultMountPath  = "/volume"
 	// DefaultSecretMountPath where secrets are mounted if not specified otherwise.
 	DefaultSecretMountPath   = "/secrets"
-=======
-	defaultSecretMountPath   = "/secrets"
->>>>>>> 91759795
 	probeUserSecretMountPath = "/probe-user"
 	// KeystoreSecretMountPath Mountpath for keystore secrets in init container.
 	KeystoreSecretMountPath = "/keystore-secrets"
