--- conflicted
+++ resolved
@@ -7,22 +7,14 @@
 import (
 	"testing"
 
-	"github.com/elastic/cloud-on-k8s/pkg/controller/common/scheme"
+	"github.com/stretchr/testify/require"
+	"k8s.io/apimachinery/pkg/util/uuid"
+
 	"github.com/elastic/cloud-on-k8s/pkg/utils/k8s"
-	"github.com/stretchr/testify/require"
-<<<<<<< HEAD
-	"k8s.io/apimachinery/pkg/util/uuid"
-	"sigs.k8s.io/controller-runtime/pkg/client/fake"
-=======
-	corev1 "k8s.io/api/core/v1"
-	metav1 "k8s.io/apimachinery/pkg/apis/meta/v1"
-	"k8s.io/apimachinery/pkg/types"
->>>>>>> 473267f4
 )
 
 func TestExpectations_Satisfied(t *testing.T) {
-	require.NoError(t, scheme.SetupScheme())
-	client := k8s.WrapClient(fake.NewFakeClient())
+	client := k8s.WrappedFakeClient()
 	e := NewExpectations(client)
 
 	// initially satisfied
@@ -47,16 +39,10 @@
 	updatedSset.Generation = 2
 	e.ExpectGeneration(updatedSset)
 
-<<<<<<< HEAD
 	// expectations should not be satisfied
 	satisfied, err = e.Satisfied()
 	require.NoError(t, err)
 	require.False(t, satisfied)
-=======
-	// Create a fake client with new UID for the last remaining Pod in cluster1
-	cluster1Pod3 = newPod(testCluster1, "cluster1Pod3")
-	client := k8s.WrappedFakeClient(&cluster1Pod3, &cluster2Pod1)
->>>>>>> 473267f4
 
 	// observe the StatefulSet with the updated generation
 	require.NoError(t, client.Update(&updatedSset))
