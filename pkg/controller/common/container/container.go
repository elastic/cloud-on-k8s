// Copyright Elasticsearch B.V. and/or licensed to Elasticsearch B.V. under one
// or more contributor license agreements. Licensed under the Elastic License 2.0;
// you may not use this file except in compliance with the Elastic License 2.0.

package container

import (
	"fmt"
	"strings"

	"github.com/elastic/cloud-on-k8s/v3/pkg/controller/common/version"
)

const (
	DefaultContainerRegistry = "docker.elastic.co"

	UBISuffix    = "-ubi"  // suffix to use when --ubi-only
	OldUBISuffix = "-ubi8" // old suffix to use when --ubi-only
)

var (
	containerRegistry   = DefaultContainerRegistry
	containerRepository = ""
	containerSuffix     = ""

	major7UbiSuffixMinVersion = version.MinFor(7, 17, 16) // min 7.x to use UBISuffix
	major8UbiSuffixMinVersion = version.MinFor(8, 12, 0)  // min 8.x to use UBISuffix
)

// SetContainerRegistry sets the global container registry used to download Elastic stack images.
func SetContainerRegistry(registry string) {
	containerRegistry = registry
}

// SetContainerRepository sets a global container repository used to download Elastic stack images.
func SetContainerRepository(repository string) {
	containerRepository = repository
}

func SetContainerSuffix(suffix string) {
	containerSuffix = suffix
}

type Image string

func (i Image) Name() string {
	parts := strings.Split(string(i), "/")
	if len(parts) == 2 {
		return parts[1]
	}
	return string(i)
}

const (
	APMServerImage        Image = "apm/apm-server"
	ElasticsearchImage    Image = "elasticsearch/elasticsearch"
	KibanaImage           Image = "kibana/kibana"
	EnterpriseSearchImage Image = "enterprise-search/enterprise-search"
	FilebeatImage         Image = "beats/filebeat"
	MetricbeatImage       Image = "beats/metricbeat"
	HeartbeatImage        Image = "beats/heartbeat"
	AuditbeatImage        Image = "beats/auditbeat"
	JournalbeatImage      Image = "beats/journalbeat"
	PacketbeatImage       Image = "beats/packetbeat"
	AgentImagePre9        Image = "beats/elastic-agent"
	AgentImage            Image = "elastic-agent/elastic-agent"
	MapsImage             Image = "elastic-maps-service/elastic-maps-server"
	LogstashImage         Image = "logstash/logstash"
<<<<<<< HEAD
	AutoOpsAgentImage     Image = "elastic-agent/elastic-otel-collector-wolfi"
=======
	PackageRegistryImage  Image = "package-registry/distribution"
>>>>>>> 8923db42
)

var MinMapsVersionOnARM = version.MinFor(8, 16, 0)

func AgentImageFor(version version.Version) Image {
	if version.Major < 9 {
		return AgentImagePre9
	}
	return AgentImage
}

// ImageRepository returns the full container image name by concatenating the current container registry and the image path with the given version.
// A UBI suffix (-ubi8 or -ubi suffix depending on the version) is appended to the image name for the maps image,
// or any image if the operator is configured with --ubi-only.
func ImageRepository(img Image, ver version.Version) string {
	// replace repository if defined
	image := img

	if containerRepository != "" {
		image = Image(fmt.Sprintf("%s/%s", containerRepository, img.Name()))
	}

	suffix := ""
	useUBISuffix := containerSuffix == UBISuffix
	// use an UBI suffix for maps server image or any image in UBI mode
	if useUBISuffix || isOlderMapsServerImg(img, ver) {
		suffix = getUBISuffix(ver)
	}
	// Starting with 9.x ubi is the default for all stack images
	if useUBISuffix && ver.Major >= 9 {
		suffix = ""
	}
	// use the global container suffix in non-UBI mode
	if !useUBISuffix {
		suffix += containerSuffix
	}

	if img == PackageRegistryImage {
		return getPackageRegistryImage(useUBISuffix, suffix, ver)
	}

	return fmt.Sprintf("%s/%s%s:%s", containerRegistry, image, suffix, ver)
}

// isOderMapsServerImg returns true if the given image is a Maps server image and
// older than 8.16.0 as of which release the Maps server images are multi-arch similar to
// other stack images and come in non-UBI variants as well.
func isOlderMapsServerImg(img Image, ver version.Version) bool {
	return img == MapsImage && ver.LT(MinMapsVersionOnARM)
}

// getUBISuffix returns the UBI suffix to use depending on the given version.
func getUBISuffix(ver version.Version) string {
	if ver.Major == 7 && ver.LT(major7UbiSuffixMinVersion) {
		return OldUBISuffix
	}
	if ver.Major == 8 && ver.LT(major8UbiSuffixMinVersion) {
		return OldUBISuffix
	}
	return UBISuffix
}

// getPackageRegistryImage returns the Package Registry image with the appropriate tag.
// Package Registry uses by default the 'lite' image variant. Unlike other stack component
// images, UBI suffix goes in the tag (lite-X.Y.Z-ubi) and not at the end of the image name.
func getPackageRegistryImage(useUBI bool, suffix string, v version.Version) string {
	if !useUBI {
		return fmt.Sprintf("%s/%s%s:lite-%s", containerRegistry, PackageRegistryImage, suffix, v)
	}

	// UBI-based images for package-registry were introduced in https://github.com/elastic/package-registry/pull/1451
	// The first versions with UBI images are 8.19.8, 9.1.8, and 9.2.2 - previous versions don't have UBI images.
	// Thus, for earlier versions, fallback to the oldest available UBI image in each major.minor series.
	switch {
	case v.LT(version.From(8, 19, 8)):
		// Fallback to 8.19.8-ubi for all versions below 8.19.8
		return fmt.Sprintf("%s/%s:lite-8.19.8-ubi", containerRegistry, PackageRegistryImage)
	case v.Major == 9 && v.Minor <= 1 && v.LT(version.From(9, 1, 8)):
		// Fallback to 9.1.8-ubi for 9.0.x and 9.1.x versions below 9.1.8
		return fmt.Sprintf("%s/%s:lite-9.1.8-ubi", containerRegistry, PackageRegistryImage)
	case v.Major == 9 && v.Minor > 1 && v.LT(version.From(9, 2, 2)):
		// Fallback to 9.2.2-ubi for 9.2.x versions below 9.2.2
		return fmt.Sprintf("%s/%s:lite-9.2.2-ubi", containerRegistry, PackageRegistryImage)
	default:
		// Use the requested version for all other cases (>= 9.2.2 or >= 8.19.8 non-9.x)
		return fmt.Sprintf("%s/%s:lite-%s-ubi", containerRegistry, PackageRegistryImage, v)
	}
}<|MERGE_RESOLUTION|>--- conflicted
+++ resolved
@@ -66,11 +66,8 @@
 	AgentImage            Image = "elastic-agent/elastic-agent"
 	MapsImage             Image = "elastic-maps-service/elastic-maps-server"
 	LogstashImage         Image = "logstash/logstash"
-<<<<<<< HEAD
 	AutoOpsAgentImage     Image = "elastic-agent/elastic-otel-collector-wolfi"
-=======
 	PackageRegistryImage  Image = "package-registry/distribution"
->>>>>>> 8923db42
 )
 
 var MinMapsVersionOnARM = version.MinFor(8, 16, 0)
