// Copyright Elasticsearch B.V. and/or licensed to Elasticsearch B.V. under one
// or more contributor license agreements. Licensed under the Elastic License;
// you may not use this file except in compliance with the Elastic License.

package user

import (
	"strings"

	"github.com/elastic/cloud-on-k8s/pkg/controller/common/finalizer"
	"github.com/elastic/cloud-on-k8s/pkg/utils/k8s"
	corev1 "k8s.io/api/core/v1"
	apierrors "k8s.io/apimachinery/pkg/api/errors"
	"sigs.k8s.io/controller-runtime/pkg/client"
)

// UserFinalizer ensures that any external user created for an associated object is removed.
<<<<<<< HEAD
func UserFinalizer(c k8s.Client, opts ...client.ListOption) finalizer.Finalizer {
=======
func UserFinalizer(c k8s.Client, selector labels.Selector, kind string) finalizer.Finalizer {
>>>>>>> 29463c1e
	return finalizer.Finalizer{
		Name: "finalizer.association." + strings.ToLower(kind) + ".k8s.elastic.co/external-user",
		Execute: func() error {
			var secrets corev1.SecretList
			if err := c.List(&secrets, opts...); err != nil {
				return err
			}
			for _, s := range secrets.Items {
				if err := c.Delete(&s); err != nil && !apierrors.IsNotFound(err) {
					return err
				}
			}
			return nil
		},
	}
}<|MERGE_RESOLUTION|>--- conflicted
+++ resolved
@@ -15,11 +15,7 @@
 )
 
 // UserFinalizer ensures that any external user created for an associated object is removed.
-<<<<<<< HEAD
-func UserFinalizer(c k8s.Client, opts ...client.ListOption) finalizer.Finalizer {
-=======
-func UserFinalizer(c k8s.Client, selector labels.Selector, kind string) finalizer.Finalizer {
->>>>>>> 29463c1e
+func UserFinalizer(c k8s.Client, kind string, opts ...client.ListOption) finalizer.Finalizer {
 	return finalizer.Finalizer{
 		Name: "finalizer.association." + strings.ToLower(kind) + ".k8s.elastic.co/external-user",
 		Execute: func() error {
