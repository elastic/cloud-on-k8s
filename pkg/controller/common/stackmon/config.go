--- conflicted
+++ resolved
@@ -166,6 +166,7 @@
 // buildMetricbeatBaseConfig builds the base configuration for Metricbeat with the Elasticsearch or Kibana modules used
 // to collect metrics for Stack Monitoring
 func buildMetricbeatBaseConfig(
+	client k8s.Client,
 	associationType commonv1.AssociationType,
 	nsn types.NamespacedName,
 	namer name.Namer,
@@ -175,16 +176,6 @@
 	isTLS bool,
 	configTemplate string,
 ) (string, volume.VolumeLike, error) {
-<<<<<<< HEAD
-	configData := inputConfigData{
-		URL:      url,
-		Username: username,
-=======
-	password, err := user.GetMonitoringUserPassword(client, esNsn)
-	if err != nil {
-		return "", nil, err
-	}
-
 	hasCA := false
 	if isTLS {
 		var err error
@@ -195,8 +186,7 @@
 	}
 
 	configData := inputConfigData{
-		Username: user.MonitoringUserName,
->>>>>>> eb1c775e
+		Username: username,
 		Password: password,
 		URL:      url,   // Metricbeat in the sidecar connects to the monitored resource using `localhost`
 		IsSSL:    isTLS, // enable SSL configuration based on whether the monitored resource has TLS enabled
