// Copyright Elasticsearch B.V. and/or licensed to Elasticsearch B.V. under one
// or more contributor license agreements. Licensed under the Elastic License 2.0;
// you may not use this file except in compliance with the Elastic License 2.0.

package stackmon

import (
	"bytes"
	"fmt"
	"hash"
	"hash/fnv"
	"path/filepath"
	"text/template"

	"github.com/pkg/errors"
	corev1 "k8s.io/api/core/v1"
	metav1 "k8s.io/apimachinery/pkg/apis/meta/v1"
	"k8s.io/apimachinery/pkg/types"

	commonv1 "github.com/elastic/cloud-on-k8s/pkg/apis/common/v1"
	"github.com/elastic/cloud-on-k8s/pkg/controller/association"
	"github.com/elastic/cloud-on-k8s/pkg/controller/common/certificates"
	"github.com/elastic/cloud-on-k8s/pkg/controller/common/name"
	"github.com/elastic/cloud-on-k8s/pkg/controller/common/settings"
	"github.com/elastic/cloud-on-k8s/pkg/controller/common/stackmon/monitoring"
	"github.com/elastic/cloud-on-k8s/pkg/controller/common/volume"
	"github.com/elastic/cloud-on-k8s/pkg/controller/elasticsearch/label"
	"github.com/elastic/cloud-on-k8s/pkg/controller/elasticsearch/user"
	"github.com/elastic/cloud-on-k8s/pkg/utils/k8s"
)

// beatConfig helps to create a beat configuration
type beatConfig struct {
	filepath string
	hash     hash.Hash
	secret   corev1.Secret
	volumes  []volume.VolumeLike
}

func newBeatConfig(client k8s.Client, beatName string, resource monitoring.HasMonitoring, associations []commonv1.Association, baseConfig string) (beatConfig, error) {
	if len(associations) != 1 {
		// should never happen because of the pre-creation validation
		return beatConfig{}, errors.New("only one Elasticsearch reference is supported for Stack Monitoring")
	}
	assoc := associations[0]

	// build the output section of the beat configuration file
	outputCfg, caVolume, err := buildOutputConfig(client, assoc)
	if err != nil {
		return beatConfig{}, err
	}
	outputConfig := map[string]interface{}{
		"output": map[string]interface{}{
			"elasticsearch": outputCfg,
		},
	}

	// name for the config secret and the associated config volume for the es pod
	configSecretName := fmt.Sprintf("%s-%s-%s-config", resource.GetName(), string(assoc.AssociationType()), beatName)
	configName := configVolumeName(resource.GetName(), beatName)
	configFilename := fmt.Sprintf("%s.yml", beatName)
	configDirPath := fmt.Sprintf("/etc/%s-config", beatName)

	// add the config volume
	configVolume := volume.NewSecretVolumeWithMountPath(configSecretName, configName, configDirPath)
	configFilepath := filepath.Join(configDirPath, configFilename)
	volumes := []volume.VolumeLike{configVolume}

	// add the CA volume
	if caVolume != nil {
		volumes = append(volumes, caVolume)
	}

	// merge the base config with the generated part
	configBytes, err := mergeConfig(baseConfig, outputConfig)
	if err != nil {
		return beatConfig{}, err
	}

	configHash := fnv.New32a()
	configHash.Write(configBytes)

	configSecret := corev1.Secret{
		ObjectMeta: metav1.ObjectMeta{
			Name:      configSecretName,
			Namespace: resource.GetNamespace(),
			Labels:    label.NewLabels(k8s.ExtractNamespacedName(resource)),
		},
		Data: map[string][]byte{
			configFilename: configBytes,
		},
	}

	return beatConfig{
		filepath: configFilepath,
		hash:     configHash,
		secret:   configSecret,
		volumes:  volumes,
	}, err
}

func buildOutputConfig(client k8s.Client, assoc commonv1.Association) (map[string]interface{}, volume.VolumeLike, error) {
	credentials, err := association.ElasticsearchAuthSettings(client, assoc)
	if err != nil {
		return nil, volume.SecretVolume{}, err
	}

	assocConf, err := assoc.AssociationConf()
	if err != nil {
		return nil, nil, err
	}
	outputConfig := map[string]interface{}{
<<<<<<< HEAD
		"username": username,
		"password": password,
		"hosts":    []string{assocConf.GetURL()},
=======
		"username": credentials.Username,
		"password": credentials.Password,
		"hosts":    []string{assoc.AssociationConf().GetURL()},
>>>>>>> adb6ea5e
	}

	caDirPath := fmt.Sprintf(
		"/mnt/elastic-internal/%s-association/%s/%s/certs",
		assoc.AssociationType(), assoc.AssociationRef().Namespace, assoc.AssociationRef().Name,
	)

	var caVolume volume.VolumeLike
	if assocConf.GetCACertProvided() {
		sslCAPath := filepath.Join(caDirPath, certificates.CAFileName)
		outputConfig["ssl.certificate_authorities"] = []string{sslCAPath}
		volumeName := caVolumeName(assoc)
		caVolume = volume.NewSecretVolumeWithMountPath(
			assocConf.GetCASecretName(), volumeName, caDirPath,
		)
	}

	return outputConfig, caVolume, nil
}

func mergeConfig(rawConfig string, config map[string]interface{}) ([]byte, error) {
	cfg, err := settings.ParseConfig([]byte(rawConfig))
	if err != nil {
		return nil, err
	}

	outputCfg, err := settings.NewCanonicalConfigFrom(config)
	if err != nil {
		return nil, err
	}

	err = cfg.MergeWith(outputCfg)
	if err != nil {
		return nil, err
	}

	cfgBytes, err := cfg.Render()
	if err != nil {
		return nil, err
	}

	return cfgBytes, nil
}

// inputConfigData holds data to configure the Metricbeat Elasticsearch and Kibana modules used
// to collect metrics for Stack Monitoring
type inputConfigData struct {
	URL      string
	Username string
	Password string
	IsSSL    bool
	HasCA    bool
	CAPath   string
}

// buildMetricbeatBaseConfig builds the base configuration for Metricbeat with the Elasticsearch or Kibana modules used
// to collect metrics for Stack Monitoring
func buildMetricbeatBaseConfig(
	client k8s.Client,
	associationType commonv1.AssociationType,
	nsn types.NamespacedName,
	esNsn types.NamespacedName,
	namer name.Namer,
	url string,
	isTLS bool,
	configTemplate string,
) (string, volume.VolumeLike, error) {
	password, err := user.GetMonitoringUserPassword(client, esNsn)
	if err != nil {
		return "", nil, err
	}

	hasCA := false
	if isTLS {
		var err error
		hasCA, err = certificates.PublicCertsHasCACert(client, namer, nsn.Namespace, nsn.Name)
		if err != nil {
			return "", nil, err
		}
	}

	configData := inputConfigData{
		Username: user.MonitoringUserName,
		Password: password,
		URL:      url,   // Metricbeat in the sidecar connects to the monitored resource using `localhost`
		IsSSL:    isTLS, // enable SSL configuration based on whether the monitored resource has TLS enabled
		HasCA:    hasCA, // the CA is optional to support custom certificate issued by a well-known CA, so without provided CA to configure
	}

	var caVolume volume.VolumeLike
	if configData.HasCA {
		caVolume = volume.NewSecretVolumeWithMountPath(
			certificates.PublicCertsSecretName(namer, nsn.Name),
			fmt.Sprintf("%s-local-ca", string(associationType)),
			fmt.Sprintf("/mnt/elastic-internal/%s/%s/%s/certs", string(associationType), nsn.Namespace, nsn.Name),
		)

		configData.CAPath = filepath.Join(caVolume.VolumeMount().MountPath, certificates.CAFileName)
	}

	// render the config template with the config data
	var metricbeatConfig bytes.Buffer
	err = template.Must(template.New("").Parse(configTemplate)).Execute(&metricbeatConfig, configData)
	if err != nil {
		return "", nil, err
	}

	return metricbeatConfig.String(), caVolume, nil
}<|MERGE_RESOLUTION|>--- conflicted
+++ resolved
@@ -110,15 +110,9 @@
 		return nil, nil, err
 	}
 	outputConfig := map[string]interface{}{
-<<<<<<< HEAD
-		"username": username,
-		"password": password,
-		"hosts":    []string{assocConf.GetURL()},
-=======
 		"username": credentials.Username,
 		"password": credentials.Password,
-		"hosts":    []string{assoc.AssociationConf().GetURL()},
->>>>>>> adb6ea5e
+		"hosts":    []string{assocConf.GetURL()},
 	}
 
 	caDirPath := fmt.Sprintf(
