// Copyright Elasticsearch B.V. and/or licensed to Elasticsearch B.V. under one
// or more contributor license agreements. Licensed under the Elastic License;
// you may not use this file except in compliance with the Elastic License.

package operator

const (
	AutoPortForwardFlag           = "auto-port-forward"
	CACertRotateBeforeFlag        = "ca-cert-rotate-before"
	CACertValidityFlag            = "ca-cert-validity"
	CertRotateBeforeFlag          = "cert-rotate-before"
	CertValidityFlag              = "cert-validity"
	ConfigFlag                    = "config"
	ContainerRegistryFlag         = "container-registry"
	DebugHTTPListenFlag           = "debug-http-listen"
	DisableConfigWatch            = "disable-config-watch"
<<<<<<< HEAD
	ElasticsearchClientTimeout    = "elasticsearch-client-timeout"
=======
	DisableTelemetryFlag          = "disable-telemetry"
>>>>>>> 17fdf965
	EnableLeaderElection          = "enable-leader-election"
	EnableTracingFlag             = "enable-tracing"
	EnableWebhookFlag             = "enable-webhook"
	EnforceRBACOnRefsFlag         = "enforce-rbac-on-refs"
	IPFamilyFlag                  = "ip-family"
	KubeClientTimeout             = "kube-client-timeout"
	ManageWebhookCertsFlag        = "manage-webhook-certs"
	MaxConcurrentReconcilesFlag   = "max-concurrent-reconciles"
	MetricsPortFlag               = "metrics-port"
	NamespacesFlag                = "namespaces"
	OperatorNamespaceFlag         = "operator-namespace"
	SetDefaultSecurityContextFlag = "set-default-security-context"
	UBIOnlyFlag                   = "ubi-only"
	WebhookCertDirFlag            = "webhook-cert-dir"
	WebhookNameFlag               = "webhook-name"
	WebhookSecretFlag             = "webhook-secret"
)<|MERGE_RESOLUTION|>--- conflicted
+++ resolved
@@ -14,11 +14,8 @@
 	ContainerRegistryFlag         = "container-registry"
 	DebugHTTPListenFlag           = "debug-http-listen"
 	DisableConfigWatch            = "disable-config-watch"
-<<<<<<< HEAD
+	DisableTelemetryFlag          = "disable-telemetry"
 	ElasticsearchClientTimeout    = "elasticsearch-client-timeout"
-=======
-	DisableTelemetryFlag          = "disable-telemetry"
->>>>>>> 17fdf965
 	EnableLeaderElection          = "enable-leader-election"
 	EnableTracingFlag             = "enable-tracing"
 	EnableWebhookFlag             = "enable-webhook"
