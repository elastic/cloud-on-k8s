// Copyright Elasticsearch B.V. and/or licensed to Elasticsearch B.V. under one
// or more contributor license agreements. Licensed under the Elastic License;
// you may not use this file except in compliance with the Elastic License.

package config

import (
	"path"

	commonv1 "github.com/elastic/cloud-on-k8s/pkg/apis/common/v1"
	kbv1 "github.com/elastic/cloud-on-k8s/pkg/apis/kibana/v1"
	"github.com/elastic/cloud-on-k8s/pkg/controller/common/association"
	"github.com/elastic/cloud-on-k8s/pkg/controller/common/certificates"
	"github.com/elastic/cloud-on-k8s/pkg/controller/common/certificates/http"
	"github.com/elastic/cloud-on-k8s/pkg/controller/common/settings"
	"github.com/elastic/cloud-on-k8s/pkg/controller/kibana/es"
	"github.com/elastic/cloud-on-k8s/pkg/utils/k8s"

	"k8s.io/apimachinery/pkg/util/rand"
)

// Kibana configuration settings file
const SettingsFilename = "kibana.yml"

// CanonicalConfig contains configuration for Kibana ("kibana.yml"),
// as a hierarchical key-value configuration.
type CanonicalConfig struct {
	*settings.CanonicalConfig
}

// NewConfigSettings returns the Kibana configuration settings for the given Kibana resource.
<<<<<<< HEAD
func NewConfigSettings(client k8s.Client, kb v1beta1.Kibana, versionSpecificCfg, currentConfig *settings.CanonicalConfig) (CanonicalConfig, error) {
=======
func NewConfigSettings(client k8s.Client, kb kbv1.Kibana, versionSpecificCfg *settings.CanonicalConfig) (CanonicalConfig, error) {
>>>>>>> 0208c3e3
	specConfig := kb.Spec.Config
	if specConfig == nil {
		specConfig = &commonv1.Config{}
	}

	userSettings, err := settings.NewCanonicalConfigFrom(specConfig.Data)
	if err != nil {
		return CanonicalConfig{}, err
	}

	cfg := settings.MustCanonicalConfig(baseSettings(kb))
	kibanaTLSCfg := settings.MustCanonicalConfig(kibanaTLSSettings(kb))

	if !kb.RequiresAssociation() {
		if err := cfg.MergeWith(versionSpecificCfg, kibanaTLSCfg, userSettings); err != nil {
			return CanonicalConfig{}, err
		}
		return CanonicalConfig{cfg}, nil
	}

	username, password, err := association.ElasticsearchAuthSettings(client, &kb)
	if err != nil {
		return CanonicalConfig{}, err
	}

	// merge the configuration with userSettings last so they take precedence
	err = cfg.MergeWith(
		versionSpecificCfg,
		kibanaTLSCfg,
		settings.MustCanonicalConfig(elasticsearchTLSSettings(kb)),
		settings.MustCanonicalConfig(
			map[string]interface{}{
				ElasticsearchUsername: username,
				ElasticsearchPassword: password,
			},
		),
		userSettings,
	)
	if err != nil {
		return CanonicalConfig{}, err
	}

	return CanonicalConfig{cfg}, nil
}

func baseSettings(kb kbv1.Kibana) map[string]interface{} {
	return map[string]interface{}{
		ServerName:         kb.Name,
		ServerHost:         "0",
		ElasticSearchHosts: []string{kb.AssociationConf().GetURL()},
		XpackMonitoringUiContainerElasticsearchEnabled: true,
	}
}

func kibanaTLSSettings(kb kbv1.Kibana) map[string]interface{} {
	if !kb.Spec.HTTP.TLS.Enabled() {
		return nil
	}
	return map[string]interface{}{
		ServerSSLEnabled:     true,
		ServerSSLCertificate: path.Join(http.HTTPCertificatesSecretVolumeMountPath, certificates.CertFileName),
		ServerSSLKey:         path.Join(http.HTTPCertificatesSecretVolumeMountPath, certificates.KeyFileName),
	}
}

func elasticsearchTLSSettings(kb kbv1.Kibana) map[string]interface{} {
	cfg := map[string]interface{}{
		ElasticsearchSslVerificationMode: "certificate",
	}

	if kb.AssociationConf().GetCACertProvided() {
		esCertsVolumeMountPath := es.CaCertSecretVolume(kb).VolumeMount().MountPath
		cfg[ElasticsearchSslCertificateAuthorities] = path.Join(esCertsVolumeMountPath, certificates.CAFileName)
	}

	return cfg
}

// ensureEncryptionKey ensures a given config contains an encryption key
func ensureEncryptionKey(cfg map[string]interface{}) {
	if _, ok := cfg[XpackSecurityEncryptionKey]; !ok {
		cfg[XpackSecurityEncryptionKey] = rand.String(64)
	}
}<|MERGE_RESOLUTION|>--- conflicted
+++ resolved
@@ -29,11 +29,7 @@
 }
 
 // NewConfigSettings returns the Kibana configuration settings for the given Kibana resource.
-<<<<<<< HEAD
-func NewConfigSettings(client k8s.Client, kb v1beta1.Kibana, versionSpecificCfg, currentConfig *settings.CanonicalConfig) (CanonicalConfig, error) {
-=======
 func NewConfigSettings(client k8s.Client, kb kbv1.Kibana, versionSpecificCfg *settings.CanonicalConfig) (CanonicalConfig, error) {
->>>>>>> 0208c3e3
 	specConfig := kb.Spec.Config
 	if specConfig == nil {
 		specConfig = &commonv1.Config{}
