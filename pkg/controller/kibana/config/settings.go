--- conflicted
+++ resolved
@@ -23,18 +23,12 @@
 	logf "sigs.k8s.io/controller-runtime/pkg/log"
 )
 
-<<<<<<< HEAD
-// SettingsFilename is the name of the Kibana configuration settings file
-const SettingsFilename = "kibana.yml"
-=======
 const (
-	// Kibana configuration settings file
+	// SettingsFilename is the Kibana configuration settings file
 	SettingsFilename = "kibana.yml"
-	// Environment variable name for the Node options that can be used to increase the Kibana maximum memory limit
+	// EnvNodeOpts is the environment variable name for the Node options that can be used to increase the Kibana maximum memory limit
 	EnvNodeOpts = "NODE_OPTS"
 )
-
->>>>>>> 2f3f0a02
 
 var log = logf.Log.WithName("kibana-config")
 
