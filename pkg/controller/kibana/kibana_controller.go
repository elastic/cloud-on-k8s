--- conflicted
+++ resolved
@@ -161,16 +161,9 @@
 		return common.PauseRequeue, nil
 	}
 
-<<<<<<< HEAD
-	selector := map[string]string{label.KibanaNameLabelName: kb.Name}
-	compat, err := annotation.ReconcileCompatibility(r.Client, kb, selector, r.params.OperatorInfo.BuildInfo.Version)
-	if err != nil {
-		k8s.EmitErrorEvent(r.recorder, err, kb, events.EventCompatCheckError, "Error during compatibility check: %v", err)
-=======
 	// check for compatibility with the operator version
 	compatible, err := r.isCompatible(&kb)
 	if err != nil || !compatible {
->>>>>>> 8b103e9d
 		return reconcile.Result{}, err
 	}
 
