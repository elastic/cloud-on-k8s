--- conflicted
+++ resolved
@@ -89,13 +89,10 @@
 	}
 }
 
-<<<<<<< HEAD
-func (d *driver) deploymentParams(kb *kbv1.Kibana) (deployment.Params, error) {
-=======
 // getStrategyType decides which deployment strategy (RollingUpdate or Recreate) to use based on whether the version
 // upgrade is in progress. Kibana does not support a smooth rolling upgrade from one version to another:
 // running multiple versions simultaneously may lead to concurrency bugs and data corruption.
-func (d *driver) getStrategyType(kb *kbtype.Kibana) (appsv1.DeploymentStrategyType, error) {
+func (d *driver) getStrategyType(kb *kbv1.Kibana) (appsv1.DeploymentStrategyType, error) {
 	var pods corev1.PodList
 	var labels client.MatchingLabels = map[string]string{label.KibanaNameLabelName: kb.Name}
 	if err := d.client.List(&pods, client.InNamespace(kb.Namespace), labels); err != nil {
@@ -115,8 +112,7 @@
 	return appsv1.RollingUpdateDeploymentStrategyType, nil
 }
 
-func (d *driver) deploymentParams(kb *kbtype.Kibana) (deployment.Params, error) {
->>>>>>> 3faf9cfb
+func (d *driver) deploymentParams(kb *kbv1.Kibana) (deployment.Params, error) {
 	// setup a keystore with secure settings in an init container, if specified by the user
 	keystoreResources, err := keystore.NewResources(
 		d,
