// Copyright Elasticsearch B.V. and/or licensed to Elasticsearch B.V. under one
// or more contributor license agreements. Licensed under the Elastic License;
// you may not use this file except in compliance with the Elastic License.

package kibana

import (
	"crypto/sha256"
	"fmt"

	kbv1 "github.com/elastic/cloud-on-k8s/pkg/apis/kibana/v1"
	"github.com/elastic/cloud-on-k8s/pkg/controller/common"
	"github.com/elastic/cloud-on-k8s/pkg/controller/common/certificates"
	"github.com/elastic/cloud-on-k8s/pkg/controller/common/certificates/http"
	"github.com/elastic/cloud-on-k8s/pkg/controller/common/deployment"
	driver2 "github.com/elastic/cloud-on-k8s/pkg/controller/common/driver"
	"github.com/elastic/cloud-on-k8s/pkg/controller/common/events"
	"github.com/elastic/cloud-on-k8s/pkg/controller/common/keystore"
	"github.com/elastic/cloud-on-k8s/pkg/controller/common/operator"
	"github.com/elastic/cloud-on-k8s/pkg/controller/common/reconciler"
	"github.com/elastic/cloud-on-k8s/pkg/controller/common/settings"
	"github.com/elastic/cloud-on-k8s/pkg/controller/common/version"
	commonvolume "github.com/elastic/cloud-on-k8s/pkg/controller/common/volume"
	"github.com/elastic/cloud-on-k8s/pkg/controller/common/watches"
	kbcerts "github.com/elastic/cloud-on-k8s/pkg/controller/kibana/certificates"
	"github.com/elastic/cloud-on-k8s/pkg/controller/kibana/config"
	"github.com/elastic/cloud-on-k8s/pkg/controller/kibana/es"
	"github.com/elastic/cloud-on-k8s/pkg/controller/kibana/label"
	kbname "github.com/elastic/cloud-on-k8s/pkg/controller/kibana/name"
	"github.com/elastic/cloud-on-k8s/pkg/controller/kibana/pod"
	"github.com/elastic/cloud-on-k8s/pkg/controller/kibana/version/version6"
	"github.com/elastic/cloud-on-k8s/pkg/controller/kibana/version/version7"
	"github.com/elastic/cloud-on-k8s/pkg/controller/kibana/volume"
	"github.com/elastic/cloud-on-k8s/pkg/utils/k8s"
	appsv1 "k8s.io/api/apps/v1"
	corev1 "k8s.io/api/core/v1"
	"k8s.io/apimachinery/pkg/runtime"
	"k8s.io/apimachinery/pkg/types"
	"k8s.io/client-go/tools/record"
	"sigs.k8s.io/controller-runtime/pkg/client"
)

// initContainersParameters is used to generate the init container that will load the secure settings into a keystore
var initContainersParameters = keystore.InitContainerParameters{
	KeystoreCreateCommand:         "/usr/share/kibana/bin/kibana-keystore create",
	KeystoreAddCommand:            `/usr/share/kibana/bin/kibana-keystore add "$key" --stdin < "$filename"`,
	SecureSettingsVolumeMountPath: keystore.SecureSettingsVolumeMountPath,
	DataVolumePath:                volume.DataVolumeMountPath,
}

type driver struct {
	client          k8s.Client
	scheme          *runtime.Scheme
	settingsFactory func(kb kbv1.Kibana) map[string]interface{}
	dynamicWatches  watches.DynamicWatches
	recorder        record.EventRecorder
}

func (d *driver) DynamicWatches() watches.DynamicWatches {
	return d.dynamicWatches
}

func (d *driver) K8sClient() k8s.Client {
	return d.client
}

func (d *driver) Recorder() record.EventRecorder {
	return d.recorder
}

func (d *driver) Scheme() *runtime.Scheme {
	return d.scheme
}

var _ driver2.Interface = &driver{}

<<<<<<< HEAD
func secretWatchKey(kibana kbv1.Kibana) string {
	return fmt.Sprintf("%s-%s-es-auth-secret", kibana.Namespace, kibana.Name)
}

func secretWatchFinalizer(kibana kbv1.Kibana, watches watches.DynamicWatches) finalizer.Finalizer {
	return finalizer.Finalizer{
		Name: "finalizer.kibana.k8s.elastic.co/es-auth-secret",
		Execute: func() error {
			watches.Secrets.RemoveHandlerForKey(secretWatchKey(kibana))
			return nil
		},
	}
}

=======
func secretWatchKey(kibana types.NamespacedName) string {
	return fmt.Sprintf("%s-%s-es-auth-secret", kibana.Namespace, kibana.Name)
}

>>>>>>> 3ecff85a
// getStrategyType decides which deployment strategy (RollingUpdate or Recreate) to use based on whether the version
// upgrade is in progress. Kibana does not support a smooth rolling upgrade from one version to another:
// running multiple versions simultaneously may lead to concurrency bugs and data corruption.
func (d *driver) getStrategyType(kb *kbv1.Kibana) (appsv1.DeploymentStrategyType, error) {
	var pods corev1.PodList
	var labels client.MatchingLabels = map[string]string{label.KibanaNameLabelName: kb.Name}
	if err := d.client.List(&pods, client.InNamespace(kb.Namespace), labels); err != nil {
		return "", err
	}

	for _, pod := range pods.Items {
		ver, ok := pod.Labels[label.KibanaVersionLabelName]
		// if label is missing we assume that the last reconciliation was done by previous version of the operator
		// to be safe, we assume the Kibana version has changed when operator was offline and use Recreate,
		// otherwise we may run into data corruption/data loss.
		if !ok || ver != kb.Spec.Version {
			return appsv1.RecreateDeploymentStrategyType, nil
		}
	}

	return appsv1.RollingUpdateDeploymentStrategyType, nil
}

func (d *driver) deploymentParams(kb *kbv1.Kibana) (deployment.Params, error) {
	// setup a keystore with secure settings in an init container, if specified by the user
	keystoreResources, err := keystore.NewResources(
		d,
		kb,
		kbname.KBNamer,
		label.NewLabels(kb.Name),
		initContainersParameters,
	)
	if err != nil {
		return deployment.Params{}, err
	}

	kibanaPodSpec := pod.NewPodTemplateSpec(*kb, keystoreResources)

	// Build a checksum of the configuration, which we can use to cause the Deployment to roll Kibana
	// instances in case of any change in the CA file, secure settings or credentials contents.
	// This is done because Kibana does not support updating those without restarting the process.
	configChecksum := sha256.New224()
	if keystoreResources != nil {
		_, _ = configChecksum.Write([]byte(keystoreResources.Version))
	}
	kbNamespacedName := k8s.ExtractNamespacedName(kb)
	// we need to deref the secret here (if any) to include it in the checksum otherwise Kibana will not be rolled on contents changes
	if kb.AssociationConf().AuthIsConfigured() {
		esAuthSecret := types.NamespacedName{Name: kb.AssociationConf().GetAuthSecretName(), Namespace: kb.Namespace}
		if err := d.dynamicWatches.Secrets.AddHandler(watches.NamedWatch{
			Name:    secretWatchKey(kbNamespacedName),
			Watched: []types.NamespacedName{esAuthSecret},
			Watcher: kbNamespacedName,
		}); err != nil {
			return deployment.Params{}, err
		}
		sec := corev1.Secret{}
		if err := d.client.Get(esAuthSecret, &sec); err != nil {
			return deployment.Params{}, err
		}
		_, _ = configChecksum.Write(sec.Data[kb.AssociationConf().GetAuthSecretKey()])
	} else {
		d.dynamicWatches.Secrets.RemoveHandlerForKey(secretWatchKey(kbNamespacedName))
	}

	volumes := []commonvolume.SecretVolume{config.SecretVolume(*kb)}

	if kb.AssociationConf().CAIsConfigured() {
		var esPublicCASecret corev1.Secret
		key := types.NamespacedName{Namespace: kb.Namespace, Name: kb.AssociationConf().GetCASecretName()}
		// watch for changes in the CA secret
		if err := d.dynamicWatches.Secrets.AddHandler(watches.NamedWatch{
			Name:    secretWatchKey(kbNamespacedName),
			Watched: []types.NamespacedName{key},
			Watcher: kbNamespacedName,
		}); err != nil {
			return deployment.Params{}, err
		}

		if err := d.client.Get(key, &esPublicCASecret); err != nil {
			return deployment.Params{}, err
		}
		if certPem, ok := esPublicCASecret.Data[certificates.CertFileName]; ok {
			_, _ = configChecksum.Write(certPem)
		}

		// TODO: this is a little ugly as it reaches into the ES controller bits
		esCertsVolume := es.CaCertSecretVolume(*kb)
		volumes = append(volumes, esCertsVolume)
		for i := range kibanaPodSpec.Spec.InitContainers {
			kibanaPodSpec.Spec.InitContainers[i].VolumeMounts = append(kibanaPodSpec.Spec.InitContainers[i].VolumeMounts,
				esCertsVolume.VolumeMount())
		}
	}

	if kb.Spec.HTTP.TLS.Enabled() {
		// fetch the secret to calculate the checksum
		var httpCerts corev1.Secret
		err := d.client.Get(types.NamespacedName{
			Namespace: kb.Namespace,
			Name:      certificates.HTTPCertsInternalSecretName(kbname.KBNamer, kb.Name),
		}, &httpCerts)
		if err != nil {
			return deployment.Params{}, err
		}
		if httpCert, ok := httpCerts.Data[certificates.CertFileName]; ok {
			_, _ = configChecksum.Write(httpCert)
		}

		httpCertsVolume := http.HTTPCertSecretVolume(kbname.KBNamer, kb.Name)
		volumes = append(volumes, httpCertsVolume)
	}

	// attach volumes
	kibanaContainer := pod.GetKibanaContainer(kibanaPodSpec.Spec)
	for _, volume := range volumes {
		kibanaPodSpec.Spec.Volumes = append(kibanaPodSpec.Spec.Volumes, volume.Volume())
		kibanaContainer.VolumeMounts = append(kibanaContainer.VolumeMounts, volume.VolumeMount())
	}

	// get config secret to add its content to the config checksum
	configSecret := corev1.Secret{}
	err = d.client.Get(types.NamespacedName{Name: config.SecretName(*kb), Namespace: kb.Namespace}, &configSecret)
	if err != nil {
		return deployment.Params{}, err
	}
	_, _ = configChecksum.Write(configSecret.Data[config.SettingsFilename])

	// add the checksum to a label for the deployment and its pods (the important bit is that the pod template
	// changes, which will trigger a rolling update)
	kibanaPodSpec.Labels[configChecksumLabel] = fmt.Sprintf("%x", configChecksum.Sum(nil))

	// decide the strategy type
	strategyType, err := d.getStrategyType(kb)
	if err != nil {
		return deployment.Params{}, err
	}

	return deployment.Params{
		Name:            kbname.KBNamer.Suffix(kb.Name),
		Namespace:       kb.Namespace,
		Replicas:        kb.Spec.Count,
		Selector:        label.NewLabels(kb.Name),
		Labels:          label.NewLabels(kb.Name),
		PodTemplateSpec: kibanaPodSpec,
		Strategy:        strategyType,
	}, nil
}

func (d *driver) Reconcile(
	state *State,
	kb *kbv1.Kibana,
	params operator.Parameters,
) *reconciler.Results {
	results := reconciler.Results{}
	if kb.RequiresAssociation() && !kb.AssociationConf().IsConfigured() {
		d.recorder.Event(kb, corev1.EventTypeWarning, events.EventAssociationError, "Elasticsearch backend is not configured")
		log.Info("Elasticsearch association not established: skipping Kibana deployment reconciliation", "namespace", kb.Namespace, "kibana_name", kb.Name)
		return &results
	}

	svc, err := common.ReconcileService(d.client, d.scheme, NewService(*kb), kb)
	if err != nil {
		// TODO: consider updating some status here?
		return results.WithError(err)
	}

	results.WithResults(kbcerts.Reconcile(d, *kb, []corev1.Service{*svc}, params.CACertRotation))
	if results.HasError() {
		return &results
	}

	versionSpecificCfg := settings.MustCanonicalConfig(d.settingsFactory(*kb))
	kbSettings, err := config.NewConfigSettings(d.client, *kb, versionSpecificCfg)
	if err != nil {
		return results.WithError(err)
	}

	err = config.ReconcileConfigSecret(d.client, *kb, kbSettings, params.OperatorInfo)
	if err != nil {
		return results.WithError(err)
	}

	deploymentParams, err := d.deploymentParams(kb)
	if err != nil {
		return results.WithError(err)
	}

	expectedDp := deployment.New(deploymentParams)
	reconciledDp, err := deployment.Reconcile(d.client, d.scheme, expectedDp, kb)
	if err != nil {
		return results.WithError(err)
	}
	state.UpdateKibanaState(reconciledDp)
	return &results
}

func newDriver(
	client k8s.Client,
	scheme *runtime.Scheme,
	version version.Version,
	watches watches.DynamicWatches,
	recorder record.EventRecorder,
) (*driver, error) {
	d := driver{
		client:         client,
		scheme:         scheme,
		dynamicWatches: watches,
		recorder:       recorder,
	}
	switch version.Major {
	case 6:
		switch {
		case version.Minor >= 6:
			// 6.6 docker container already defaults to v7 settings
			d.settingsFactory = version7.SettingsFactory
		default:
			d.settingsFactory = version6.SettingsFactory
		}
	case 7:
		d.settingsFactory = version7.SettingsFactory
	default:
		return nil, fmt.Errorf("unsupported version: %s", version)
	}
	return &d, nil
}<|MERGE_RESOLUTION|>--- conflicted
+++ resolved
@@ -74,27 +74,10 @@
 
 var _ driver2.Interface = &driver{}
 
-<<<<<<< HEAD
-func secretWatchKey(kibana kbv1.Kibana) string {
-	return fmt.Sprintf("%s-%s-es-auth-secret", kibana.Namespace, kibana.Name)
-}
-
-func secretWatchFinalizer(kibana kbv1.Kibana, watches watches.DynamicWatches) finalizer.Finalizer {
-	return finalizer.Finalizer{
-		Name: "finalizer.kibana.k8s.elastic.co/es-auth-secret",
-		Execute: func() error {
-			watches.Secrets.RemoveHandlerForKey(secretWatchKey(kibana))
-			return nil
-		},
-	}
-}
-
-=======
 func secretWatchKey(kibana types.NamespacedName) string {
 	return fmt.Sprintf("%s-%s-es-auth-secret", kibana.Namespace, kibana.Name)
 }
 
->>>>>>> 3ecff85a
 // getStrategyType decides which deployment strategy (RollingUpdate or Recreate) to use based on whether the version
 // upgrade is in progress. Kibana does not support a smooth rolling upgrade from one version to another:
 // running multiple versions simultaneously may lead to concurrency bugs and data corruption.
