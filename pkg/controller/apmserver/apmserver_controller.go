--- conflicted
+++ resolved
@@ -179,13 +179,9 @@
 // Reconcile reads that state of the cluster for a ApmServer object and makes changes based on the state read
 // and what is in the ApmServer.Spec
 func (r *ReconcileApmServer) Reconcile(request reconcile.Request) (reconcile.Result, error) {
-<<<<<<< HEAD
-	defer common.LogReconciliationRun(log, request, &r.iteration)()
+	defer common.LogReconciliationRun(log, request, "as_name", &r.iteration)()
 	tx, ctx := commonapm.NewTransaction(r.Tracer, request.NamespacedName, "apmserver")
 	defer commonapm.EndTransaction(tx)
-=======
-	defer common.LogReconciliationRun(log, request, "as_name", &r.iteration)()
->>>>>>> e19ea38d
 
 	var as apmv1.ApmServer
 	if err := association.FetchWithAssociation(ctx, r.Client, request, &as); err != nil {
