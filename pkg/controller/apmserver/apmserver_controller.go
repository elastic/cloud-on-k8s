// Copyright Elasticsearch B.V. and/or licensed to Elasticsearch B.V. under one
// or more contributor license agreements. Licensed under the Elastic License;
// you may not use this file except in compliance with the Elastic License.

package apmserver

import (
	"crypto/sha256"
	"fmt"
	"path/filepath"
	"reflect"
	"sync/atomic"

	apmv1alpha1 "github.com/elastic/cloud-on-k8s/pkg/apis/apm/v1alpha1"
	apmcerts "github.com/elastic/cloud-on-k8s/pkg/controller/apmserver/certificates"
	"github.com/elastic/cloud-on-k8s/pkg/controller/apmserver/config"
	"github.com/elastic/cloud-on-k8s/pkg/controller/apmserver/labels"
	apmname "github.com/elastic/cloud-on-k8s/pkg/controller/apmserver/name"
	"github.com/elastic/cloud-on-k8s/pkg/controller/common"
	"github.com/elastic/cloud-on-k8s/pkg/controller/common/annotation"
	"github.com/elastic/cloud-on-k8s/pkg/controller/common/association"
	"github.com/elastic/cloud-on-k8s/pkg/controller/common/certificates"
	"github.com/elastic/cloud-on-k8s/pkg/controller/common/certificates/http"
	"github.com/elastic/cloud-on-k8s/pkg/controller/common/defaults"
	"github.com/elastic/cloud-on-k8s/pkg/controller/common/driver"
	"github.com/elastic/cloud-on-k8s/pkg/controller/common/events"
	"github.com/elastic/cloud-on-k8s/pkg/controller/common/finalizer"
	"github.com/elastic/cloud-on-k8s/pkg/controller/common/keystore"
	"github.com/elastic/cloud-on-k8s/pkg/controller/common/operator"
	"github.com/elastic/cloud-on-k8s/pkg/controller/common/pod"
	"github.com/elastic/cloud-on-k8s/pkg/controller/common/reconciler"
	"github.com/elastic/cloud-on-k8s/pkg/controller/common/volume"
	"github.com/elastic/cloud-on-k8s/pkg/controller/common/watches"
	"github.com/elastic/cloud-on-k8s/pkg/utils/k8s"
	appsv1 "k8s.io/api/apps/v1"
	corev1 "k8s.io/api/core/v1"
	"k8s.io/apimachinery/pkg/api/errors"
	metav1 "k8s.io/apimachinery/pkg/apis/meta/v1"
	"k8s.io/apimachinery/pkg/runtime"
	"k8s.io/apimachinery/pkg/types"
	"k8s.io/apimachinery/pkg/util/rand"
	"k8s.io/client-go/tools/record"
	"sigs.k8s.io/controller-runtime/pkg/controller"
	"sigs.k8s.io/controller-runtime/pkg/handler"
	"sigs.k8s.io/controller-runtime/pkg/manager"
	"sigs.k8s.io/controller-runtime/pkg/reconcile"
	logf "sigs.k8s.io/controller-runtime/pkg/runtime/log"
	"sigs.k8s.io/controller-runtime/pkg/source"

	ctrl "sigs.k8s.io/controller-runtime"
)

const (
	name                    = "apmserver-controller"
	esCAChecksumLabelName   = "apm.k8s.elastic.co/es-ca-file-checksum"
	configChecksumLabelName = "apm.k8s.elastic.co/config-file-checksum"

	// ApmBaseDir is the base directory of the APM server
	ApmBaseDir = "/usr/share/apm-server"
)

var (
	log = logf.Log.WithName(name)

	// ApmServerBin is the apm server binary file
	ApmServerBin = filepath.Join(ApmBaseDir, "apm-server")

	initContainerParameters = keystore.InitContainerParameters{
		KeystoreCreateCommand:         ApmServerBin + " keystore create --force",
		KeystoreAddCommand:            ApmServerBin + ` keystore add "$key" --stdin < "$filename"`,
		SecureSettingsVolumeMountPath: keystore.SecureSettingsVolumeMountPath,
		DataVolumePath:                DataVolumePath,
	}
)

// TODO: sabo: how do we add watches?
func (r *ReconcileApmServer) SetupWithManager(mgr ctrl.Manager) error {
	err := ctrl.NewControllerManagedBy(mgr).
		For(&apmv1alpha1.ApmServer{}).
		Complete(r)
	if err != nil {
		return err
	}
	c, err := add(mgr, r)
	if err != nil {
		return err
	}
	return addWatches(c, r)
}

// TODO(sabo): remove this?
// Add creates a new ApmServer Controller and adds it to the Manager with default RBAC. The Manager will set fields on the Controller
// and Start it when the Manager is Started.
func Add(mgr manager.Manager, params operator.Parameters) error {
	reconciler := NewReconciler(mgr, params)
	c, err := add(mgr, reconciler)
	if err != nil {
		return err
	}
	return addWatches(c, reconciler)
}

// newReconciler returns a new reconcile.Reconciler
func NewReconciler(mgr manager.Manager, params operator.Parameters) *ReconcileApmServer {
	client := k8s.WrapClient(mgr.GetClient())
	return &ReconcileApmServer{
		Client:         client,
		scheme:         mgr.GetScheme(),
		recorder:       mgr.GetEventRecorderFor(name),
		dynamicWatches: watches.NewDynamicWatches(),
		finalizers:     finalizer.NewHandler(client),
		Parameters:     params,
	}
}

func addWatches(c controller.Controller, r *ReconcileApmServer) error {
	// Watch for changes to ApmServer
	err := c.Watch(&source.Kind{Type: &apmv1alpha1.ApmServer{}}, &handler.EnqueueRequestForObject{})
	if err != nil {
		return err
	}

	// Watch Deployments
	if err := c.Watch(&source.Kind{Type: &appsv1.Deployment{}}, &handler.EnqueueRequestForOwner{
		IsController: true,
		OwnerType:    &apmv1alpha1.ApmServer{},
	}); err != nil {
		return err
	}

	// Watch services
	if err := c.Watch(&source.Kind{Type: &corev1.Service{}}, &handler.EnqueueRequestForOwner{
		IsController: true,
		OwnerType:    &apmv1alpha1.ApmServer{},
	}); err != nil {
		return err
	}

	// Watch secrets
	if err := c.Watch(&source.Kind{Type: &corev1.Secret{}}, &handler.EnqueueRequestForOwner{
		IsController: true,
		OwnerType:    &apmv1alpha1.ApmServer{},
	}); err != nil {
		return err
	}

	// dynamically watch referenced secrets to connect to Elasticsearch
	if err := c.Watch(&source.Kind{Type: &corev1.Secret{}}, r.dynamicWatches.Secrets); err != nil {
		return err
	}

	return nil
}

// add adds a new Controller to mgr with r as the reconcile.Reconciler
func add(mgr manager.Manager, r reconcile.Reconciler) (controller.Controller, error) {
	// Create a new controller
	return controller.New(name, mgr, controller.Options{Reconciler: r})
}

var _ reconcile.Reconciler = &ReconcileApmServer{}

// ReconcileApmServer reconciles an ApmServer object
type ReconcileApmServer struct {
	k8s.Client
	scheme         *runtime.Scheme
	recorder       record.EventRecorder
	dynamicWatches watches.DynamicWatches
	finalizers     finalizer.Handler
	operator.Parameters
	// iteration is the number of times this controller has run its Reconcile method
	iteration uint64
}

func (r *ReconcileApmServer) K8sClient() k8s.Client {
	return r.Client
}

func (r *ReconcileApmServer) DynamicWatches() watches.DynamicWatches {
	return r.dynamicWatches
}

func (r *ReconcileApmServer) Recorder() record.EventRecorder {
	return r.recorder
}

func (r *ReconcileApmServer) Scheme() *runtime.Scheme {
	return r.scheme
}

var _ driver.Interface = &ReconcileApmServer{}

// Reconcile reads that state of the cluster for a ApmServer object and makes changes based on the state read
// and what is in the ApmServer.Spec
func (r *ReconcileApmServer) Reconcile(request reconcile.Request) (reconcile.Result, error) {
	defer common.LogReconciliationRun(log, request, &r.iteration)()

	var as apmv1alpha1.ApmServer
	if ok, err := association.FetchWithAssociation(r.Client, request, &as); !ok {
		return reconcile.Result{}, err
	}

	if common.IsPaused(as.ObjectMeta) {
		log.Info("Object is paused. Skipping reconciliation", "namespace", as.Namespace, "as_name", as.Name)
		return common.PauseRequeue, nil
	}

	if err := r.finalizers.Handle(&as, r.finalizersFor(as)...); err != nil {
		if errors.IsConflict(err) {
			log.V(1).Info("Conflict while handling secret watch finalizer")
			return reconcile.Result{Requeue: true}, nil
		}
		return reconcile.Result{}, err
	}

	if as.IsMarkedForDeletion() {
		// APM server will be deleted nothing to do other than run finalizers
		return reconcile.Result{}, nil
	}

<<<<<<< HEAD
	selector := map[string]string{labels.ApmServerNameLabelName: as.Name}
	compat, err := annotation.ReconcileCompatibility(r.Client, as, selector, r.OperatorInfo.BuildInfo.Version)
	if err != nil {
		k8s.EmitErrorEvent(r.recorder, err, as, events.EventCompatCheckError, "Error during compatibility check: %v", err)
=======
	if compatible, err := r.isCompatible(&as); err != nil || !compatible {
>>>>>>> 8b103e9d
		return reconcile.Result{}, err
	}

	if err := annotation.UpdateControllerVersion(r.Client, &as, r.OperatorInfo.BuildInfo.Version); err != nil {
		return reconcile.Result{}, err
	}

	return r.doReconcile(request, &as)
}

func (r *ReconcileApmServer) isCompatible(as *apmv1alpha1.ApmServer) (bool, error) {
	selector := k8slabels.Set(map[string]string{labels.ApmServerNameLabelName: as.Name}).AsSelector()
	compat, err := annotation.ReconcileCompatibility(r.Client, as, selector, r.OperatorInfo.BuildInfo.Version)
	if err != nil {
		k8s.EmitErrorEvent(r.recorder, err, as, events.EventCompatCheckError, "Error during compatibility check: %v", err)
	}
	return compat, err
}

func (r *ReconcileApmServer) doReconcile(request reconcile.Request, as *apmv1alpha1.ApmServer) (reconcile.Result, error) {
	state := NewState(request, as)
	svc, err := common.ReconcileService(r.Client, r.scheme, NewService(*as), as)
	if err != nil {
		return reconcile.Result{}, err
	}
	results := apmcerts.Reconcile(r, as, []corev1.Service{*svc}, r.CACertRotation)
	if results.HasError() {
		res, err := results.Aggregate()
		k8s.EmitErrorEvent(r.recorder, err, as, events.EventReconciliationError, "Certificate reconciliation error: %v", err)
		return res, err
	}

	state, err = r.reconcileApmServerDeployment(state, as)
	if err != nil {
		if errors.IsConflict(err) {
			log.V(1).Info("Conflict while updating status")
			return reconcile.Result{Requeue: true}, nil
		}
		k8s.EmitErrorEvent(r.recorder, err, as, events.EventReconciliationError, "Deployment reconciliation error: %v", err)
		return state.Result, err
	}

	state.UpdateApmServerExternalService(*svc)

	return r.updateStatus(state)
}

func (r *ReconcileApmServer) reconcileApmServerSecret(as *apmv1alpha1.ApmServer) (*corev1.Secret, error) {
	expectedApmServerSecret := &corev1.Secret{
		ObjectMeta: metav1.ObjectMeta{
			Namespace: as.Namespace,
			Name:      apmname.SecretToken(as.Name),
			Labels:    labels.NewLabels(as.Name),
		},
		Data: map[string][]byte{
			SecretTokenKey: []byte(rand.String(24)),
		},
	}
	reconciledApmServerSecret := &corev1.Secret{}
	return reconciledApmServerSecret, reconciler.ReconcileResource(
		reconciler.Params{
			Client: r.Client,
			Scheme: r.scheme,

			Owner:      as,
			Expected:   expectedApmServerSecret,
			Reconciled: reconciledApmServerSecret,

			NeedsUpdate: func() bool {
				if !reflect.DeepEqual(reconciledApmServerSecret.Labels, expectedApmServerSecret.Labels) {
					return true
				}

				if reconciledApmServerSecret.Data == nil {
					return true
				}

				// re-use the secret token key if it exists
				existingSecretTokenKey, hasExistingSecretTokenKey := reconciledApmServerSecret.Data[SecretTokenKey]
				if hasExistingSecretTokenKey {
					expectedApmServerSecret.Data[SecretTokenKey] = existingSecretTokenKey
				}

				if !reflect.DeepEqual(reconciledApmServerSecret.Data, expectedApmServerSecret.Data) {
					return true
				}

				return false
			},
			UpdateReconciled: func() {
				reconciledApmServerSecret.Labels = expectedApmServerSecret.Labels
				reconciledApmServerSecret.Data = expectedApmServerSecret.Data
			},
			PreCreate: func() {
				log.Info("Creating apm server secret", "namespace", expectedApmServerSecret.Namespace, "secret_name", expectedApmServerSecret.Name, "as_name", as.Name)
			},
			PreUpdate: func() {
				log.Info("Updating apm server secret", "namespace", expectedApmServerSecret.Namespace, "secret_name", expectedApmServerSecret.Name, "as_name", as.Name)
			},
		},
	)
}

func (r *ReconcileApmServer) deploymentParams(
	as *apmv1alpha1.ApmServer,
	params PodSpecParams,
) (DeploymentParams, error) {

	podSpec := newPodSpec(as, params)
	podLabels := labels.NewLabels(as.Name)

	// Build a checksum of the configuration, add it to the pod labels so a change triggers a rolling update
	configChecksum := sha256.New224()
	_, _ = configChecksum.Write(params.ConfigSecret.Data[config.ApmCfgSecretKey])
	if params.keystoreResources != nil {
		_, _ = configChecksum.Write([]byte(params.keystoreResources.Version))
	}

	if as.AssociationConf().CAIsConfigured() {
		esCASecretName := as.AssociationConf().GetCASecretName()
		// TODO: use apmServerCa to generate cert for deployment

		// TODO: this is a little ugly as it reaches into the ES controller bits
		esCAVolume := volume.NewSecretVolumeWithMountPath(
			esCASecretName,
			"elasticsearch-certs",
			filepath.Join(ApmBaseDir, config.CertificatesDir),
		)

		// build a checksum of the cert file used by ES, which we can use to cause the Deployment to roll the Apm Server
		// instances in the deployment when the ca file contents change. this is done because Apm Server do not support
		// updating the CA file contents without restarting the process.
		certsChecksum := ""
		var esPublicCASecret corev1.Secret
		key := types.NamespacedName{Namespace: as.Namespace, Name: esCASecretName}
		if err := r.Get(key, &esPublicCASecret); err != nil {
			return DeploymentParams{}, err
		}
		if certPem, ok := esPublicCASecret.Data[certificates.CertFileName]; ok {
			certsChecksum = fmt.Sprintf("%x", sha256.Sum224(certPem))
		}
		// we add the checksum to a label for the deployment and its pods (the important bit is that the pod template
		// changes, which will trigger a rolling update)
		podLabels[esCAChecksumLabelName] = certsChecksum

		podSpec.Spec.Volumes = append(podSpec.Spec.Volumes, esCAVolume.Volume())

		for i := range podSpec.Spec.InitContainers {
			podSpec.Spec.InitContainers[i].VolumeMounts = append(podSpec.Spec.InitContainers[i].VolumeMounts, esCAVolume.VolumeMount())
		}

		for i := range podSpec.Spec.Containers {
			podSpec.Spec.Containers[i].VolumeMounts = append(podSpec.Spec.Containers[i].VolumeMounts, esCAVolume.VolumeMount())
		}
	}

	if as.Spec.HTTP.TLS.Enabled() {
		// fetch the secret to calculate the checksum
		var httpCerts corev1.Secret
		err := r.Get(types.NamespacedName{
			Namespace: as.Namespace,
			Name:      certificates.HTTPCertsInternalSecretName(apmname.APMNamer, as.Name),
		}, &httpCerts)
		if err != nil {
			return DeploymentParams{}, err
		}
		if httpCert, ok := httpCerts.Data[certificates.CertFileName]; ok {
			_, _ = configChecksum.Write(httpCert)
		}
		httpCertsVolume := http.HTTPCertSecretVolume(apmname.APMNamer, as.Name)
		podSpec.Spec.Volumes = append(podSpec.Spec.Volumes, httpCertsVolume.Volume())
		apmServerContainer := pod.ContainerByName(podSpec.Spec, apmv1alpha1.APMServerContainerName)
		apmServerContainer.VolumeMounts = append(apmServerContainer.VolumeMounts, httpCertsVolume.VolumeMount())
	}

	podLabels[configChecksumLabelName] = fmt.Sprintf("%x", configChecksum.Sum(nil))
	// TODO: also need to hash secret token?

	deploymentLabels := labels.NewLabels(as.Name)
	podSpec.Labels = defaults.SetDefaultLabels(podSpec.Labels, podLabels)

	return DeploymentParams{
		Name:            apmname.Deployment(as.Name),
		Namespace:       as.Namespace,
		Replicas:        as.Spec.NodeCount,
		Selector:        deploymentLabels,
		Labels:          deploymentLabels,
		PodTemplateSpec: podSpec,
	}, nil
}

func (r *ReconcileApmServer) reconcileApmServerDeployment(
	state State,
	as *apmv1alpha1.ApmServer,
) (State, error) {
	reconciledApmServerSecret, err := r.reconcileApmServerSecret(as)
	if err != nil {
		return state, err
	}
	reconciledConfigSecret, err := config.Reconcile(r.Client, r.scheme, as)
	if err != nil {
		return state, err
	}

	keystoreResources, err := keystore.NewResources(
		r,
		as,
		apmname.APMNamer,
		labels.NewLabels(as.Name),
		initContainerParameters,
	)
	if err != nil {
		return state, err
	}

	apmServerPodSpecParams := PodSpecParams{
		Version:         as.Spec.Version,
		CustomImageName: as.Spec.Image,

		PodTemplate: as.Spec.PodTemplate,

		ApmServerSecret: *reconciledApmServerSecret,
		ConfigSecret:    *reconciledConfigSecret,

		keystoreResources: keystoreResources,
	}
	params, err := r.deploymentParams(as, apmServerPodSpecParams)
	if err != nil {
		return state, err
	}

	deploy := NewDeployment(params)
	result, err := r.ReconcileDeployment(deploy, as)
	if err != nil {
		return state, err
	}
	state.UpdateApmServerState(result, *reconciledApmServerSecret)
	return state, nil
}

func (r *ReconcileApmServer) updateStatus(state State) (reconcile.Result, error) {
	current := state.originalApmServer
	if reflect.DeepEqual(current.Status, state.ApmServer.Status) {
		return state.Result, nil
	}
	if state.ApmServer.Status.IsDegraded(current.Status) {
		r.recorder.Event(current, corev1.EventTypeWarning, events.EventReasonUnhealthy, "Apm Server health degraded")
	}
	log.Info("Updating status", "namespace", state.ApmServer.Namespace, "as_name", state.ApmServer.Name, "iteration", atomic.LoadUint64(&r.iteration))
	err := r.Status().Update(state.ApmServer)
	if err != nil && errors.IsConflict(err) {
		log.V(1).Info("Conflict while updating status")
		return reconcile.Result{Requeue: true}, nil
	}

	return state.Result, err
}

// finalizersFor returns the list of finalizers applying to a given APM deployment
func (r *ReconcileApmServer) finalizersFor(as apmv1alpha1.ApmServer) []finalizer.Finalizer {
	return []finalizer.Finalizer{
		keystore.Finalizer(k8s.ExtractNamespacedName(&as), r.dynamicWatches, as.Kind()),
	}
}<|MERGE_RESOLUTION|>--- conflicted
+++ resolved
@@ -218,14 +218,7 @@
 		return reconcile.Result{}, nil
 	}
 
-<<<<<<< HEAD
-	selector := map[string]string{labels.ApmServerNameLabelName: as.Name}
-	compat, err := annotation.ReconcileCompatibility(r.Client, as, selector, r.OperatorInfo.BuildInfo.Version)
-	if err != nil {
-		k8s.EmitErrorEvent(r.recorder, err, as, events.EventCompatCheckError, "Error during compatibility check: %v", err)
-=======
 	if compatible, err := r.isCompatible(&as); err != nil || !compatible {
->>>>>>> 8b103e9d
 		return reconcile.Result{}, err
 	}
 
