--- conflicted
+++ resolved
@@ -203,17 +203,15 @@
 		return result, r.onDelete(k8s.ExtractNamespacedName(&as))
 	}
 
-<<<<<<< HEAD
+	areAssocsConfigured, err := association.AreConfiguredIfSet(as.GetAssociations(), r.recorder)
+	if err != nil {
+		return result, tracing.CaptureError(ctx, err)
+	}
+	if !areAssocsConfigured {
+		return result, nil
+    }
+    
 	results, state := r.doReconcile(ctx, request, &as)
-=======
-	areAssocsConfigured, err := association.AreConfiguredIfSet(as.GetAssociations(), r.recorder)
-	if err != nil {
-		return reconcile.Result{}, tracing.CaptureError(ctx, err)
-	}
-	if !areAssocsConfigured {
-		return reconcile.Result{}, nil
-	}
->>>>>>> 1970e96b
 
 	return results.WithError(r.updateStatus(ctx, state)).Aggregate()
 }
@@ -221,10 +219,6 @@
 func (r *ReconcileApmServer) doReconcile(ctx context.Context, request reconcile.Request, as *apmv1.ApmServer) (*reconciler.Results, State) {
 	state := NewState(request, as)
 	results := reconciler.NewResult(ctx)
-
-	if !association.AreConfiguredIfSet(as.GetAssociations(), r.recorder) {
-		return results, state
-	}
 
 	// Run validation in case the webhook is disabled
 	if err := r.validate(ctx, as); err != nil {
@@ -259,17 +253,12 @@
 		return results.WithError(err), state
 	}
 	logger := log.WithValues("namespace", as.Namespace, "as_name", as.Name)
-<<<<<<< HEAD
-	if !association.AllowVersion(asVersion, as, logger, r.recorder) {
+	assocAllowed, err := association.AllowVersion(asVersion, as, logger, r.recorder)
+	if err != nil {
+        return results.WithError(err), state
+	}
+	if !assocAllowed {
 		return results, state // will eventually retry
-=======
-	assocAllowed, err := association.AllowVersion(asVersion, as, logger, r.recorder)
-	if err != nil {
-		return reconcile.Result{}, tracing.CaptureError(ctx, err)
-	}
-	if !assocAllowed {
-		return reconcile.Result{}, nil // will eventually retry
->>>>>>> 1970e96b
 	}
 
 	state, err = r.reconcileApmServerDeployment(ctx, state, as)
