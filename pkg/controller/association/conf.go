--- conflicted
+++ resolved
@@ -94,16 +94,10 @@
 
 // ElasticsearchAuthSettings returns the credentials to be used by an associated object to authenticate
 // against an Elasticsearch cluster.
-<<<<<<< HEAD
 // This is also used for transitive authentication that relies on Elasticsearch native realm (eg. APMServer -> Kibana).
 // This supports direct or transitive association to unmanaged Elasticsearch using a custom Secret.
-func ElasticsearchAuthSettings(c k8s.Client, assoc commonv1.Association) (username, password string, err error) {
+func ElasticsearchAuthSettings(c k8s.Client, assoc commonv1.Association) (_ Credentials, err error) {
 	assocConf := assoc.AssociationConf()
-=======
-// This is also used for transitive authentication that relies on Elasticsearch native realm (eg. APMServer -> Kibana)
-func ElasticsearchAuthSettings(c k8s.Client, association commonv1.Association) (Credentials, error) {
-	assocConf := association.AssociationConf()
->>>>>>> 0a19d7da
 	if !assocConf.AuthIsConfigured() {
 		return Credentials{}, nil
 	}
@@ -121,14 +115,12 @@
 	}
 
 	if assocConf.IsServiceAccount {
-		return Credentials{ServiceAccountToken: string(data)}, nil
-	}
-	password = string(passwordBytes)
-
-<<<<<<< HEAD
+		return Credentials{ServiceAccountToken: string(passwordBytes)}, nil
+	}
+
+	password := string(passwordBytes)
 	// if direct or transitive managed ES, the username is the name of the password key in the auth managed Secret
-	username = assocConf.AuthSecretKey
-
+	username := assocConf.AuthSecretKey
 	// if direct or transitive unmanaged ES, the auth secret points to an unmanaged Secret where the username key exists
 	if providedUsername, exists := secret.Data[authUsernameUnmanagedSecretKey]; exists {
 		log.V(1).Info("Association with a transitive unmanaged Elasticsearch, read unmanaged auth Secret",
@@ -136,10 +128,7 @@
 		username = string(providedUsername)
 	}
 
-	return username, password, nil
-=======
-	return Credentials{Username: assocConf.AuthSecretKey, Password: string(data)}, nil
->>>>>>> 0a19d7da
+	return Credentials{Username: username, Password: password}, nil
 }
 
 // UnknownVersion is used when the version of the referenced resource is unknown.
