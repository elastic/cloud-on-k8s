// Copyright Elasticsearch B.V. and/or licensed to Elasticsearch B.V. under one
// or more contributor license agreements. Licensed under the Elastic License;
// you may not use this file except in compliance with the Elastic License.

package association

import (
	"context"
	"fmt"
	"reflect"
	"time"

	"go.elastic.co/apm"
	corev1 "k8s.io/api/core/v1"
	apierrors "k8s.io/apimachinery/pkg/api/errors"
	"k8s.io/apimachinery/pkg/types"
	"k8s.io/client-go/tools/record"
	"sigs.k8s.io/controller-runtime/pkg/client"
	"sigs.k8s.io/controller-runtime/pkg/reconcile"

	"github.com/go-logr/logr"

	commonv1 "github.com/elastic/cloud-on-k8s/pkg/apis/common/v1"
	esv1 "github.com/elastic/cloud-on-k8s/pkg/apis/elasticsearch/v1"
	"github.com/elastic/cloud-on-k8s/pkg/controller/common"
	"github.com/elastic/cloud-on-k8s/pkg/controller/common/annotation"
	"github.com/elastic/cloud-on-k8s/pkg/controller/common/events"
	"github.com/elastic/cloud-on-k8s/pkg/controller/common/name"
	"github.com/elastic/cloud-on-k8s/pkg/controller/common/operator"
	"github.com/elastic/cloud-on-k8s/pkg/controller/common/reconciler"
	"github.com/elastic/cloud-on-k8s/pkg/controller/common/tracing"
	"github.com/elastic/cloud-on-k8s/pkg/controller/common/watches"
	"github.com/elastic/cloud-on-k8s/pkg/controller/elasticsearch/user"
	"github.com/elastic/cloud-on-k8s/pkg/utils/k8s"
	"github.com/elastic/cloud-on-k8s/pkg/utils/maps"
	"github.com/elastic/cloud-on-k8s/pkg/utils/rbac"
)

var (
	defaultRequeue = reconcile.Result{Requeue: true, RequeueAfter: 10 * time.Second}
)

// AssociationInfo contains information specific to a particular associated resource (eg. Kibana, APMServer, etc.).
type AssociationInfo struct {
	// AssociationType identifies the type of the resource for association (eg. kibana for APM to Kibana association,
	// elasticsearch for Beat to Elasticsearch association)
	AssociationType commonv1.AssociationType
	// AssociatedObjTemplate builds an empty typed associated object (eg. &Kibana{} for Kibana to Elasticsearch association).
	AssociatedObjTemplate func() commonv1.Associated
	// ElasticsearchRef is a function which returns the maybe transitive Elasticsearch reference (eg. APMServer -> Kibana -> Elasticsearch).
	// In the case of a transitive reference this is used to create the Elasticsearch user.
	ElasticsearchRef func(c k8s.Client, association commonv1.Association) (bool, commonv1.ObjectSelector, error)
	// AssociatedNamer is used to build the name of the Secret which contains the CA of the target.
	AssociatedNamer name.Namer
	// ExternalServiceURL is used to build the external service url as it will be set in the resource configuration.
	ExternalServiceURL func(c k8s.Client, association commonv1.Association) (string, error)
	// AssociationName is the name of the association (eg. "kb-es").
	AssociationName string
	// AssociatedShortName is the short name of the associated resource type (eg. "kb").
	AssociatedShortName string
	// Labels are labels set on all resources created for association purpose. Note that some resources will be also
	// labelled with AssociationResourceNameLabelName and AssociationResourceNamespaceLabelName in addition to any
	// labels provided here.
	Labels func(associated types.NamespacedName) map[string]string
	// AssociationConfAnnotationNameBase is prefix of the name of the annotation used to define the config for the
	// associated resource. The annotation is used by the association controller to store the configuration and by
	// the controller which is managing the associated resource to build the appropriate configuration. The annotation
	// base is used to recognize annotations eligible for removal when association is removed.
	AssociationConfAnnotationNameBase string
	// UserSecretSuffix is used as a suffix in the name of the secret holding user data in the associated namespace.
	UserSecretSuffix string
	// ESUserRole is the role to use for the Elasticsearch user created by the association.
	ESUserRole func(commonv1.Associated) (string, error)
	// SetDynamicWatches allows to set some specific watches.
	SetDynamicWatches func(associated types.NamespacedName, associations []commonv1.Association, watches watches.DynamicWatches) error
	// ClearDynamicWatches is called when the controller needs to clear the specific watches set for the associated resource.
	ClearDynamicWatches func(associated types.NamespacedName, watches watches.DynamicWatches)
	// ReferencedResourceVersion returns the currently running version of the referenced resource.
	// It may return an empty string if the version is unknown.
	ReferencedResourceVersion func(c k8s.Client, referencedRes types.NamespacedName) (string, error)
	// AssociationResourceNameLabelName is a label used on resources needed for an association. It identifies the name
	// of the associated resource (eg. user secret allowing to connect Beat to Kibana will have this label pointing to the
	// Beat resource).
	AssociationResourceNameLabelName string
	// AssociationResourceNamespaceLabelName is a label used on resources needed for an association. It identifies the
	// namespace of the associated resource (eg. user secret allowing to connect Beat to Kibana will have this label
	// pointing to the Beat resource).
	AssociationResourceNamespaceLabelName string
}

// AssociationResourceLabels returns all labels required by a resource to allow identifying both its Associated resource
// (ie. Kibana for Kibana-ES association) and its Association resource (ie. ES for APM-ES association).
func (a AssociationInfo) AssociationResourceLabels(
	associated types.NamespacedName,
	association types.NamespacedName,
) client.MatchingLabels {
	return maps.Merge(
		map[string]string{
			a.AssociationResourceNameLabelName:      association.Name,
			a.AssociationResourceNamespaceLabelName: association.Namespace,
		},
		a.Labels(associated),
	)
}

// userLabelSelector returns labels selecting the ES user secret, including association labels and user type label.
func (a AssociationInfo) userLabelSelector(
	associated types.NamespacedName,
	association types.NamespacedName,
) client.MatchingLabels {
	return maps.Merge(
		map[string]string{common.TypeLabelName: user.AssociatedUserType},
		a.AssociationResourceLabels(associated, association),
	)
}

// Reconciler reconciles a generic association for a specific AssociationInfo.
type Reconciler struct {
	AssociationInfo

	k8s.Client
	accessReviewer rbac.AccessReviewer
	recorder       record.EventRecorder
	watches        watches.DynamicWatches
	operator.Parameters
	// iteration is the number of times this controller has run its Reconcile method
	iteration uint64

	logger logr.Logger
}

// log with namespace and name fields set for the given association resource.
func (r *Reconciler) log(associatedNsName types.NamespacedName) logr.Logger {
	return r.logger.WithValues(
		"namespace", associatedNsName.Namespace,
		fmt.Sprintf("%s_name", r.AssociatedShortName), associatedNsName.Name,
	)
}

func (r *Reconciler) Reconcile(ctx context.Context, request reconcile.Request) (reconcile.Result, error) {
	defer common.LogReconciliationRun(r.logger, request, fmt.Sprintf("%s_name", r.AssociatedShortName), &r.iteration)()
	tx, ctx := tracing.NewTransaction(ctx, r.Tracer, request.NamespacedName, r.AssociationName)
	defer tracing.EndTransaction(tx)

	associated := r.AssociatedObjTemplate()
	if err := FetchWithAssociations(ctx, r.Client, request, associated); err != nil {
		if apierrors.IsNotFound(err) {
			// object resource has been deleted, remove artifacts related to the association.
			r.onDelete(ctx, types.NamespacedName{
				Namespace: request.Namespace,
				Name:      request.Name,
			})
			return reconcile.Result{}, nil
		}
		return reconcile.Result{}, tracing.CaptureError(ctx, err)
	}

	associatedKey := k8s.ExtractNamespacedName(associated)

	if common.IsUnmanaged(associated) {
		r.log(associatedKey).Info("Object is currently not managed by this controller. Skipping reconciliation")
		return reconcile.Result{}, nil
	}

	if !associated.GetDeletionTimestamp().IsZero() {
		// Object is being deleted, short-circuit reconciliation
		return reconcile.Result{}, nil
	}

	if compatible, err := r.isCompatible(ctx, associated); err != nil || !compatible {
		return reconcile.Result{}, tracing.CaptureError(ctx, err)
	}

	if err := annotation.UpdateControllerVersion(ctx, r.Client, associated, r.OperatorInfo.BuildInfo.Version); err != nil {
		return reconcile.Result{}, tracing.CaptureError(ctx, err)
	}

	associations := associated.GetAssociations()

	// garbage collect leftover resources that are not required anymore
	if err := deleteOrphanedResources(ctx, r.Client, r.AssociationInfo, associatedKey, associations); err != nil {
		r.log(associatedKey).Error(err, "Error while trying to delete orphaned resources. Continuing.")
	}

	if err := RemoveObsoleteAssociationConfs(r.Client, associated, r.AssociationConfAnnotationNameBase); err != nil {
		return reconcile.Result{}, tracing.CaptureError(ctx, err)
	}

	if err := r.reconcileWatches(associatedKey, associations); err != nil {
		return reconcile.Result{}, tracing.CaptureError(ctx, err)
	}

	results := reconciler.NewResult(ctx)
	newStatusMap := commonv1.AssociationStatusMap{}
	for _, association := range associations {
		if association.AssociationType() != r.AssociationType {
			// some resources have more than one type of resource associations, making sure we are looking at the right
			// one for this controller
			continue
		}

		newStatus, err := r.reconcileAssociation(ctx, association)
		if err != nil {
			results.WithError(err)
		}

		newStatusMap[association.AssociationRef().NamespacedName().String()] = newStatus
	}

	// we want to attempt a status update even in the presence of errors
	if err := r.updateStatus(ctx, associated, newStatusMap); err != nil {
		return defaultRequeue, tracing.CaptureError(ctx, err)
	}
	return results.
		WithResult(RequeueRbacCheck(r.accessReviewer)).
		WithResult(resultFromStatuses(newStatusMap)).
		Aggregate()
}

func (r *Reconciler) reconcileAssociation(ctx context.Context, association commonv1.Association) (commonv1.AssociationStatus, error) {
	// retrieve the Elasticsearch resource, since it can be a transitive reference we need to use the provided ElasticsearchRef function
	associatedResourceFound, esRef, err := r.ElasticsearchRef(r.Client, association)
	if err != nil {
		return commonv1.AssociationFailed, err
	}

	// the associated resource does not exist yet, set status to Pending
	if !associatedResourceFound {
		return commonv1.AssociationPending, RemoveAssociationConf(r.Client, association)
	}

	es, associationStatus, err := r.getElasticsearch(ctx, association, esRef)
	if associationStatus != "" || err != nil {
		return associationStatus, err
	}

	// from this point we have checked that all the associated resources are set and have been found.

	// check if reference to Elasticsearch is allowed to be established
	if allowed, err := CheckAndUnbind(ctx, r.accessReviewer, association, &es, r, r.recorder); err != nil || !allowed {
		return commonv1.AssociationPending, err
	}

	associationRef := association.AssociationRef()

	userRole, err := r.ESUserRole(association.Associated())
	if err != nil {
		return commonv1.AssociationFailed, err
	}

	assocLabels := r.AssociationResourceLabels(k8s.ExtractNamespacedName(association.Associated()), association.AssociationRef().NamespacedName())
	if err := ReconcileEsUser(
		ctx,
		r.Client,
		association,
		assocLabels,
		userRole,
		r.UserSecretSuffix,
		es,
	); err != nil {
		return commonv1.AssociationPending, err
	}

	caSecret, err := r.ReconcileCASecret(
		association,
		r.AssociationInfo.AssociatedNamer,
		associationRef.NamespacedName(),
	)
	if err != nil {
		return commonv1.AssociationPending, err // maybe not created yet
	}

	url, err := r.AssociationInfo.ExternalServiceURL(r.Client, association)
	if err != nil {
		return commonv1.AssociationPending, err // maybe not created yet
	}

	// Propagate the currently running version of the referenced resource (example: Elasticsearch version).
	// The Kibana controller (for example) can then delay a Kibana version upgrade if Elasticsearch is not upgraded yet.
	ver, err := r.ReferencedResourceVersion(r.Client, associationRef.NamespacedName())
	if err != nil {
		return commonv1.AssociationPending, err
	}

	// construct the expected association configuration
	authSecretRef := UserSecretKeySelector(association, r.UserSecretSuffix)
	expectedAssocConf := &commonv1.AssociationConf{
		AuthSecretName: authSecretRef.Name,
		AuthSecretKey:  authSecretRef.Key,
		CACertProvided: caSecret.CACertProvided,
		CASecretName:   caSecret.Name,
		URL:            url,
		Version:        ver,
	}

	// update the association configuration if necessary
	return r.updateAssocConf(ctx, expectedAssocConf, association)
}

// isCompatible returns true if the given resource can be reconciled by the current controller.
func (r *Reconciler) isCompatible(ctx context.Context, associated commonv1.Associated) (bool, error) {
	compat, err := annotation.ReconcileCompatibility(ctx, r.Client, associated, r.Labels(k8s.ExtractNamespacedName(associated)), r.OperatorInfo.BuildInfo.Version)
	if err != nil {
		k8s.EmitErrorEvent(r.recorder, err, associated, events.EventCompatCheckError, "Error during compatibility check: %v", err)
	}
	return compat, err
}

// getElasticsearch attempts to retrieve the referenced Elasticsearch resource. If not found, it removes
// any existing association configuration on associated, and returns AssociationPending.
func (r *Reconciler) getElasticsearch(
	ctx context.Context,
	association commonv1.Association,
	elasticsearchRef commonv1.ObjectSelector,
) (esv1.Elasticsearch, commonv1.AssociationStatus, error) {
	span, _ := apm.StartSpan(ctx, "get_elasticsearch", tracing.SpanTypeApp)
	defer span.End()

	var es esv1.Elasticsearch
	err := r.Get(context.Background(), elasticsearchRef.NamespacedName(), &es)
	if err != nil {
		k8s.EmitErrorEvent(r.recorder, err, association, events.EventAssociationError,
			"Failed to find referenced backend %s: %v", elasticsearchRef.NamespacedName(), err)
		if apierrors.IsNotFound(err) {
			// ES is not found, remove any existing backend configuration and retry in a bit.
			if err := RemoveAssociationConf(r.Client, association); err != nil && !apierrors.IsConflict(err) {
				r.log(k8s.ExtractNamespacedName(association)).Error(err, "Failed to remove Elasticsearch association configuration")
				return esv1.Elasticsearch{}, commonv1.AssociationPending, err
			}
			return esv1.Elasticsearch{}, commonv1.AssociationPending, nil
		}
		return esv1.Elasticsearch{}, commonv1.AssociationFailed, err
	}
	return es, "", nil
}

// Unbind removes the association resources.
func (r *Reconciler) Unbind(association commonv1.Association) error {
	// Ensure that user in Elasticsearch is deleted to prevent illegitimate access
	if err := k8s.DeleteSecretMatching(
		r.Client,
		r.userLabelSelector(
			k8s.ExtractNamespacedName(association),
			association.AssociationRef().NamespacedName(),
		)); err != nil {
		return err
	}
	// Also remove the association configuration
	return RemoveAssociationConf(r.Client, association)
}

// updateAssocConf updates associated with the expected association conf.
func (r *Reconciler) updateAssocConf(
	ctx context.Context,
	expectedAssocConf *commonv1.AssociationConf,
	association commonv1.Association,
) (commonv1.AssociationStatus, error) {
	span, _ := apm.StartSpan(ctx, "update_assoc_conf", tracing.SpanTypeApp)
	defer span.End()

	if !reflect.DeepEqual(expectedAssocConf, association.AssociationConf()) {
		r.log(k8s.ExtractNamespacedName(association)).Info("Updating association configuration")
		if err := UpdateAssociationConf(r.Client, association, expectedAssocConf); err != nil {
			if apierrors.IsConflict(err) {
				return commonv1.AssociationPending, nil
			}
			r.log(k8s.ExtractNamespacedName(association)).Error(err, "Failed to update association configuration")
			return commonv1.AssociationPending, err
		}
		association.SetAssociationConf(expectedAssocConf)
	}
	return commonv1.AssociationEstablished, nil
}

// updateStatus updates the associated resource status.
func (r *Reconciler) updateStatus(ctx context.Context, associated commonv1.Associated, newStatus commonv1.AssociationStatusMap) error {
	span, _ := apm.StartSpan(ctx, "update_association_status", tracing.SpanTypeApp)
	defer span.End()

	oldStatus := associated.AssociationStatusMap(r.AssociationType)

	// To correctly compare statuses without making the reconciler aware of singleton vs multiple associations status
	// differences we: set new status, get it from associated and only then compare with the oldStatus. Setting the
	// same status is harmless, setting a different status is fine as we have a copy of oldStatus above.
	if err := associated.SetAssociationStatusMap(r.AssociationType, newStatus); err != nil {
		return err
	}
	newStatus = associated.AssociationStatusMap(r.AssociationType)

	if !reflect.DeepEqual(oldStatus, newStatus) {
<<<<<<< HEAD
		if err := associated.SetAssociationStatusMap(r.AssociationType, newStatus); err != nil {
			return err
		}
		if err := r.Status().Update(ctx, associated); err != nil {
=======
		if err := r.Status().Update(associated); err != nil {
>>>>>>> e7f87f28
			return err
		}
		annotations, err := annotation.ForAssociationStatusChange(oldStatus, newStatus)
		if err != nil {
			return err
		}
		r.recorder.AnnotatedEventf(
			associated,
			annotations,
			corev1.EventTypeNormal,
			events.EventAssociationStatusChange,
			"Association status changed from [%s] to [%s]", oldStatus, newStatus)
	}
	return nil
}

func resultFromStatuses(statusMap commonv1.AssociationStatusMap) reconcile.Result {
	for _, status := range statusMap {
		if status == commonv1.AssociationPending {
			return defaultRequeue // retry
		}
	}

	return reconcile.Result{} // we are done or there is not much we can do
}

func (r *Reconciler) onDelete(ctx context.Context, associated types.NamespacedName) {
	// remove dynamic watches
	if r.SetDynamicWatches != nil {
		r.ClearDynamicWatches(associated, r.watches)
	}
	// remove other watches
	r.removeWatches(associated)

	// delete user Secret in the Elasticsearch namespace
	if err := deleteOrphanedResources(ctx, r.Client, r.AssociationInfo, associated, nil); err != nil {
		r.log(associated).Error(err, "Error while trying to delete orphaned resources. Continuing.")
	}
}<|MERGE_RESOLUTION|>--- conflicted
+++ resolved
@@ -388,14 +388,10 @@
 	newStatus = associated.AssociationStatusMap(r.AssociationType)
 
 	if !reflect.DeepEqual(oldStatus, newStatus) {
-<<<<<<< HEAD
 		if err := associated.SetAssociationStatusMap(r.AssociationType, newStatus); err != nil {
 			return err
 		}
 		if err := r.Status().Update(ctx, associated); err != nil {
-=======
-		if err := r.Status().Update(associated); err != nil {
->>>>>>> e7f87f28
 			return err
 		}
 		annotations, err := annotation.ForAssociationStatusChange(oldStatus, newStatus)
