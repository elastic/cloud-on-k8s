// Copyright Elasticsearch B.V. and/or licensed to Elasticsearch B.V. under one
// or more contributor license agreements. Licensed under the Elastic License 2.0;
// you may not use this file except in compliance with the Elastic License 2.0.

package association

import (
	"context"
	"fmt"
	"testing"
	"time"

	"github.com/stretchr/testify/require"
	corev1 "k8s.io/api/core/v1"
	apierrors "k8s.io/apimachinery/pkg/api/errors"
	metav1 "k8s.io/apimachinery/pkg/apis/meta/v1"
	"k8s.io/apimachinery/pkg/runtime"
	"k8s.io/apimachinery/pkg/types"
	"k8s.io/client-go/tools/record"
	"sigs.k8s.io/controller-runtime/pkg/client"
	"sigs.k8s.io/controller-runtime/pkg/reconcile"

	"github.com/elastic/cloud-on-k8s/pkg/about"
	agentv1alpha1 "github.com/elastic/cloud-on-k8s/pkg/apis/agent/v1alpha1"
	commonv1 "github.com/elastic/cloud-on-k8s/pkg/apis/common/v1"
	esv1 "github.com/elastic/cloud-on-k8s/pkg/apis/elasticsearch/v1"
	entv1 "github.com/elastic/cloud-on-k8s/pkg/apis/enterprisesearch/v1"
	kbv1 "github.com/elastic/cloud-on-k8s/pkg/apis/kibana/v1"
	"github.com/elastic/cloud-on-k8s/pkg/controller/common"
	"github.com/elastic/cloud-on-k8s/pkg/controller/common/comparison"
	"github.com/elastic/cloud-on-k8s/pkg/controller/common/operator"
	"github.com/elastic/cloud-on-k8s/pkg/controller/common/watches"
	eslabel "github.com/elastic/cloud-on-k8s/pkg/controller/elasticsearch/label"
	"github.com/elastic/cloud-on-k8s/pkg/controller/elasticsearch/services"
	"github.com/elastic/cloud-on-k8s/pkg/controller/elasticsearch/user"
	"github.com/elastic/cloud-on-k8s/pkg/utils/k8s"
	"github.com/elastic/cloud-on-k8s/pkg/utils/rbac"
)

var (
	varTrue = true

	stackVersion = "7.16.0"

	// Throughout those tests we'll use Kibana association for testing purposes,
	// but tests are the same for any resource type.
	kbAssociationInfo = AssociationInfo{
		AssociatedObjTemplate:   func() commonv1.Associated { return &kbv1.Kibana{} },
		ReferencedObjTemplate:   func() client.Object { return &esv1.Elasticsearch{} },
		ReferencedResourceNamer: esv1.ESNamer,
		ExternalServiceURL: func(c k8s.Client, association commonv1.Association) (string, error) {
			esRef := association.AssociationRef()
			es := esv1.Elasticsearch{}
			if err := c.Get(context.Background(), esRef.NamespacedName(), &es); err != nil {
				return "", err
			}
			serviceName := esRef.ServiceName
			if serviceName == "" {
				serviceName = services.ExternalServiceName(es.Name)
			}
			nsn := types.NamespacedName{Name: serviceName, Namespace: es.Namespace}
			return ServiceURL(c, nsn, es.Spec.HTTP.Protocol())
		},
		AssociationName:     "kb-es",
		AssociatedShortName: "kb",
		Labels: func(associated types.NamespacedName) map[string]string {
			return map[string]string{
				"kibanaassociation.k8s.elastic.co/name":      associated.Name,
				"kibanaassociation.k8s.elastic.co/namespace": associated.Namespace,
			}
		},
		ReferencedResourceVersion: func(c k8s.Client, esRef commonv1.ObjectSelector) (string, error) {
			if esRef.IsExternal() {
				_, err := GetUnmanagedAssociationConnectionInfoFromSecret(c, esRef)
				if err != nil {
					return "", err
				}
				// Bypass: ver, err := ref.Request("/", "{ .version.number }") and just return the version
				return stackVersion, nil
			}

			var es esv1.Elasticsearch
			err := c.Get(context.Background(), esRef.NamespacedName(), &es)
			if err != nil {
				return "", err
			}
			return es.Status.Version, nil
		},
		AssociationType:                       "elasticsearch",
		AssociationConfAnnotationNameBase:     "association.k8s.elastic.co/es-conf",
		AssociationResourceNameLabelName:      "elasticsearch.k8s.elastic.co/cluster-name",
		AssociationResourceNamespaceLabelName: "elasticsearch.k8s.elastic.co/cluster-namespace",
		ElasticsearchUserCreation: &ElasticsearchUserCreation{
			ElasticsearchRef: func(c k8s.Client, association commonv1.Association) (bool, commonv1.ObjectSelector, error) {
				return true, association.AssociationRef(), nil
			},
			UserSecretSuffix: "kibana-user",
			ESUserRole: func(associated commonv1.Associated) (string, error) {
				return "kibana_system", nil
			},
		},
	}

	kibanaNamespace = "kbns"
	esNamespace     = "esns"
	sampleES        = esv1.Elasticsearch{ObjectMeta: metav1.ObjectMeta{Namespace: esNamespace, Name: "esname"},
		Status: esv1.ElasticsearchStatus{Version: stackVersion}}
	sampleKibanaNoEsRef = func() kbv1.Kibana {
		return kbv1.Kibana{
			ObjectMeta: metav1.ObjectMeta{
				Namespace: kibanaNamespace,
				Name:      "kbname",
			},
		}
	}
	sampleKibanaWithESRef = func() kbv1.Kibana {
		sample := sampleKibanaNoEsRef()
		kb := (&sample).DeepCopy()
		kb.Spec = kbv1.KibanaSpec{Version: "7.7.0", ElasticsearchRef: commonv1.ObjectSelector{Name: sampleES.Name, Namespace: sampleES.Namespace}}
		return *kb
	}
	sampleAssociatedKibana = func(customSvc ...string) kbv1.Kibana {
		svcName := "esname-es-http"
		if len(customSvc) > 0 {
			svcName = customSvc[0]
		}
		sample := sampleKibanaWithESRef()
		kb := (&sample).DeepCopy()
		kb.Annotations = map[string]string{
			kb.EsAssociation().AssociationConfAnnotationName(): assocConf(
				"kbname-kibana-user", "kbns-kbname-kibana-user",
				true, "kbname-kb-es-ca",
				fmt.Sprintf("https://%s.esns.svc:9200", svcName),
			),
		}
		return *kb
	}
	kbNamespacedName = types.NamespacedName{Namespace: kibanaNamespace, Name: sampleKibanaWithESRef().Name}

	// es public http certs containing the ca cert to be trusted
	esHTTPPublicCertsSecret = corev1.Secret{
		ObjectMeta: metav1.ObjectMeta{
			Namespace: esNamespace,
			Name:      "esname-es-http-certs-public",
		},
		Data: map[string][]byte{
			"ca.crt":  []byte("ca cert content"),
			"tls.crt": []byte("tls cert content"),
		},
	}
	// kibana user in the ES namespace created for the association
	kibanaUserInESNamespace = corev1.Secret{
		ObjectMeta: metav1.ObjectMeta{
			Namespace: esNamespace,
			Name:      "kbns-kbname-kibana-user",
			Labels: map[string]string{
				"common.k8s.elastic.co/type":                     "user",
				"elasticsearch.k8s.elastic.co/cluster-name":      "esname",
				"elasticsearch.k8s.elastic.co/cluster-namespace": esNamespace,
				"kibanaassociation.k8s.elastic.co/name":          "kbname",
				"kibanaassociation.k8s.elastic.co/namespace":     "kbns",
			},
			OwnerReferences: []metav1.OwnerReference{
				{
					APIVersion:         "elasticsearch.k8s.elastic.co/v1",
					Kind:               "Elasticsearch",
					Name:               "esname",
					Controller:         &varTrue,
					BlockOwnerDeletion: &varTrue,
				},
			},
		},
		Data: map[string][]byte{
			"name":         []byte("kbns-kbname-kibana-user"),
			"passwordHash": []byte("$2a$10$7WSe8NagB3MTI/RdP4Gk5uHJJTJ4ZCrPfd0G9DmDsjGCJLRTur6Di"),
			"userRoles":    []byte("kibana_system"),
		},
	}
	// es public certs we expect to be copied over into the Kibana namespace
	esCertsInKibanaNamespace = corev1.Secret{
		ObjectMeta: metav1.ObjectMeta{
			Namespace: kibanaNamespace,
			Name:      "kbname-kb-es-ca",
			Labels: map[string]string{
				"elasticsearch.k8s.elastic.co/cluster-name":      "esname",
				"elasticsearch.k8s.elastic.co/cluster-namespace": "esns",
				"kibanaassociation.k8s.elastic.co/name":          "kbname",
				"kibanaassociation.k8s.elastic.co/namespace":     "kbns",
			},
			OwnerReferences: []metav1.OwnerReference{
				{
					APIVersion:         "kibana.k8s.elastic.co/v1",
					Kind:               "Kibana",
					Name:               "kbname",
					Controller:         &varTrue,
					BlockOwnerDeletion: &varTrue,
				},
			},
		},
		Data: map[string][]byte{
			"ca.crt":  []byte("ca cert content"),
			"tls.crt": []byte("tls cert content"),
		},
	}
	// kibana user credentials in the Kibana namespace
	kibanaUserInKibanaNamespace = corev1.Secret{
		ObjectMeta: metav1.ObjectMeta{
			Namespace: kibanaNamespace,
			Name:      "kbname-kibana-user",
			Labels: map[string]string{
				"eck.k8s.elastic.co/credentials":                 "true",
				"elasticsearch.k8s.elastic.co/cluster-name":      "esname",
				"elasticsearch.k8s.elastic.co/cluster-namespace": "esns",
				"kibanaassociation.k8s.elastic.co/name":          "kbname",
				"kibanaassociation.k8s.elastic.co/namespace":     "kbns",
			},
			OwnerReferences: []metav1.OwnerReference{
				{
					APIVersion:         "kibana.k8s.elastic.co/v1",
					Kind:               "Kibana",
					Name:               "kbname",
					Controller:         &varTrue,
					BlockOwnerDeletion: &varTrue,
				},
			},
		},
		Data: map[string][]byte{
			"kbns-kbname-kibana-user": []byte("cXEyeHd4dDhmNGNqenZ0Y2RjNzhnaGpx"),
		},
	}
	esHTTPService = func() *corev1.Service {
		return &corev1.Service{
			ObjectMeta: metav1.ObjectMeta{
				Namespace: esNamespace,
				Name:      "esname-es-http",
			},
			Spec: corev1.ServiceSpec{
				Ports: []corev1.ServicePort{
					{
						Name: "https",
						Port: 9200,
					},
				},
			},
		}
	}
)

func assocConf(authSecretName string, authSecretKey string, caCertProvided bool, caSecretName string, url string) string {
	return fmt.Sprintf("{\"authSecretName\":\"%s\",\"authSecretKey\":\"%s\",\"isServiceAccount\":false,\"caCertProvided\":%t,\"caSecretName\":\"%s\",\"url\":\"%s\",\"version\":\"%s\"}",
		authSecretName, authSecretKey, caCertProvided, caSecretName, url, stackVersion)
}

type denyAllAccessReviewer struct{}

func (a denyAllAccessReviewer) AccessAllowed(_ context.Context, _ string, _ string, _ runtime.Object) (bool, error) {
	return false, nil
}

func testReconciler(runtimeObjs ...runtime.Object) Reconciler {
	return Reconciler{
		AssociationInfo: kbAssociationInfo,
		Client:          k8s.NewFakeClient(runtimeObjs...),
		accessReviewer:  rbac.NewPermissiveAccessReviewer(),
		watches:         watches.NewDynamicWatches(),
		recorder:        record.NewFakeRecorder(10),
		Parameters: operator.Parameters{
			OperatorInfo: about.OperatorInfo{
				BuildInfo: about.BuildInfo{
					Version: "1.5.0",
				},
			},
		},
		logger: log.WithName("test"),
	}
}

func TestReconciler_Reconcile_resourceNotFound(t *testing.T) {
	// no resource in the apiserver
	r := testReconciler()
	// should do nothing
	res, err := r.Reconcile(context.Background(), reconcile.Request{NamespacedName: types.NamespacedName{Namespace: "ns", Name: "resource"}})
	require.NoError(t, err)
	require.Equal(t, reconcile.Result{}, res)
}

func TestReconciler_Reconcile_resourceNotFound_OnDeletion(t *testing.T) {
	// Kibana does not exist in the apiserver, but there is a leftover es user in es namespace
	r := testReconciler(&kibanaUserInESNamespace)
	res, err := r.Reconcile(context.Background(), reconcile.Request{NamespacedName: kbNamespacedName})
	require.NoError(t, err)
	require.Equal(t, reconcile.Result{}, res)
	// es user secret should have been removed
	var secret corev1.Secret
	err = r.Client.Get(context.Background(), k8s.ExtractNamespacedName(&kibanaUserInESNamespace), &secret)
	require.Error(t, err)
	require.True(t, apierrors.IsNotFound(err))
}

func TestReconciler_Reconcile_Unmanaged(t *testing.T) {
	kb := sampleKibanaWithESRef()
	kb.Annotations = map[string]string{common.ManagedAnnotation: "false"}
	r := testReconciler(&kb)
	res, err := r.Reconcile(context.Background(), reconcile.Request{NamespacedName: k8s.ExtractNamespacedName(&kb)})
	// should do nothing
	require.NoError(t, err)
	require.Equal(t, reconcile.Result{}, res)
}

func TestReconciler_Reconcile_DeletionTimestamp(t *testing.T) {
	kb := sampleKibanaWithESRef()
	now := metav1.NewTime(time.Now())
	kb.DeletionTimestamp = &now
	r := testReconciler(&kb)
	res, err := r.Reconcile(context.Background(), reconcile.Request{NamespacedName: k8s.ExtractNamespacedName(&kb)})
	// should do nothing
	require.NoError(t, err)
	require.Equal(t, reconcile.Result{}, res)
}

func TestReconciler_Reconcile_DeletesOrphanedResource(t *testing.T) {
	// setup Kibana with no ES ref,
	// and the user in es namespace that should be garbage collected
	kb := sampleKibanaNoEsRef()
	r := testReconciler(&kb, &kibanaUserInESNamespace)
	_, err := r.Reconcile(context.Background(), reconcile.Request{NamespacedName: k8s.ExtractNamespacedName(&kb)})
	require.NoError(t, err)
	// should delete the kibana user in es namespace
	var secret corev1.Secret
	err = r.Get(context.Background(), k8s.ExtractNamespacedName(&kibanaUserInESNamespace), &secret)
	require.Error(t, err)
	require.True(t, apierrors.IsNotFound(err))
}

func TestReconciler_Reconcile_NoESRef_Cleanup(t *testing.T) {
	// setup Kibana with no ES ref,
	// but with a config annotation and secrets resources to clean
	kb := sampleKibanaNoEsRef()
	kb.Annotations = sampleAssociatedKibana().Annotations
	require.NotEmpty(t, kb.Annotations[kb.EsAssociation().AssociationConfAnnotationName()])
	r := testReconciler(&kb, &kibanaUserInESNamespace, &kibanaUserInKibanaNamespace, &esCertsInKibanaNamespace)
	// simulate watches being set
	require.NoError(t, r.reconcileWatches(k8s.ExtractNamespacedName(&kb), []commonv1.Association{kb.EsAssociation()}))
	require.NotEmpty(t, r.watches.Secrets.Registrations())
	require.NotEmpty(t, r.watches.ReferencedResources.Registrations())

	_, err := r.Reconcile(context.Background(), reconcile.Request{NamespacedName: k8s.ExtractNamespacedName(&kb)})
	require.NoError(t, err)
	// should delete the kibana user in es namespace
	var secret corev1.Secret
	err = r.Get(context.Background(), k8s.ExtractNamespacedName(&kibanaUserInESNamespace), &secret)
	require.Error(t, err)
	require.True(t, apierrors.IsNotFound(err))
	// should delete the kibana user in kibana namespace
	err = r.Get(context.Background(), k8s.ExtractNamespacedName(&kibanaUserInKibanaNamespace), &secret)
	require.Error(t, err)
	require.True(t, apierrors.IsNotFound(err))
	// should delete the es certs in kibana namespace
	err = r.Get(context.Background(), k8s.ExtractNamespacedName(&esCertsInKibanaNamespace), &secret)
	require.Error(t, err)
	require.True(t, apierrors.IsNotFound(err))
	// should remove the association conf in annotations
	var updatedKibana kbv1.Kibana
	err = r.Get(context.Background(), k8s.ExtractNamespacedName(&kb), &updatedKibana)
	require.NoError(t, err)
	require.Empty(t, updatedKibana.Annotations[kb.EsAssociation().AssociationConfAnnotationName()])
	// should remove dynamic watches
	require.Empty(t, r.watches.Secrets.Registrations())
	require.Empty(t, r.watches.ReferencedResources.Registrations())
	require.Empty(t, r.watches.Services.Registrations())
}

func TestReconciler_Reconcile_NoES(t *testing.T) {
	kb := sampleAssociatedKibana()
	require.NotEmpty(t, kb.Annotations[kb.EsAssociation().AssociationConfAnnotationName()])
	// es resource does not exist
	r := testReconciler(&kb)
	_, err := r.Reconcile(context.Background(), reconcile.Request{NamespacedName: k8s.ExtractNamespacedName(&kb)})
	require.NoError(t, err)
	// association status should become pending
	var updatedKibana kbv1.Kibana
	err = r.Get(context.Background(), k8s.ExtractNamespacedName(&kb), &updatedKibana)
	require.NoError(t, err)
	require.Equal(t, commonv1.AssociationPending, updatedKibana.Status.AssociationStatus)
	// association conf should have been removed
	require.Empty(t, updatedKibana.Annotations[kb.EsAssociation().AssociationConfAnnotationName()])
}

func TestReconciler_Reconcile_RBACNotAllowed(t *testing.T) {
	kb := sampleAssociatedKibana()
	require.NotEmpty(t, kb.Annotations[kb.EsAssociation().AssociationConfAnnotationName()])
	r := testReconciler(&kb, &sampleES, &kibanaUserInESNamespace, esHTTPService())
	// simulate rbac association disallowed
	r.accessReviewer = denyAllAccessReviewer{}
	_, err := r.Reconcile(context.Background(), reconcile.Request{NamespacedName: k8s.ExtractNamespacedName(&kb)})
	require.NoError(t, err)
	// association should be pending
	var updatedKibana kbv1.Kibana
	err = r.Get(context.Background(), k8s.ExtractNamespacedName(&kb), &updatedKibana)
	require.NoError(t, err)
	require.Equal(t, commonv1.AssociationPending, updatedKibana.Status.AssociationStatus)
	// association conf should be removed
	require.Empty(t, updatedKibana.Annotations[kb.EsAssociation().AssociationConfAnnotationName()])
	// user in es namespace should be deleted
	var secret corev1.Secret
	err = r.Get(context.Background(), k8s.ExtractNamespacedName(&kibanaUserInESNamespace), &secret)
	require.Error(t, err)
	require.True(t, apierrors.IsNotFound(err))
}

func TestReconciler_Reconcile_NewAssociation(t *testing.T) {
	// Kibana references ES, but no secret nor association conf exist yet
	kb := sampleKibanaWithESRef()
	require.Empty(t, kb.Annotations[kb.EsAssociation().AssociationConfAnnotationName()])
	r := testReconciler(&kb, &sampleES, &esHTTPPublicCertsSecret, esHTTPService())
	// no resources are watched yet
	require.Empty(t, r.watches.Secrets.Registrations())
	require.Empty(t, r.watches.ReferencedResources.Registrations())
	// run the reconciliation
	results, err := r.Reconcile(context.Background(), reconcile.Request{NamespacedName: k8s.ExtractNamespacedName(&kb)})
	require.NoError(t, err)
	// no requeue to trigger
	require.Equal(t, reconcile.Result{}, results)

	// should create the kibana user in es namespace
	var actualKbUserInESNamespace corev1.Secret
	err = r.Get(context.Background(), k8s.ExtractNamespacedName(&kibanaUserInESNamespace), &actualKbUserInESNamespace)
	require.NoError(t, err)
	// password hash should be generated so let's ignore its exact content in the comparison
	require.NotEmpty(t, actualKbUserInESNamespace.Data[user.PasswordHashField])
	expected := kibanaUserInESNamespace.DeepCopy()
	expected.Data[user.PasswordHashField] = actualKbUserInESNamespace.Data[user.PasswordHashField]
	comparison.RequireEqual(t, expected, &actualKbUserInESNamespace)

	// should create the kibana user in kibana namespace
	var actualKbUserInKbNamespace corev1.Secret
	err = r.Get(context.Background(), k8s.ExtractNamespacedName(&kibanaUserInKibanaNamespace), &actualKbUserInKbNamespace)
	require.NoError(t, err)
	// password should be generated so let's ignore its exact content in the comparison
	require.NotEmpty(t, actualKbUserInKbNamespace.Data)
	expected = kibanaUserInKibanaNamespace.DeepCopy()
	expected.Data = actualKbUserInKbNamespace.Data
	comparison.RequireEqual(t, expected, &actualKbUserInKbNamespace)

	// should create the es certs in kibana namespace
	var actualEsCertsInKibanaNamespace corev1.Secret
	err = r.Get(context.Background(), k8s.ExtractNamespacedName(&esCertsInKibanaNamespace), &actualEsCertsInKibanaNamespace)
	require.NoError(t, err)
	comparison.RequireEqual(t, &esCertsInKibanaNamespace, &actualEsCertsInKibanaNamespace)

	// should have dynamic watches set
	require.NotEmpty(t, r.watches.Secrets.Registrations())
	require.NotEmpty(t, r.watches.ReferencedResources.Registrations())

	var updatedKibana kbv1.Kibana
	err = r.Get(context.Background(), k8s.ExtractNamespacedName(&kb), &updatedKibana)
	// association conf should be set
	require.Equal(t, sampleAssociatedKibana().Annotations[kb.EsAssociation().AssociationConfAnnotationName()], updatedKibana.Annotations[kb.EsAssociation().AssociationConfAnnotationName()])
	// association status should be established
	require.NoError(t, err)
	require.Equal(t, commonv1.AssociationEstablished, updatedKibana.Status.AssociationStatus)
}

func TestReconciler_Reconcile_noESAuth(t *testing.T) {
	// Kibana references Enterprise Search, the association controller is configured to not
	// create an Elasticsearch user
	ent := entv1.EnterpriseSearch{ObjectMeta: metav1.ObjectMeta{Namespace: "entns", Name: "entname"}}
	entHTTPPublicCertsSecret := corev1.Secret{
		ObjectMeta: metav1.ObjectMeta{
			Namespace: "entns",
			Name:      "entname-ent-http-certs-public",
		},
		Data: map[string][]byte{
			"ca.crt":  []byte("ca cert content"),
			"tls.crt": []byte("tls cert content"),
		},
	}
	entHTTPService := corev1.Service{
		ObjectMeta: metav1.ObjectMeta{
			Namespace: "entns",
			Name:      "entname-ent-http",
		},
		Spec: corev1.ServiceSpec{
			Ports: []corev1.ServicePort{
				{
					Name: "https",
					Port: 3002,
				},
			},
		},
	}
	kb := sampleKibanaNoEsRef()
	kb.Spec.EnterpriseSearchRef = commonv1.ObjectSelector{Name: "entname", Namespace: "entns"}

	// ent public certs we expect to be copied over into the Kibana namespace
	entCertsInKibanaNamespace := corev1.Secret{
		ObjectMeta: metav1.ObjectMeta{
			Namespace: kibanaNamespace,
			Name:      "kbname-kb-ent-ca",
			Labels: map[string]string{
				"enterprisesearch.k8s.elastic.co/name":       "entname",
				"enterprisesearch.k8s.elastic.co/namespace":  "entns",
				"kibanaassociation.k8s.elastic.co/name":      "kbname",
				"kibanaassociation.k8s.elastic.co/namespace": "kbns",
				"kibanaassociation.k8s.elastic.co/type":      "ent",
			},
			OwnerReferences: []metav1.OwnerReference{
				{
					APIVersion:         "kibana.k8s.elastic.co/v1",
					Kind:               "Kibana",
					Name:               "kbname",
					Controller:         &varTrue,
					BlockOwnerDeletion: &varTrue,
				},
			},
		},
		Data: map[string][]byte{
			"ca.crt":  []byte("ca cert content"),
			"tls.crt": []byte("tls cert content"),
		},
	}

	kbEntAssocInfo := AssociationInfo{
		AssociatedObjTemplate: func() commonv1.Associated { return &kbv1.Kibana{} },
		ReferencedObjTemplate: func() client.Object { return &entv1.EnterpriseSearch{} },
		ExternalServiceURL: func(c k8s.Client, assoc commonv1.Association) (string, error) {
			entRef := assoc.AssociationRef()
			if !entRef.IsDefined() {
				return "", nil
			}
			ent := entv1.EnterpriseSearch{}
			if err := c.Get(context.Background(), entRef.NamespacedName(), &ent); err != nil {
				return "", err
			}
			serviceName := entRef.ServiceName
			if serviceName == "" {
				serviceName = "entname-ent-http"
			}
			nsn := types.NamespacedName{Namespace: ent.Namespace, Name: serviceName}
			return ServiceURL(c, nsn, ent.Spec.HTTP.Protocol())
		},
		ReferencedResourceVersion: func(c k8s.Client, entRef commonv1.ObjectSelector) (string, error) {
			var ent entv1.EnterpriseSearch
			err := c.Get(context.Background(), entRef.NamespacedName(), &ent)
			if err != nil {
				return "", err
			}
			return ent.Status.Version, nil
		},
		ReferencedResourceNamer: entv1.Namer,
		AssociationName:         "kb-ent",
		AssociatedShortName:     "kb",
		AssociationType:         commonv1.EntAssociationType,
		Labels: func(associated types.NamespacedName) map[string]string {
			return map[string]string{
				"kibanaassociation.k8s.elastic.co/name":      associated.Name,
				"kibanaassociation.k8s.elastic.co/namespace": associated.Namespace,
				"kibanaassociation.k8s.elastic.co/type":      commonv1.EntAssociationType,
			}
		},
		AssociationConfAnnotationNameBase:     commonv1.EntConfigAnnotationNameBase,
		AssociationResourceNameLabelName:      "enterprisesearch.k8s.elastic.co/name",
		AssociationResourceNamespaceLabelName: "enterprisesearch.k8s.elastic.co/namespace",
		ElasticsearchUserCreation:             nil, // no dedicated ES user required for Kibana->Ent connection
	}

	r := Reconciler{
		AssociationInfo: kbEntAssocInfo,
		Client: k8s.NewFakeClient(
			&kb,
			&ent,
			&entHTTPPublicCertsSecret,
			&entHTTPService,
		),
		accessReviewer: rbac.NewPermissiveAccessReviewer(),
		watches:        watches.NewDynamicWatches(),
		recorder:       record.NewFakeRecorder(10),
		Parameters: operator.Parameters{
			OperatorInfo: about.OperatorInfo{
				BuildInfo: about.BuildInfo{
					Version: "1.4.0-unittest",
				},
			},
		},
		logger: log.WithName("test"),
	}

	// no resources are watched yet
	require.Empty(t, r.watches.Secrets.Registrations())
	require.Empty(t, r.watches.ReferencedResources.Registrations())
	// run the reconciliation
	results, err := r.Reconcile(context.Background(), reconcile.Request{NamespacedName: k8s.ExtractNamespacedName(&kb)})
	require.NoError(t, err)
	// no requeue to trigger
	require.Equal(t, reconcile.Result{}, results)

	// should create the ent certs in kibana namespace
	var actualEntCertsInKibanaNamespace corev1.Secret
	err = r.Get(context.Background(), k8s.ExtractNamespacedName(&entCertsInKibanaNamespace), &actualEntCertsInKibanaNamespace)
	require.NoError(t, err)
	comparison.RequireEqual(t, &entCertsInKibanaNamespace, &actualEntCertsInKibanaNamespace)

	// should have dynamic watches set
	require.NotEmpty(t, r.watches.Secrets.Registrations())
	require.NotEmpty(t, r.watches.ReferencedResources.Registrations())

	var updatedKibana kbv1.Kibana
	err = r.Get(context.Background(), k8s.ExtractNamespacedName(&kb), &updatedKibana)
	require.NoError(t, err)
	// association conf should be set
	require.Equal(t, "{\"authSecretName\":\"-\",\"authSecretKey\":\"\",\"isServiceAccount\":false,\"caCertProvided\":true,\"caSecretName\":\"kbname-kb-ent-ca\",\"url\":\"https://entname-ent-http.entns.svc:3002\",\"version\":\"\"}",
		updatedKibana.Annotations[kb.EntAssociation().AssociationConfAnnotationName()])
	// ent association status should be established
	require.Equal(t, commonv1.AssociationEstablished, updatedKibana.Status.EnterpriseSearchAssociationStatus)
	// but not es association status
	require.Empty(t, updatedKibana.Status.AssociationStatus)

	// should not have any other secret created (no es user to to create)
	secrets := corev1.SecretList{}
	err = r.List(context.Background(), &secrets)
	require.NoError(t, err)
	require.Len(t, secrets.Items, 2) // ent cert in ent namespace + ent cert in kb namespace
}

func TestReconciler_Reconcile_CustomServiceRef(t *testing.T) {
	// Kibana references ES with a custom service, but neither the service nor secret nor association conf exist yet
	kb := sampleKibanaWithESRef()
	serviceName := "coordinating-only"
	kb.Spec.ElasticsearchRef.ServiceName = serviceName

	require.Empty(t, kb.Annotations[kb.EsAssociation().AssociationConfAnnotationName()])
	r := testReconciler(&kb, &sampleES, &esHTTPPublicCertsSecret)
	// no resources are watched yet
	require.Empty(t, r.watches.Secrets.Registrations())
	require.Empty(t, r.watches.ReferencedResources.Registrations())
	// run the reconciliation
	results, err := r.Reconcile(context.Background(), reconcile.Request{NamespacedName: k8s.ExtractNamespacedName(&kb)})
<<<<<<< HEAD
	// don't expect an error due to the missing service yet
	require.NoError(t, err)
	// wait for the timeToExpectServiceAfterCreation
	time.Sleep(timeToExpectServiceAfterCreation)
	// simulate a re-queue
	results, err = r.Reconcile(context.Background(), reconcile.Request{NamespacedName: k8s.ExtractNamespacedName(&kb)})
	// now expect an error due to the missing service
=======
	// expect an error due to the missing service
>>>>>>> d5ef4cdb
	require.Error(t, err)
	// also expect a re-queue to be scheduled
	require.Equal(t, defaultRequeue, results)

	// create the missing service
	svc := esHTTPService()
	svc.Name = serviceName
	require.NoError(t, r.Create(context.Background(), svc))

	// simulate a re-queue
	results, err = r.Reconcile(context.Background(), reconcile.Request{NamespacedName: k8s.ExtractNamespacedName(&kb)})
	require.NoError(t, err)
	// no requeue to trigger
	require.Equal(t, reconcile.Result{}, results)

	// should create the kibana user in es namespace
	var actualKbUserInESNamespace corev1.Secret
	err = r.Get(context.Background(), k8s.ExtractNamespacedName(&kibanaUserInESNamespace), &actualKbUserInESNamespace)
	require.NoError(t, err)
	// password hash should be generated so let's ignore its exact content in the comparison
	require.NotEmpty(t, actualKbUserInESNamespace.Data[user.PasswordHashField])
	expected := kibanaUserInESNamespace.DeepCopy()
	expected.Data[user.PasswordHashField] = actualKbUserInESNamespace.Data[user.PasswordHashField]
	comparison.RequireEqual(t, expected, &actualKbUserInESNamespace)

	// should create the kibana user in kibana namespace
	var actualKbUserInKbNamespace corev1.Secret
	err = r.Get(context.Background(), k8s.ExtractNamespacedName(&kibanaUserInKibanaNamespace), &actualKbUserInKbNamespace)
	require.NoError(t, err)
	// password should be generated so let's ignore its exact content in the comparison
	require.NotEmpty(t, actualKbUserInKbNamespace.Data)
	expected = kibanaUserInKibanaNamespace.DeepCopy()
	expected.Data = actualKbUserInKbNamespace.Data
	comparison.RequireEqual(t, expected, &actualKbUserInKbNamespace)

	// should create the es certs in kibana namespace
	var actualEsCertsInKibanaNamespace corev1.Secret
	err = r.Get(context.Background(), k8s.ExtractNamespacedName(&esCertsInKibanaNamespace), &actualEsCertsInKibanaNamespace)
	require.NoError(t, err)
	comparison.RequireEqual(t, &esCertsInKibanaNamespace, &actualEsCertsInKibanaNamespace)

	// should have dynamic watches set
	require.NotEmpty(t, r.watches.Secrets.Registrations())
	require.NotEmpty(t, r.watches.ReferencedResources.Registrations())
	// including a watch for the custom service
	require.NotEmpty(t, t, r.watches.Services.Registrations())

	var updatedKibana kbv1.Kibana
	err = r.Get(context.Background(), k8s.ExtractNamespacedName(&kb), &updatedKibana)
	// association conf should be set
	require.Equal(t, sampleAssociatedKibana(serviceName).Annotations[kb.EsAssociation().AssociationConfAnnotationName()], updatedKibana.Annotations[kb.EsAssociation().AssociationConfAnnotationName()])
	// association status should be established
	require.NoError(t, err)
	require.Equal(t, commonv1.AssociationEstablished, updatedKibana.Status.AssociationStatus)
}

func TestReconciler_Reconcile_ExistingAssociation_NoOp(t *testing.T) {
	// association already established, reconciliation should be a no-op
	kb := sampleAssociatedKibana()
	r := testReconciler(&kb, &sampleES, &kibanaUserInESNamespace, &kibanaUserInKibanaNamespace, &esHTTPPublicCertsSecret, &esCertsInKibanaNamespace, esHTTPService())
	// run the reconciliation
	results, err := r.Reconcile(context.Background(), reconcile.Request{NamespacedName: k8s.ExtractNamespacedName(&kb)})
	require.NoError(t, err)
	// no requeue to trigger
	require.Equal(t, reconcile.Result{}, results)

	// same kibana user in es namespace
	var actualKbUserInESNamespace corev1.Secret
	err = r.Get(context.Background(), k8s.ExtractNamespacedName(&kibanaUserInESNamespace), &actualKbUserInESNamespace)
	require.NoError(t, err)
	comparison.RequireEqual(t, &kibanaUserInESNamespace, &actualKbUserInESNamespace)

	// same kibana user in kibana namespace
	var actualKbUserInKbNamespace corev1.Secret
	err = r.Get(context.Background(), k8s.ExtractNamespacedName(&kibanaUserInKibanaNamespace), &actualKbUserInKbNamespace)
	require.NoError(t, err)
	comparison.RequireEqual(t, &kibanaUserInKibanaNamespace, &actualKbUserInKbNamespace)

	// same the es certs in kibana namespace
	var actualEsCertsInKibanaNamespace corev1.Secret
	err = r.Get(context.Background(), k8s.ExtractNamespacedName(&esCertsInKibanaNamespace), &actualEsCertsInKibanaNamespace)
	require.NoError(t, err)
	comparison.RequireEqual(t, &esCertsInKibanaNamespace, &actualEsCertsInKibanaNamespace)

	var updatedKibana kbv1.Kibana
	err = r.Get(context.Background(), k8s.ExtractNamespacedName(&kb), &updatedKibana)
	// association conf should be set
	require.Equal(t, sampleAssociatedKibana().Annotations[kb.EsAssociation().AssociationConfAnnotationName()], updatedKibana.Annotations[kb.EsAssociation().AssociationConfAnnotationName()])
	// association status should be established
	require.NoError(t, err)
	require.Equal(t, commonv1.AssociationEstablished, updatedKibana.Status.AssociationStatus)
}

func TestReconciler_getElasticsearch(t *testing.T) {
	// ResourceVersion 999 has no specific meaning.
	// It is the commonly used value in controller-runtime tests where some ResourceVersion needs to be set.
	es := esv1.Elasticsearch{ObjectMeta: metav1.ObjectMeta{Namespace: "ns", Name: "es", ResourceVersion: "999"}}
	associatedKibana := kbv1.Kibana{
		ObjectMeta: metav1.ObjectMeta{
			Namespace: "ns",
			Name:      "kb",
			Annotations: map[string]string{
				"association.k8s.elastic.co/es-conf": "association-conf-data", // we don't care about the data here
			},
		},
		Spec: kbv1.KibanaSpec{ElasticsearchRef: commonv1.ObjectSelector{Name: "es", Namespace: "ns"}},
	}
	tests := []struct {
		name              string
		runtimeObjects    []runtime.Object
		associated        commonv1.Association
		esRef             commonv1.ObjectSelector
		wantES            esv1.Elasticsearch
		wantStatus        commonv1.AssociationStatus
		wantUpdatedKibana kbv1.Kibana
	}{
		{
			name:              "retrieve existing Elasticsearch",
			runtimeObjects:    []runtime.Object{&es, &associatedKibana},
			associated:        associatedKibana.EsAssociation(),
			esRef:             commonv1.ObjectSelector{Namespace: "ns", Name: "es"},
			wantES:            es,
			wantStatus:        "",
			wantUpdatedKibana: associatedKibana,
		},
		{
			name:           "Elasticsearch not found: remove association conf in Kibana",
			runtimeObjects: []runtime.Object{&associatedKibana}, // no ES
			associated:     associatedKibana.EsAssociation(),
			esRef:          commonv1.ObjectSelector{Namespace: "ns", Name: "es"},
			wantES:         esv1.Elasticsearch{},
			wantStatus:     commonv1.AssociationPending,
			wantUpdatedKibana: kbv1.Kibana{
				ObjectMeta: metav1.ObjectMeta{
					Namespace: "ns",
					Name:      "kb",
				},
				Spec: kbv1.KibanaSpec{ElasticsearchRef: commonv1.ObjectSelector{Name: "es", Namespace: "ns"}},
			},
		},
	}
	for _, tt := range tests {
		t.Run(tt.name, func(t *testing.T) {
			c := k8s.NewFakeClient(tt.runtimeObjects...)
			r := &Reconciler{Client: c, recorder: record.NewFakeRecorder(10)}
			es, status, err := r.getElasticsearch(context.Background(), tt.associated, tt.esRef)
			require.NoError(t, err)
			require.Equal(t, tt.wantStatus, status)
			require.Equal(t, tt.wantES.ObjectMeta, es.ObjectMeta)

			var updatedKibana kbv1.Kibana
			err = c.Get(context.Background(), k8s.ExtractNamespacedName(&tt.wantUpdatedKibana), &updatedKibana)
			require.NoError(t, err)
			require.Equal(t, tt.wantUpdatedKibana.ObjectMeta.Annotations, updatedKibana.ObjectMeta.Annotations)
		})
	}
}

// TestReconciler_Reconcile_MultiRef tests Agent with multiple ES refs by checking resources, watches and annotations
// are created and deleted as refs are added and removed.
func TestReconciler_Reconcile_MultiRef(t *testing.T) {
	generateAnnotationName := func(namespace, name string) string {
		agent := agentv1alpha1.Agent{
			Spec: agentv1alpha1.AgentSpec{
				ElasticsearchRefs: []agentv1alpha1.Output{{ObjectSelector: commonv1.ObjectSelector{Name: name, Namespace: namespace}}},
			},
		}
		associations := agent.GetAssociations()
		return associations[0].AssociationConfAnnotationName()
	}

	agentAssociationInfo := AssociationInfo{
		AssociationType:       commonv1.ElasticsearchAssociationType,
		AssociatedObjTemplate: func() commonv1.Associated { return &agentv1alpha1.Agent{} },
		ReferencedObjTemplate: func() client.Object { return &esv1.Elasticsearch{} },
		ReferencedResourceVersion: func(c k8s.Client, esRef commonv1.ObjectSelector) (string, error) {
			var es esv1.Elasticsearch
			if err := c.Get(context.Background(), esRef.NamespacedName(), &es); err != nil {
				return "", err
			}
			return es.Status.Version, nil
		},
		ExternalServiceURL: func(c k8s.Client, association commonv1.Association) (string, error) {
			esRef := association.AssociationRef()
			if !esRef.IsDefined() {
				return "", nil
			}
			es := esv1.Elasticsearch{}
			if err := c.Get(context.Background(), esRef.NamespacedName(), &es); err != nil {
				return "", err
			}
			return services.ExternalServiceURL(es), nil
		},
		ReferencedResourceNamer: esv1.ESNamer,
		AssociationName:         "agent-es",
		AssociatedShortName:     "agent",
		Labels: func(associated types.NamespacedName) map[string]string {
			return map[string]string{
				"agentassociation.k8s.elastic.co/name":      associated.Name,
				"agentassociation.k8s.elastic.co/namespace": associated.Namespace,
				"agentassociation.k8s.elastic.co/type":      commonv1.ElasticsearchAssociationType,
			}
		},
		AssociationConfAnnotationNameBase:     commonv1.ElasticsearchConfigAnnotationNameBase,
		AssociationResourceNameLabelName:      eslabel.ClusterNameLabelName,
		AssociationResourceNamespaceLabelName: eslabel.ClusterNamespaceLabelName,
		ElasticsearchUserCreation: &ElasticsearchUserCreation{
			ElasticsearchRef: func(c k8s.Client, association commonv1.Association) (bool, commonv1.ObjectSelector, error) {
				return true, association.AssociationRef(), nil
			},
			UserSecretSuffix: "agent-user",
			ESUserRole: func(associated commonv1.Associated) (string, error) {
				return "superuser", nil
			},
		},
	}

	// Agent with two refs
	agent := agentv1alpha1.Agent{
		ObjectMeta: metav1.ObjectMeta{
			Name:      "agent1",
			Namespace: "agentNs",
		},
		Spec: agentv1alpha1.AgentSpec{
			Version: "7.7.0",
			ElasticsearchRefs: []agentv1alpha1.Output{
				{
					ObjectSelector: commonv1.ObjectSelector{Name: "es1", Namespace: "es1Namespace"},
					OutputName:     "default",
				},
				{
					ObjectSelector: commonv1.ObjectSelector{Name: "es2", Namespace: "es2Namespace"},
					OutputName:     "monitoring",
				},
			},
		},
	}

	// Set Agent, two ES resources and their public cert Secrets
	r := Reconciler{
		AssociationInfo: agentAssociationInfo,
		Client: k8s.NewFakeClient(
			&agent,
			&esv1.Elasticsearch{
				ObjectMeta: metav1.ObjectMeta{
					Name:      "es1",
					Namespace: "es1Namespace",
				},
				Spec: esv1.ElasticsearchSpec{Version: "7.7.0"},
			},
			&esv1.Elasticsearch{
				ObjectMeta: metav1.ObjectMeta{
					Name:      "es2",
					Namespace: "es2Namespace",
				},
				Spec: esv1.ElasticsearchSpec{Version: "7.7.0"},
			},
			&corev1.Secret{
				ObjectMeta: metav1.ObjectMeta{
					Namespace: "es1Namespace",
					Name:      "es1-es-http-certs-public",
				},
				Data: map[string][]byte{
					"ca.crt":  []byte("ca cert content"),
					"tls.crt": []byte("tls cert content"),
				},
			},
			&corev1.Secret{
				ObjectMeta: metav1.ObjectMeta{
					Namespace: "es2Namespace",
					Name:      "es2-es-http-certs-public",
				},
				Data: map[string][]byte{
					"ca.crt":  []byte("ca cert content"),
					"tls.crt": []byte("tls cert content"),
				},
			},
		),
		accessReviewer: rbac.NewPermissiveAccessReviewer(),
		watches:        watches.NewDynamicWatches(),
		recorder:       record.NewFakeRecorder(10),
		Parameters: operator.Parameters{
			OperatorInfo: about.OperatorInfo{
				BuildInfo: about.BuildInfo{
					Version: "1.4.0-unittest",
				},
			},
		},
		logger: log.WithName("test"),
	}

	// Secrets created for the first ref
	ref1ExpectedSecrets := []corev1.Secret{
		mkAgentSecret(
			"agent1-es1Namespace-es1-agent-user",
			"agentNs",
			"agentNs",
			"agent1",
			"es1Namespace",
			"es1",
			true,
			false,
			true,
			"agentNs-agent1-es1Namespace-es1-agent-user",
		),
		mkAgentSecret(
			"agentNs-agent1-es1Namespace-es1-agent-user",
			"es1Namespace",
			"agentNs",
			"agent1",
			"es1Namespace",
			"es1",
			false,
			true,
			false,
			"name", "passwordHash", "userRoles",
		),
		mkAgentSecret(
			"agent1-agent-es-es1Namespace-es1-ca",
			"agentNs",
			"agentNs",
			"agent1",
			"es1Namespace",
			"es1",
			false,
			false,
			true,
			"ca.crt", "tls.crt",
		),
	}

	// Secrets created for the second ref
	ref2ExpectedSecrets := []corev1.Secret{
		mkAgentSecret(
			"agent1-es2Namespace-es2-agent-user",
			"agentNs",
			"agentNs",
			"agent1",
			"es2Namespace",
			"es2",
			true,
			false,
			true,
			"agentNs-agent1-es2Namespace-es2-agent-user",
		),
		mkAgentSecret(
			"agentNs-agent1-es2Namespace-es2-agent-user",
			"es2Namespace",
			"agentNs",
			"agent1",
			"es2Namespace",
			"es2",
			false,
			true,
			false,
			"name", "passwordHash", "userRoles",
		),
		mkAgentSecret(
			"agent1-agent-es-es2Namespace-es2-ca",
			"agentNs",
			"agentNs",
			"agent1",
			"es2Namespace",
			"es2",
			false,
			false,
			true,
			"ca.crt", "tls.crt",
		),
	}

	// initial reconciliation, all resources should be created
	results, err := r.Reconcile(context.Background(), reconcile.Request{NamespacedName: k8s.ExtractNamespacedName(&agent)})
	require.NoError(t, err)
	// no requeue to trigger
	require.Equal(t, reconcile.Result{}, results)

	// get Agent resource and run checks
	require.NoError(t, r.Get(context.Background(), k8s.ExtractNamespacedName(&agent), &agent))
	checkSecrets(t, r, true, ref1ExpectedSecrets, ref2ExpectedSecrets)
	checkAnnotations(t, agent, true, generateAnnotationName("es1Namespace", "es1"), generateAnnotationName("es2Namespace", "es2"))
	checkWatches(t, r.watches, true)
	checkStatus(t, agent, "es1Namespace/es1", "es2Namespace/es2")

	// delete ref to es1Namespace/es1 and update Agent resource
	agent.Spec.ElasticsearchRefs = agent.Spec.ElasticsearchRefs[1:2]
	require.NoError(t, r.Update(context.Background(), &agent))

	// rerun reconciliation
	results, err = r.Reconcile(context.Background(), reconcile.Request{NamespacedName: k8s.ExtractNamespacedName(&agent)})
	require.NoError(t, err)
	require.Equal(t, reconcile.Result{}, results)

	// get Agent resource again and rerun checks, ref1 related resources should be removed, ref2 related resources
	// should be preserved
	var updatedAgent agentv1alpha1.Agent
	require.NoError(t, r.Get(context.Background(), k8s.ExtractNamespacedName(&agent), &updatedAgent))
	checkSecrets(t, r, false, ref1ExpectedSecrets)
	checkSecrets(t, r, true, ref2ExpectedSecrets)
	checkAnnotations(t, updatedAgent, false, generateAnnotationName("es1Namespace", "es1"))
	checkAnnotations(t, updatedAgent, true, generateAnnotationName("es2Namespace", "es2"))
	checkWatches(t, r.watches, true)
	checkStatus(t, updatedAgent, "es2Namespace/es2")

	// delete Agent resource
	require.NoError(t, r.Delete(context.Background(), &agent))

	// rerun reconciliation
	results, err = r.Reconcile(context.Background(), reconcile.Request{NamespacedName: k8s.ExtractNamespacedName(&agent)})
	require.NoError(t, err)
	require.Equal(t, reconcile.Result{}, results)

	// check whether clean up was done
	checkSecrets(t, r, false, ref1ExpectedSecrets, ref2ExpectedSecrets)
	checkWatches(t, r.watches, false)
}

func checkSecrets(t *testing.T, client k8s.Client, expected bool, secrets ...[]corev1.Secret) {
	t.Helper()
	for _, expectedSecrets := range secrets {
		for _, expectedSecret := range expectedSecrets {
			expectedSecret := expectedSecret
			var got corev1.Secret
			err := client.Get(context.Background(), k8s.ExtractNamespacedName(&expectedSecret), &got)
			if !expected {
				require.Error(t, err)
				continue
			}

			require.NoError(t, err)
			require.Equal(t, expectedSecret.Labels, got.Labels)
			require.Equal(t, expectedSecret.OwnerReferences, got.OwnerReferences)
			equalKeys(t, expectedSecret.Data, got.Data)
		}
	}
}

func checkAnnotations(t *testing.T, agent agentv1alpha1.Agent, expected bool, annotations ...string) {
	t.Helper()
	for _, annotation := range annotations {
		if expected {
			require.Contains(t, agent.Annotations, annotation)
			continue
		}

		require.NotContains(t, agent.Annotations, annotation)
	}
}

func checkWatches(t *testing.T, watches watches.DynamicWatches, expected bool) {
	t.Helper()
	if expected {
		require.Contains(t, watches.Secrets.Registrations(), "agentNs-agent1-es-user-watch")
		require.Contains(t, watches.Secrets.Registrations(), "agentNs-agent1-referenced-resource-ca-secret-watch")
		require.Contains(t, watches.ReferencedResources.Registrations(), "agentNs-agent1-referenced-resource-watch")
	} else {
		require.Empty(t, watches.Secrets.Registrations())
		require.Empty(t, watches.ReferencedResources.Registrations())
	}
}

func checkStatus(t *testing.T, agent agentv1alpha1.Agent, keys ...string) {
	t.Helper()
	require.Equal(t, len(keys), len(agent.Status.ElasticsearchAssociationsStatus))
	for _, key := range keys {
		require.Contains(t, agent.Status.ElasticsearchAssociationsStatus, key)
	}
	require.True(t, agent.Status.ElasticsearchAssociationsStatus.AllEstablished())
}

func mkAgentSecret(name, ns, sourceNs, sourceName, targetNs, targetName string, credentials, user, isAgentOwner bool, dataKeys ...string) corev1.Secret {
	apiVersion := "elasticsearch.k8s.elastic.co/v1"
	kind := "Elasticsearch"
	ownerName := targetName

	if isAgentOwner {
		apiVersion = "agent.k8s.elastic.co/v1alpha1"
		kind = "Agent"
		ownerName = sourceName
	}

	result := corev1.Secret{
		ObjectMeta: metav1.ObjectMeta{
			Name:      name,
			Namespace: ns,
			Labels: map[string]string{
				"agentassociation.k8s.elastic.co/name":           sourceName,
				"agentassociation.k8s.elastic.co/namespace":      sourceNs,
				"agentassociation.k8s.elastic.co/type":           "elasticsearch",
				"elasticsearch.k8s.elastic.co/cluster-name":      targetName,
				"elasticsearch.k8s.elastic.co/cluster-namespace": targetNs,
			},
			OwnerReferences: []metav1.OwnerReference{
				{
					APIVersion:         apiVersion,
					Kind:               kind,
					Name:               ownerName,
					Controller:         &varTrue,
					BlockOwnerDeletion: &varTrue,
				},
			},
		},
		Data: map[string][]byte{},
	}

	if credentials {
		result.Labels["eck.k8s.elastic.co/credentials"] = "true"
	}
	if user {
		result.Labels["common.k8s.elastic.co/type"] = "user"
	}

	for _, key := range dataKeys {
		result.Data[key] = []byte(key)
	}

	return result
}

func equalKeys(t *testing.T, a map[string][]byte, b map[string][]byte) {
	t.Helper()
	require.Equal(t, len(a), len(b))
	for key := range a {
		_, found := b[key]
		require.True(t, found, "key %s not found", key)
	}
}

func TestReconciler_ReconcileSecretRef(t *testing.T) {
	// Kibana references ES with a custom secret, but neither the secret nor association conf exist yet
	kb := sampleKibanaNoEsRef()
	kb.Spec = kbv1.KibanaSpec{ElasticsearchRef: commonv1.ObjectSelector{SecretName: "sample-es-ref-secret"}}

	require.Empty(t, kb.Annotations[kb.EsAssociation().AssociationConfAnnotationName()])
	r := testReconciler(&kb, &sampleES, &esHTTPPublicCertsSecret)
	// no resources are watched yet
	require.Empty(t, r.watches.Secrets.Registrations())
	require.Empty(t, r.watches.ReferencedResources.Registrations())
	// run the reconciliation
	results, err := r.Reconcile(context.Background(), reconcile.Request{NamespacedName: k8s.ExtractNamespacedName(&kb)})
	// expect no error due to the missing secret
	require.NoError(t, err)
	// also expect a re-queue to be scheduled
	require.Equal(t, defaultRequeue, results)

	// create the missing secret without the password field
	objRefSecret := &corev1.Secret{
		ObjectMeta: metav1.ObjectMeta{
			Namespace: "kbns",
			Name:      "sample-es-ref-secret",
		},
		Data: map[string][]byte{
			"url":      []byte("https://es.io:9243"),
			"username": []byte("elastic"),
		},
	}
	require.NoError(t, r.Create(context.Background(), objRefSecret))
	// simulate a re-queue
	results, err = r.Reconcile(context.Background(), reconcile.Request{NamespacedName: k8s.ExtractNamespacedName(&kb)})
	require.Error(t, err)
	require.Equal(t, "password secret key doesn't exist in secret sample-es-ref-secret", err.Error())
	// no requeue to trigger as there is an error
	require.Equal(t, reconcile.Result{}, results)
	// should only have dynamic watches set for secrets
	require.NotEmpty(t, r.watches.Secrets.Registrations())
	require.Empty(t, r.watches.ReferencedResources.Registrations())
	// association conf is not set
	require.Empty(t, kb.Annotations[kb.EsAssociation().AssociationConfAnnotationName()])

	// add a password
	objRefSecret.Data["password"] = []byte("elastic")
	require.NoError(t, r.Update(context.Background(), objRefSecret))
	_, err = r.Reconcile(context.Background(), reconcile.Request{NamespacedName: k8s.ExtractNamespacedName(&kb)})
	require.NoError(t, err)

	var updatedKibana kbv1.Kibana
	err = r.Get(context.Background(), k8s.ExtractNamespacedName(&kb), &updatedKibana)
	// association conf should be set
	expectedAssocConf := assocConf(
		"sample-es-ref-secret", "password",
		false, "",
		"https://es.io:9243")
	require.Equal(t, expectedAssocConf, updatedKibana.Annotations[kb.EsAssociation().AssociationConfAnnotationName()])
	// association status should be established
	require.NoError(t, err)
	require.Equal(t, commonv1.AssociationEstablished, updatedKibana.Status.AssociationStatus)

	// add a CA
	objRefSecret.Data["ca.crt"] = []byte("XXXXXXXXXXXXXXXXX")
	require.NoError(t, r.Update(context.Background(), objRefSecret))
	_, err = r.Reconcile(context.Background(), reconcile.Request{NamespacedName: k8s.ExtractNamespacedName(&kb)})
	require.NoError(t, err)

	err = r.Get(context.Background(), k8s.ExtractNamespacedName(&kb), &updatedKibana)
	// association conf should be set
	expectedAssocConf = assocConf(
		"sample-es-ref-secret", "password",
		true, "sample-es-ref-secret",
		"https://es.io:9243")
	require.Equal(t, expectedAssocConf, updatedKibana.Annotations[kb.EsAssociation().AssociationConfAnnotationName()])
	// association status should be established
	require.NoError(t, err)
	require.Equal(t, commonv1.AssociationEstablished, updatedKibana.Status.AssociationStatus)
}<|MERGE_RESOLUTION|>--- conflicted
+++ resolved
@@ -110,6 +110,7 @@
 			ObjectMeta: metav1.ObjectMeta{
 				Namespace: kibanaNamespace,
 				Name:      "kbname",
+				CreationTimestamp: metav1.Now(),
 			},
 		}
 	}
@@ -635,19 +636,17 @@
 	require.Empty(t, r.watches.ReferencedResources.Registrations())
 	// run the reconciliation
 	results, err := r.Reconcile(context.Background(), reconcile.Request{NamespacedName: k8s.ExtractNamespacedName(&kb)})
-<<<<<<< HEAD
 	// don't expect an error due to the missing service yet
 	require.NoError(t, err)
+	// expect a re-queue to be scheduled
+	require.Equal(t, defaultRequeue, results)
 	// wait for the timeToExpectServiceAfterCreation
 	time.Sleep(timeToExpectServiceAfterCreation)
 	// simulate a re-queue
 	results, err = r.Reconcile(context.Background(), reconcile.Request{NamespacedName: k8s.ExtractNamespacedName(&kb)})
 	// now expect an error due to the missing service
-=======
-	// expect an error due to the missing service
->>>>>>> d5ef4cdb
 	require.Error(t, err)
-	// also expect a re-queue to be scheduled
+	// expect a re-queue to be scheduled as the association is still pending
 	require.Equal(t, defaultRequeue, results)
 
 	// create the missing service
