// Copyright Elasticsearch B.V. and/or licensed to Elasticsearch B.V. under one
// or more contributor license agreements. Licensed under the Elastic License 2.0;
// you may not use this file except in compliance with the Elastic License 2.0.

package association

import (
	corev1 "k8s.io/api/core/v1"
	"sigs.k8s.io/controller-runtime/pkg/controller"
	"sigs.k8s.io/controller-runtime/pkg/handler"
	"sigs.k8s.io/controller-runtime/pkg/manager"
	"sigs.k8s.io/controller-runtime/pkg/source"

	commonv1 "github.com/elastic/cloud-on-k8s/v2/pkg/apis/common/v1"
	"github.com/elastic/cloud-on-k8s/v2/pkg/controller/common"
	"github.com/elastic/cloud-on-k8s/v2/pkg/controller/common/operator"
	"github.com/elastic/cloud-on-k8s/v2/pkg/controller/common/watches"
	"github.com/elastic/cloud-on-k8s/v2/pkg/utils/rbac"
)

// AddAssociationController sets up and starts an association controller for the given associationInfo.
func AddAssociationController[T client.Object](
	mgr manager.Manager,
	accessReviewer rbac.AccessReviewer,
	params operator.Parameters,
	associationInfo AssociationInfo,
) error {
	controllerName := associationInfo.AssociationName + "-association-controller"
<<<<<<< HEAD
	r := &Reconciler[T]{
=======
	r := &Reconciler{
>>>>>>> 9b15e6d0
		AssociationInfo: associationInfo,
		Client:          mgr.GetClient(),
		accessReviewer:  accessReviewer,
		watches:         watches.NewDynamicWatches[T](),
		recorder:        mgr.GetEventRecorderFor(controllerName),
		Parameters:      params,
	}
	c, err := common.NewController(mgr, controllerName, r, params)
	if err != nil {
		return err
	}
	return addWatches(mgr, c, r)
}

<<<<<<< HEAD
func addWatches[T client.Object](mgr manager.Manager, c controller.Controller, r *Reconciler[T]) error {
=======
func addWatches(mgr manager.Manager, c controller.Controller, r *Reconciler) error {
>>>>>>> 9b15e6d0
	// Watch the associated resource (e.g. Kibana for a Kibana -> Elasticsearch association)
	if err := c.Watch(source.Kind(mgr.GetCache(), r.AssociatedObjTemplate(), &handler.TypedEnqueueRequestForObject[commonv1.Associated]{})); err != nil {
		return err
	}

	// Watch Secrets owned by the associated resource
	if err := c.Watch(source.Kind(mgr.GetCache(), &corev1.Secret{}, handler.TypedEnqueueRequestForOwner[*corev1.Secret](
		mgr.GetScheme(), mgr.GetRESTMapper(),
		r.AssociatedObjTemplate(), handler.OnlyControllerOwner(),
	))); err != nil {
		return err
	}

	// Dynamically watch the referenced resources (e.g. Elasticsearch B for a Kibana A -> Elasticsearch B association)
	if err := c.Watch(source.Kind(mgr.GetCache(), r.ReferencedObjTemplate(), r.watches.ReferencedResources)); err != nil {
		return err
	}

	// Dynamically watch Secrets (CA Secret of the referenced resource, ES user secret or custom referenced object secret)
	if err := c.Watch(source.Kind(mgr.GetCache(), &corev1.Secret{}, r.watches.Secrets)); err != nil {
		return err
	}

	// Dynamically watch Service objects for custom services setup by the user
	return c.Watch(source.Kind(mgr.GetCache(), &corev1.Service{}, r.watches.Services))
}<|MERGE_RESOLUTION|>--- conflicted
+++ resolved
@@ -19,22 +19,18 @@
 )
 
 // AddAssociationController sets up and starts an association controller for the given associationInfo.
-func AddAssociationController[T client.Object](
+func AddAssociationController(
 	mgr manager.Manager,
 	accessReviewer rbac.AccessReviewer,
 	params operator.Parameters,
 	associationInfo AssociationInfo,
 ) error {
 	controllerName := associationInfo.AssociationName + "-association-controller"
-<<<<<<< HEAD
-	r := &Reconciler[T]{
-=======
 	r := &Reconciler{
->>>>>>> 9b15e6d0
 		AssociationInfo: associationInfo,
 		Client:          mgr.GetClient(),
 		accessReviewer:  accessReviewer,
-		watches:         watches.NewDynamicWatches[T](),
+		watches:         watches.NewDynamicWatches(),
 		recorder:        mgr.GetEventRecorderFor(controllerName),
 		Parameters:      params,
 	}
@@ -45,11 +41,7 @@
 	return addWatches(mgr, c, r)
 }
 
-<<<<<<< HEAD
-func addWatches[T client.Object](mgr manager.Manager, c controller.Controller, r *Reconciler[T]) error {
-=======
 func addWatches(mgr manager.Manager, c controller.Controller, r *Reconciler) error {
->>>>>>> 9b15e6d0
 	// Watch the associated resource (e.g. Kibana for a Kibana -> Elasticsearch association)
 	if err := c.Watch(source.Kind(mgr.GetCache(), r.AssociatedObjTemplate(), &handler.TypedEnqueueRequestForObject[commonv1.Associated]{})); err != nil {
 		return err
