--- conflicted
+++ resolved
@@ -94,14 +94,8 @@
 			Namespace: "default",
 		},
 		Spec: v1beta1.ElasticsearchSpec{
-<<<<<<< HEAD
 			Version: "7.0.0",
-			Nodes: []v1beta1.NodeSpec{
-=======
-			Version:          "7.0.0",
-			SetVMMaxMapCount: &varFalse,
 			NodeSets: []v1beta1.NodeSet{
->>>>>>> 3dc4ee4f
 				{
 					Name:  "all",
 					Count: 3,
