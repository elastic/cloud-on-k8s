--- conflicted
+++ resolved
@@ -13,12 +13,8 @@
 	kbv1 "github.com/elastic/cloud-on-k8s/pkg/apis/kibana/v1"
 	"github.com/elastic/cloud-on-k8s/pkg/controller/common"
 	"github.com/elastic/cloud-on-k8s/pkg/controller/common/association"
-<<<<<<< HEAD
-	"github.com/elastic/cloud-on-k8s/pkg/controller/common/user"
 	"github.com/elastic/cloud-on-k8s/pkg/controller/elasticsearch/label"
-=======
 	esuser "github.com/elastic/cloud-on-k8s/pkg/controller/elasticsearch/user"
->>>>>>> da1fb962
 	"github.com/elastic/cloud-on-k8s/pkg/utils/k8s"
 	"github.com/stretchr/testify/assert"
 	corev1 "k8s.io/api/core/v1"
@@ -100,14 +96,9 @@
 						Name:      userName,
 						Namespace: "default",
 						Labels: map[string]string{
-<<<<<<< HEAD
-							AssociationLabelName:      kibanaFixture.Name,
-							AssociationLabelNamespace: kibanaFixture.Namespace,
-							common.TypeLabelName:      user.UserType,
-=======
-							AssociationLabelName: kibanaFixture.Name,
-							common.TypeLabelName: esuser.AssociatedUserType,
->>>>>>> da1fb962
+							AssociationLabelName:      kibanaFixture.Name,
+							AssociationLabelNamespace: kibanaFixture.Namespace,
+							common.TypeLabelName:      esuser.AssociatedUserType,
 						},
 					},
 				},
