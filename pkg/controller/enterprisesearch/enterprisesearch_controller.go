--- conflicted
+++ resolved
@@ -163,7 +163,6 @@
 		return reconcile.Result{}, nil
 	}
 
-<<<<<<< HEAD
 	results, status := r.doReconcile(ctx, ent)
 	updateStatusErr := r.updateStatus(ent, status)
 	if updateStatusErr != nil {
@@ -175,14 +174,6 @@
 			return results.WithResult(reconcile.Result{Requeue: true}).Aggregate()
 		}
 		results.WithError(updateStatusErr)
-=======
-	isEsAssocConfigured, err := association.IsConfiguredIfSet(&ent, r.recorder)
-	if err != nil {
-		return reconcile.Result{}, err
-	}
-	if !isEsAssocConfigured {
-		return reconcile.Result{}, nil
->>>>>>> 41440481
 	}
 	return results.Aggregate()
 }
@@ -199,7 +190,11 @@
 	results := reconciler.NewResult(ctx)
 	status := newStatus(ent)
 
-	if !association.IsConfiguredIfSet(&ent, r.recorder) {
+	isEsAssocConfigured, err := association.IsConfiguredIfSet(&ent, r.recorder)
+	if err != nil {
+		return results.WithError(err), status
+	}
+	if !isEsAssocConfigured {
 		return results, status
 	}
 
@@ -236,17 +231,12 @@
 		return results.WithError(err), status
 	}
 	logger := log.WithValues("namespace", ent.Namespace, "ent_name", ent.Name)
-<<<<<<< HEAD
-	if !association.AllowVersion(entVersion, ent.Associated(), logger, r.recorder) {
+	assocAllowed, err := association.AllowVersion(entVersion, ent.Associated(), logger, r.recorder)
+	if err != nil {
+		return results.WithError(err), status
+	}
+	if !assocAllowed {
 		return results, status // will eventually retry once updated
-=======
-	assocAllowed, err := association.AllowVersion(entVersion, ent.Associated(), logger, r.recorder)
-	if err != nil {
-		return reconcile.Result{}, err
-	}
-	if !assocAllowed {
-		return reconcile.Result{}, nil // will eventually retry once updated
->>>>>>> 41440481
 	}
 
 	configSecret, err := ReconcileConfig(r, ent, r.IPFamily)
