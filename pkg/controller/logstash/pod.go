// Copyright Elasticsearch B.V. and/or licensed to Elasticsearch B.V. under one
// or more contributor license agreements. Licensed under the Elastic License 2.0;
// you may not use this file except in compliance with the Elastic License 2.0.

package logstash

import (
	"fmt"
	"hash"

	commonv1 "github.com/elastic/cloud-on-k8s/v2/pkg/apis/common/v1"
	commonassociation "github.com/elastic/cloud-on-k8s/v2/pkg/controller/common/association"

	corev1 "k8s.io/api/core/v1"
	"k8s.io/apimachinery/pkg/api/resource"

	"k8s.io/apimachinery/pkg/util/intstr"

	logstashv1alpha1 "github.com/elastic/cloud-on-k8s/v2/pkg/apis/logstash/v1alpha1"
	"github.com/elastic/cloud-on-k8s/v2/pkg/controller/common/container"
	"github.com/elastic/cloud-on-k8s/v2/pkg/controller/common/defaults"
	"github.com/elastic/cloud-on-k8s/v2/pkg/controller/common/tracing"
	"github.com/elastic/cloud-on-k8s/v2/pkg/controller/logstash/network"
	"github.com/elastic/cloud-on-k8s/v2/pkg/controller/logstash/stackmon"
	"github.com/elastic/cloud-on-k8s/v2/pkg/utils/maps"
)

const (
	ConfigVolumeName = "config"
	ConfigMountPath  = "/usr/share/logstash/config"

	LogstashConfigVolumeName = "logstash"
	LogstashConfigFileName   = "logstash.yml"

	PipelineVolumeName = "pipeline"
	PipelineFileName   = "pipelines.yml"

	// ConfigHashAnnotationName is an annotation used to store the Logstash config hash.
	ConfigHashAnnotationName = "logstash.k8s.elastic.co/config-hash"

	// VersionLabelName is a label used to track the version of a Logstash Pod.
	VersionLabelName = "logstash.k8s.elastic.co/version"
)

var (
	DefaultResources = corev1.ResourceRequirements{
		Limits: map[corev1.ResourceName]resource.Quantity{
			corev1.ResourceMemory: resource.MustParse("2Gi"),
			corev1.ResourceCPU:    resource.MustParse("2000m"),
		},
		Requests: map[corev1.ResourceName]resource.Quantity{
			corev1.ResourceMemory: resource.MustParse("2Gi"),
			corev1.ResourceCPU:    resource.MustParse("1000m"),
		},
	}
)

func buildPodTemplate(params Params, configHash hash.Hash32) (corev1.PodTemplateSpec, error) {
	defer tracing.Span(&params.Context)()
	spec := &params.Logstash.Spec
	builder := defaults.NewPodTemplateBuilder(params.GetPodTemplate(), logstashv1alpha1.LogstashContainerName)

	vols, err := buildVolumes(params)
	if err != nil {
		return corev1.PodTemplateSpec{}, err
	}

	esAssociations := getEsAssociations(params)
	err = writeEsAssocToConfigHash(params, esAssociations, configHash)
	if err != nil {
		return corev1.PodTemplateSpec{}, err
	}

	envs, err := buildEnv(params, esAssociations)
	if err != nil {
		return corev1.PodTemplateSpec{}, err
	}

	labels := maps.Merge(params.Logstash.GetIdentityLabels(), map[string]string{
		VersionLabelName: spec.Version})

	annotations := map[string]string{
		ConfigHashAnnotationName: fmt.Sprint(configHash.Sum32()),
	}

	ports := getDefaultContainerPorts()

	builder = builder.
		WithResources(DefaultResources).
		WithLabels(labels).
		WithAnnotations(annotations).
		WithDockerImage(spec.Image, container.ImageRepository(container.LogstashImage, spec.Version)).
		WithAutomountServiceAccountToken().
		WithPorts(ports).
<<<<<<< HEAD
		WithReadinessProbe(readinessProbe(false)).
		WithVolumeLikes(vols...).
		WithEnv(envs...)
=======
		WithReadinessProbe(readinessProbe(params.Logstash)).
		WithVolumeLikes(vols...).
		WithInitContainerDefaults()
>>>>>>> 797f1c93

	builder, err = stackmon.WithMonitoring(params.Context, params.Client, builder, params.Logstash)
	if err != nil {
		return corev1.PodTemplateSpec{}, err
	}

	//  TODO integrate with api.ssl.enabled
	//  if params.Logstash.Spec.HTTP.TLS.Enabled() {
	//	httpVol := certificates.HTTPCertSecretVolume(logstashv1alpha1.Namer, params.Logstash.Name)
	//	builder.
	//		WithVolumes(httpVol.Volume()).
	//		WithVolumeMounts(httpVol.VolumeMount())
	//  }

	return builder.PodTemplate, nil
}

func getDefaultContainerPorts() []corev1.ContainerPort {
	return []corev1.ContainerPort{
		{Name: "http", ContainerPort: int32(network.HTTPPort), Protocol: corev1.ProtocolTCP},
	}
}

// readinessProbe is the readiness probe for the Logstash container
func readinessProbe(logstash logstashv1alpha1.Logstash) corev1.Probe {
	var scheme = corev1.URISchemeHTTP
	var port = network.HTTPPort
	for _, service := range logstash.Spec.Services {
		if service.Name == LogstashAPIServiceName && len(service.Service.Spec.Ports) > 0 {
			port = int(service.Service.Spec.Ports[0].Port)
		}
	}
	probe := corev1.Probe{
		FailureThreshold:    3,
		InitialDelaySeconds: 30,
		PeriodSeconds:       10,
		SuccessThreshold:    1,
		TimeoutSeconds:      5,
		ProbeHandler: corev1.ProbeHandler{
			HTTPGet: &corev1.HTTPGetAction{
				Port:   intstr.FromInt(port),
				Path:   "/",
				Scheme: scheme,
			},
		},
	}
<<<<<<< HEAD
}

func getEsAssociations(params Params) []commonv1.Association {
	var esAssociations []commonv1.Association

	for _, assoc := range params.Logstash.GetAssociations() {
		if assoc.AssociationType() == commonv1.ElasticsearchAssociationType {
			esAssociations = append(esAssociations, assoc)
		}
	}
	return esAssociations
}

func writeEsAssocToConfigHash(params Params, esAssociations []commonv1.Association, configHash hash.Hash) error {
	if esAssociations == nil {
		return nil
	}

	return commonassociation.WriteAssocsToConfigHash(
		params.Client,
		esAssociations,
		configHash,
	)
=======
	return probe
>>>>>>> 797f1c93
}<|MERGE_RESOLUTION|>--- conflicted
+++ resolved
@@ -92,15 +92,10 @@
 		WithDockerImage(spec.Image, container.ImageRepository(container.LogstashImage, spec.Version)).
 		WithAutomountServiceAccountToken().
 		WithPorts(ports).
-<<<<<<< HEAD
-		WithReadinessProbe(readinessProbe(false)).
-		WithVolumeLikes(vols...).
-		WithEnv(envs...)
-=======
 		WithReadinessProbe(readinessProbe(params.Logstash)).
 		WithVolumeLikes(vols...).
+		WithEnv(envs...).
 		WithInitContainerDefaults()
->>>>>>> 797f1c93
 
 	builder, err = stackmon.WithMonitoring(params.Context, params.Client, builder, params.Logstash)
 	if err != nil {
@@ -147,7 +142,7 @@
 			},
 		},
 	}
-<<<<<<< HEAD
+	return probe
 }
 
 func getEsAssociations(params Params) []commonv1.Association {
@@ -171,7 +166,4 @@
 		esAssociations,
 		configHash,
 	)
-=======
-	return probe
->>>>>>> 797f1c93
 }