// Copyright Elasticsearch B.V. and/or licensed to Elasticsearch B.V. under one
// or more contributor license agreements. Licensed under the Elastic License 2.0;
// you may not use this file except in compliance with the Elastic License 2.0.

package logstash

import (
	"fmt"
	"hash"

	corev1 "k8s.io/api/core/v1"
	"k8s.io/apimachinery/pkg/api/resource"
	"k8s.io/apimachinery/pkg/util/intstr"

	commonv1 "github.com/elastic/cloud-on-k8s/v2/pkg/apis/common/v1"
	logstashv1alpha1 "github.com/elastic/cloud-on-k8s/v2/pkg/apis/logstash/v1alpha1"
	commonassociation "github.com/elastic/cloud-on-k8s/v2/pkg/controller/common/association"
	"github.com/elastic/cloud-on-k8s/v2/pkg/controller/common/container"
	"github.com/elastic/cloud-on-k8s/v2/pkg/controller/common/defaults"
	"github.com/elastic/cloud-on-k8s/v2/pkg/controller/common/tracing"
	"github.com/elastic/cloud-on-k8s/v2/pkg/controller/logstash/network"
	"github.com/elastic/cloud-on-k8s/v2/pkg/controller/logstash/stackmon"
	"github.com/elastic/cloud-on-k8s/v2/pkg/utils/maps"
)

const (
	ConfigVolumeName = "config"
	ConfigMountPath  = "/usr/share/logstash/config"

	LogstashConfigVolumeName = "logstash"
	LogstashConfigFileName   = "logstash.yml"

	PipelineVolumeName = "pipeline"
	PipelineFileName   = "pipelines.yml"

	// ConfigHashAnnotationName is an annotation used to store the Logstash config hash.
	ConfigHashAnnotationName = "logstash.k8s.elastic.co/config-hash"

	// VersionLabelName is a label used to track the version of a Logstash Pod.
	VersionLabelName = "logstash.k8s.elastic.co/version"

	InitContainerConfigVolumeMountPath = "/mnt/elastic-internal/logstash-config-local"

	// InternalConfigVolumeName is a volume which contains the generated configuration.
	InternalConfigVolumeName        = "elastic-internal-logstash-config"
	InternalConfigVolumeMountPath   = "/mnt/elastic-internal/logstash-config"
	InternalPipelineVolumeName      = "elastic-internal-logstash-pipeline"
	InternalPipelineVolumeMountPath = "/mnt/elastic-internal/logstash-pipeline"
)

var (
	DefaultResources = corev1.ResourceRequirements{
		Limits: map[corev1.ResourceName]resource.Quantity{
			corev1.ResourceMemory: resource.MustParse("2Gi"),
			corev1.ResourceCPU:    resource.MustParse("2000m"),
		},
		Requests: map[corev1.ResourceName]resource.Quantity{
			corev1.ResourceMemory: resource.MustParse("2Gi"),
			corev1.ResourceCPU:    resource.MustParse("1000m"),
		},
	}
)

<<<<<<< HEAD
func buildPodTemplate(params Params, configHash hash.Hash32) (corev1.PodTemplateSpec, error) {
	defer tracing.Span(&params.Context)()
	spec := &params.Logstash.Spec
	builder := defaults.NewPodTemplateBuilder(params.GetPodTemplate(), logstashv1alpha1.LogstashContainerName)

	vols, err := buildVolumes(params)
	if err != nil {
		return corev1.PodTemplateSpec{}, err
	}

	esAssociations := getEsAssociations(params)
	if err := writeEsAssocToConfigHash(params, esAssociations, configHash); err != nil {
		return corev1.PodTemplateSpec{}, err
	}

	envs, err := buildEnv(esAssociations)
	if err != nil {
		return corev1.PodTemplateSpec{}, err
	}
=======
var (
	// ConfigSharedVolume contains the Logstash config/ directory, it contains the contents of config from the docker container
	ConfigSharedVolume = volume.SharedVolume{
		VolumeName:             ConfigVolumeName,
		InitContainerMountPath: InitContainerConfigVolumeMountPath,
		ContainerMountPath:     ConfigMountPath,
	}
)

// ConfigVolume returns a SecretVolume to hold the Logstash config of the given Logstash resource.
func ConfigVolume(ls logstashv1alpha1.Logstash) volume.SecretVolume {
	return volume.NewSecretVolumeWithMountPath(
		logstashv1alpha1.ConfigSecretName(ls.Name),
		InternalConfigVolumeName,
		InternalConfigVolumeMountPath,
	)
}

// PipelineVolume returns a SecretVolume to hold the Logstash config of the given Logstash resource.
func PipelineVolume(ls logstashv1alpha1.Logstash) volume.SecretVolume {
	return volume.NewSecretVolumeWithMountPath(
		logstashv1alpha1.PipelineSecretName(ls.Name),
		InternalPipelineVolumeName,
		InternalPipelineVolumeMountPath,
	)
}

func buildPodTemplate(params Params, configHash hash.Hash32) corev1.PodTemplateSpec {
	defer tracing.Span(&params.Context)()
	spec := &params.Logstash.Spec
	builder := defaults.NewPodTemplateBuilder(params.GetPodTemplate(), logstashv1alpha1.LogstashContainerName)
	vols := []volume.VolumeLike{ConfigSharedVolume, ConfigVolume(params.Logstash), PipelineVolume(params.Logstash)}
>>>>>>> adca1070

	labels := maps.Merge(params.Logstash.GetIdentityLabels(), map[string]string{
		VersionLabelName: spec.Version})

	annotations := map[string]string{
		ConfigHashAnnotationName: fmt.Sprint(configHash.Sum32()),
	}

	ports := getDefaultContainerPorts()

	builder = builder.
		WithResources(DefaultResources).
		WithLabels(labels).
		WithAnnotations(annotations).
		WithDockerImage(spec.Image, container.ImageRepository(container.LogstashImage, spec.Version)).
		WithAutomountServiceAccountToken().
		WithPorts(ports).
		WithReadinessProbe(readinessProbe(params.Logstash)).
		WithVolumeLikes(vols...).
<<<<<<< HEAD
		WithEnv(envs...).
=======
		WithInitContainers(initConfigContainer(params.Logstash)).
>>>>>>> adca1070
		WithInitContainerDefaults()

	builder, err = stackmon.WithMonitoring(params.Context, params.Client, builder, params.Logstash)
	if err != nil {
		return corev1.PodTemplateSpec{}, err
	}

	//  TODO integrate with api.ssl.enabled
	//  if params.Logstash.Spec.HTTP.TLS.Enabled() {
	//	httpVol := certificates.HTTPCertSecretVolume(logstashv1alpha1.Namer, params.Logstash.Name)
	//	builder.
	//		WithVolumes(httpVol.Volume()).
	//		WithVolumeMounts(httpVol.VolumeMount())
	//  }

	return builder.PodTemplate, nil
}

func getDefaultContainerPorts() []corev1.ContainerPort {
	return []corev1.ContainerPort{
		{Name: "http", ContainerPort: int32(network.HTTPPort), Protocol: corev1.ProtocolTCP},
	}
}

// readinessProbe is the readiness probe for the Logstash container
func readinessProbe(logstash logstashv1alpha1.Logstash) corev1.Probe {
	var scheme = corev1.URISchemeHTTP
	var port = network.HTTPPort
	for _, service := range logstash.Spec.Services {
		if service.Name == LogstashAPIServiceName && len(service.Service.Spec.Ports) > 0 {
			port = int(service.Service.Spec.Ports[0].Port)
		}
	}
	probe := corev1.Probe{
		FailureThreshold:    3,
		InitialDelaySeconds: 30,
		PeriodSeconds:       10,
		SuccessThreshold:    1,
		TimeoutSeconds:      5,
		ProbeHandler: corev1.ProbeHandler{
			HTTPGet: &corev1.HTTPGetAction{
				Port:   intstr.FromInt(port),
				Path:   "/",
				Scheme: scheme,
			},
		},
	}
	return probe
}

func getEsAssociations(params Params) []commonv1.Association {
	var esAssociations []commonv1.Association

	for _, assoc := range params.Logstash.GetAssociations() {
		if assoc.AssociationType() == commonv1.ElasticsearchAssociationType {
			esAssociations = append(esAssociations, assoc)
		}
	}
	return esAssociations
}

func writeEsAssocToConfigHash(params Params, esAssociations []commonv1.Association, configHash hash.Hash) error {
	if esAssociations == nil {
		return nil
	}

	return commonassociation.WriteAssocsToConfigHash(
		params.Client,
		esAssociations,
		configHash,
	)
}<|MERGE_RESOLUTION|>--- conflicted
+++ resolved
@@ -38,14 +38,6 @@
 
 	// VersionLabelName is a label used to track the version of a Logstash Pod.
 	VersionLabelName = "logstash.k8s.elastic.co/version"
-
-	InitContainerConfigVolumeMountPath = "/mnt/elastic-internal/logstash-config-local"
-
-	// InternalConfigVolumeName is a volume which contains the generated configuration.
-	InternalConfigVolumeName        = "elastic-internal-logstash-config"
-	InternalConfigVolumeMountPath   = "/mnt/elastic-internal/logstash-config"
-	InternalPipelineVolumeName      = "elastic-internal-logstash-pipeline"
-	InternalPipelineVolumeMountPath = "/mnt/elastic-internal/logstash-pipeline"
 )
 
 var (
@@ -61,7 +53,6 @@
 	}
 )
 
-<<<<<<< HEAD
 func buildPodTemplate(params Params, configHash hash.Hash32) (corev1.PodTemplateSpec, error) {
 	defer tracing.Span(&params.Context)()
 	spec := &params.Logstash.Spec
@@ -81,40 +72,6 @@
 	if err != nil {
 		return corev1.PodTemplateSpec{}, err
 	}
-=======
-var (
-	// ConfigSharedVolume contains the Logstash config/ directory, it contains the contents of config from the docker container
-	ConfigSharedVolume = volume.SharedVolume{
-		VolumeName:             ConfigVolumeName,
-		InitContainerMountPath: InitContainerConfigVolumeMountPath,
-		ContainerMountPath:     ConfigMountPath,
-	}
-)
-
-// ConfigVolume returns a SecretVolume to hold the Logstash config of the given Logstash resource.
-func ConfigVolume(ls logstashv1alpha1.Logstash) volume.SecretVolume {
-	return volume.NewSecretVolumeWithMountPath(
-		logstashv1alpha1.ConfigSecretName(ls.Name),
-		InternalConfigVolumeName,
-		InternalConfigVolumeMountPath,
-	)
-}
-
-// PipelineVolume returns a SecretVolume to hold the Logstash config of the given Logstash resource.
-func PipelineVolume(ls logstashv1alpha1.Logstash) volume.SecretVolume {
-	return volume.NewSecretVolumeWithMountPath(
-		logstashv1alpha1.PipelineSecretName(ls.Name),
-		InternalPipelineVolumeName,
-		InternalPipelineVolumeMountPath,
-	)
-}
-
-func buildPodTemplate(params Params, configHash hash.Hash32) corev1.PodTemplateSpec {
-	defer tracing.Span(&params.Context)()
-	spec := &params.Logstash.Spec
-	builder := defaults.NewPodTemplateBuilder(params.GetPodTemplate(), logstashv1alpha1.LogstashContainerName)
-	vols := []volume.VolumeLike{ConfigSharedVolume, ConfigVolume(params.Logstash), PipelineVolume(params.Logstash)}
->>>>>>> adca1070
 
 	labels := maps.Merge(params.Logstash.GetIdentityLabels(), map[string]string{
 		VersionLabelName: spec.Version})
@@ -134,11 +91,8 @@
 		WithPorts(ports).
 		WithReadinessProbe(readinessProbe(params.Logstash)).
 		WithVolumeLikes(vols...).
-<<<<<<< HEAD
+		WithInitContainers(initConfigContainer(params.Logstash)).
 		WithEnv(envs...).
-=======
-		WithInitContainers(initConfigContainer(params.Logstash)).
->>>>>>> adca1070
 		WithInitContainerDefaults()
 
 	builder, err = stackmon.WithMonitoring(params.Context, params.Client, builder, params.Logstash)
