--- conflicted
+++ resolved
@@ -88,17 +88,13 @@
 		return results.WithError(err), params.Status
 	}
 
-<<<<<<< HEAD
+	if err := reconcilePipeline(params, configHash); err != nil {
+		return results.WithError(err), params.Status
+	}
+
 	podTemplate, err := buildPodTemplate(params, configHash)
 	if err != nil {
 		return results.WithError(err), params.Status
 	}
-=======
-	if err := reconcilePipeline(params, configHash); err != nil {
-		return results.WithError(err), params.Status
-	}
-
-	podTemplate := buildPodTemplate(params, configHash)
->>>>>>> 7ce5d9a8
 	return reconcileStatefulSet(params, podTemplate)
 }