--- conflicted
+++ resolved
@@ -80,12 +80,7 @@
 	configHash := fnv.New32a()
 
 	// reconcile beats config secrets if Stack Monitoring is defined
-<<<<<<< HEAD
-	err = stackmon.ReconcileConfigSecrets(params.Context, params.Client, params.Logstash)
-	if err != nil {
-=======
 	if err := stackmon.ReconcileConfigSecrets(params.Context, params.Client, params.Logstash); err != nil {
->>>>>>> 450e61c6
 		return results.WithError(err), params.Status
 	}
 
