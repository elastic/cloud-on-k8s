// Copyright Elasticsearch B.V. and/or licensed to Elasticsearch B.V. under one
// or more contributor license agreements. Licensed under the Elastic License 2.0;
// you may not use this file except in compliance with the Elastic License 2.0.

package agent

import (
	"context"

	appsv1 "k8s.io/api/apps/v1"
	corev1 "k8s.io/api/core/v1"
	apierrors "k8s.io/apimachinery/pkg/api/errors"
	"k8s.io/apimachinery/pkg/types"
	"k8s.io/client-go/tools/record"
	"sigs.k8s.io/controller-runtime/pkg/controller"
	"sigs.k8s.io/controller-runtime/pkg/handler"
	"sigs.k8s.io/controller-runtime/pkg/manager"
	"sigs.k8s.io/controller-runtime/pkg/reconcile"
	"sigs.k8s.io/controller-runtime/pkg/source"

	agentv1alpha1 "github.com/elastic/cloud-on-k8s/pkg/apis/agent/v1alpha1"
	"github.com/elastic/cloud-on-k8s/pkg/controller/association"
	"github.com/elastic/cloud-on-k8s/pkg/controller/common"
	"github.com/elastic/cloud-on-k8s/pkg/controller/common/events"
	"github.com/elastic/cloud-on-k8s/pkg/controller/common/keystore"
	"github.com/elastic/cloud-on-k8s/pkg/controller/common/operator"
	"github.com/elastic/cloud-on-k8s/pkg/controller/common/reconciler"
	"github.com/elastic/cloud-on-k8s/pkg/controller/common/tracing"
	"github.com/elastic/cloud-on-k8s/pkg/controller/common/watches"
	"github.com/elastic/cloud-on-k8s/pkg/utils/k8s"
	logconf "github.com/elastic/cloud-on-k8s/pkg/utils/log"
)

const (
	controllerName = "agent-controller"
)

// Add creates a new Agent Controller and adds it to the Manager with default RBAC. The Manager will set fields on the Controller
// and Start it when the Manager is Started.
func Add(mgr manager.Manager, params operator.Parameters) error {
	r := newReconciler(mgr, params)
	c, err := common.NewController(mgr, controllerName, r, params)
	if err != nil {
		return err
	}
	return addWatches(c, r)
}

// newReconciler returns a new reconcile.Reconciler.
func newReconciler(mgr manager.Manager, params operator.Parameters) *ReconcileAgent {
	client := mgr.GetClient()
	return &ReconcileAgent{
		Client:         client,
		recorder:       mgr.GetEventRecorderFor(controllerName),
		dynamicWatches: watches.NewDynamicWatches(),
		Parameters:     params,
	}
}

// addWatches adds watches for all resources this controller cares about
func addWatches(c controller.Controller, r *ReconcileAgent) error {
	// Watch for changes to Agent
	if err := c.Watch(&source.Kind{Type: &agentv1alpha1.Agent{}}, &handler.EnqueueRequestForObject{}); err != nil {
		return err
	}

	// Watch DaemonSets
	if err := c.Watch(&source.Kind{Type: &appsv1.DaemonSet{}}, &handler.EnqueueRequestForOwner{
		IsController: true,
		OwnerType:    &agentv1alpha1.Agent{},
	}); err != nil {
		return err
	}

	// Watch Deployments
	if err := c.Watch(&source.Kind{Type: &appsv1.Deployment{}}, &handler.EnqueueRequestForOwner{
		IsController: true,
		OwnerType:    &agentv1alpha1.Agent{},
	}); err != nil {
		return err
	}

	// Watch Pods, to ensure `status.version` is correctly reconciled on any change.
	// Watching Deployments or DaemonSets only may lead to missing some events.
	if err := watches.WatchPods(c, NameLabelName); err != nil {
		return err
	}

	// Watch Secrets
	if err := c.Watch(&source.Kind{Type: &corev1.Secret{}}, &handler.EnqueueRequestForOwner{
		IsController: true,
		OwnerType:    &agentv1alpha1.Agent{},
	}); err != nil {
		return err
	}

	// Watch services - Agent in Fleet mode with Fleet Server enabled configures and exposes a Service
	// for Elastic Agents to connect to.
	if err := c.Watch(&source.Kind{Type: &corev1.Service{}}, &handler.EnqueueRequestForOwner{
		IsController: true,
		OwnerType:    &agentv1alpha1.Agent{},
	}); err != nil {
		return err
	}

	// Watch dynamically referenced Secrets
	return c.Watch(&source.Kind{Type: &corev1.Secret{}}, r.dynamicWatches.Secrets)
}

var _ reconcile.Reconciler = &ReconcileAgent{}

// ReconcileAgent reconciles an Agent object
type ReconcileAgent struct {
	k8s.Client
	recorder       record.EventRecorder
	dynamicWatches watches.DynamicWatches
	operator.Parameters
	// iteration is the number of times this controller has run its Reconcile method
	iteration uint64
}

// Reconcile reads that state of the cluster for an Agent object and makes changes based on the state read
// and what is in the Agent.Spec
func (r *ReconcileAgent) Reconcile(ctx context.Context, request reconcile.Request) (reconcile.Result, error) {
	ctx = common.NewReconciliationContext(ctx, &r.iteration, r.Tracer, controllerName, "agent_name", request)
	defer common.LogReconciliationRunNoSideEffects(logconf.FromContext(ctx))()
	defer tracing.EndContextTransaction(ctx)

<<<<<<< HEAD
	agent := &agentv1alpha1.Agent{}
	if err := association.FetchWithAssociations(ctx, r.Client, request, agent); err != nil {
=======
	var agent agentv1alpha1.Agent
	if err := r.Client.Get(ctx, request.NamespacedName, &agent); err != nil {
>>>>>>> 1970e96b
		if apierrors.IsNotFound(err) {
			r.onDelete(request.NamespacedName)
			return reconcile.Result{}, nil
		}
		return reconcile.Result{}, tracing.CaptureError(ctx, err)
	}

	if common.IsUnmanaged(agent) {
		logconf.FromContext(ctx).Info("Object is currently not managed by this controller. Skipping reconciliation")
		return reconcile.Result{}, nil
	}

	if agent.IsMarkedForDeletion() {
		return reconcile.Result{}, nil
	}

	results, status := r.doReconcile(ctx, *agent)

	statusErr := updateStatus(*agent, r.Client, status)
	if statusErr != nil {
		if apierrors.IsConflict(statusErr) {
			return results.WithResult(reconcile.Result{Requeue: true}).Aggregate()
		}
		results = results.WithError(statusErr)
	}

	result, err := results.Aggregate()
	k8s.EmitErrorEvent(r.recorder, err, agent, events.EventReconciliationError, "Reconciliation error: %v", err)

	return result, err
}

func (r *ReconcileAgent) doReconcile(ctx context.Context, agent agentv1alpha1.Agent) (*reconciler.Results, agentv1alpha1.AgentStatus) {
	defer tracing.Span(&ctx)()
	results := reconciler.NewResult(ctx)
<<<<<<< HEAD
	status := newStatus(agent)

	if !association.AreConfiguredIfSet(agent.GetAssociations(), r.recorder) {
		return results, status
=======
	areAssocsConfigured, err := association.AreConfiguredIfSet(agent.GetAssociations(), r.recorder)
	if err != nil {
		return results.WithError(err)
	}
	if !areAssocsConfigured {
		return results
>>>>>>> 1970e96b
	}

	// Run basic validations as a fallback in case webhook is disabled.
	if err := r.validate(ctx, agent); err != nil {
		results = results.WithError(err)
		return results, status
	}

	driverResults := internalReconcile(Params{
		Context:        ctx,
		Client:         r.Client,
		EventRecorder:  r.recorder,
		Watches:        r.dynamicWatches,
		Agent:          agent,
		OperatorParams: r.Parameters,
	}, &status)

	results = results.WithResults(driverResults)
	return results, status
}

func (r *ReconcileAgent) validate(ctx context.Context, agent agentv1alpha1.Agent) error {
	defer tracing.Span(&ctx)()

	// Run create validations only as update validations require old object which we don't have here.
	if err := agent.ValidateCreate(); err != nil {
		logconf.FromContext(ctx).Error(err, "Validation failed")
		k8s.EmitErrorEvent(r.recorder, err, &agent, events.EventReasonValidation, err.Error())
		return tracing.CaptureError(ctx, err)
	}
	return nil
}

func (r *ReconcileAgent) onDelete(obj types.NamespacedName) {
	r.dynamicWatches.Secrets.RemoveHandlerForKey(keystore.SecureSettingsWatchName(obj))
	r.dynamicWatches.Secrets.RemoveHandlerForKey(common.ConfigRefWatchName(obj))
}<|MERGE_RESOLUTION|>--- conflicted
+++ resolved
@@ -126,13 +126,8 @@
 	defer common.LogReconciliationRunNoSideEffects(logconf.FromContext(ctx))()
 	defer tracing.EndContextTransaction(ctx)
 
-<<<<<<< HEAD
 	agent := &agentv1alpha1.Agent{}
-	if err := association.FetchWithAssociations(ctx, r.Client, request, agent); err != nil {
-=======
-	var agent agentv1alpha1.Agent
-	if err := r.Client.Get(ctx, request.NamespacedName, &agent); err != nil {
->>>>>>> 1970e96b
+	if err := r.Client.Get(ctx, request.NamespacedName, agent); err != nil {
 		if apierrors.IsNotFound(err) {
 			r.onDelete(request.NamespacedName)
 			return reconcile.Result{}, nil
@@ -168,19 +163,14 @@
 func (r *ReconcileAgent) doReconcile(ctx context.Context, agent agentv1alpha1.Agent) (*reconciler.Results, agentv1alpha1.AgentStatus) {
 	defer tracing.Span(&ctx)()
 	results := reconciler.NewResult(ctx)
-<<<<<<< HEAD
 	status := newStatus(agent)
 
-	if !association.AreConfiguredIfSet(agent.GetAssociations(), r.recorder) {
-		return results, status
-=======
 	areAssocsConfigured, err := association.AreConfiguredIfSet(agent.GetAssociations(), r.recorder)
 	if err != nil {
-		return results.WithError(err)
+		return results.WithError(err), status
 	}
 	if !areAssocsConfigured {
-		return results
->>>>>>> 1970e96b
+		return results, status
 	}
 
 	// Run basic validations as a fallback in case webhook is disabled.
