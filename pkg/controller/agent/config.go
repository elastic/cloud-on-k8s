// Copyright Elasticsearch B.V. and/or licensed to Elasticsearch B.V. under one
// or more contributor license agreements. Licensed under the Elastic License 2.0;
// you may not use this file except in compliance with the Elastic License 2.0.

package agent

import (
	"errors"
	"fmt"
	"hash"
	"path"

	corev1 "k8s.io/api/core/v1"
	metav1 "k8s.io/apimachinery/pkg/apis/meta/v1"

	agentv1alpha1 "github.com/elastic/cloud-on-k8s/pkg/apis/agent/v1alpha1"
	commonv1 "github.com/elastic/cloud-on-k8s/pkg/apis/common/v1"
	"github.com/elastic/cloud-on-k8s/pkg/controller/association"
	"github.com/elastic/cloud-on-k8s/pkg/controller/common"
	"github.com/elastic/cloud-on-k8s/pkg/controller/common/reconciler"
	"github.com/elastic/cloud-on-k8s/pkg/controller/common/settings"
	"github.com/elastic/cloud-on-k8s/pkg/controller/common/tracing"
	"github.com/elastic/cloud-on-k8s/pkg/utils/k8s"
)

type connectionSettings struct {
	host, ca    string
	credentials association.Credentials
}

func reconcileConfig(params Params, configHash hash.Hash) *reconciler.Results {
	defer tracing.Span(&params.Context)()
	results := reconciler.NewResult(params.Context)

	cfgBytes, err := buildConfig(params)
	if err != nil {
		return results.WithError(err)
	}

	expected := corev1.Secret{
		ObjectMeta: metav1.ObjectMeta{
			Namespace: params.Agent.Namespace,
			Name:      ConfigSecretName(params.Agent.Name),
			Labels:    common.AddCredentialsLabel(NewLabels(params.Agent)),
		},
		Data: map[string][]byte{
			ConfigFileName: cfgBytes,
		},
	}

	if _, err = reconciler.ReconcileSecret(params.Client, expected, &params.Agent); err != nil {
		return results.WithError(err)
	}

	_, _ = configHash.Write(cfgBytes)

	return results
}

func buildConfig(params Params) ([]byte, error) {
	cfg, err := buildOutputConfig(params)
	if err != nil {
		return nil, err
	}

	// get user config from `config` or `configRef`
	userConfig, err := getUserConfig(params)
	if err != nil {
		return nil, err
	}

	if err = cfg.MergeWith(userConfig); err != nil {
		return nil, err
	}

	return cfg.Render()
}

func buildOutputConfig(params Params) (*settings.CanonicalConfig, error) {
	if params.Agent.Spec.FleetModeEnabled() {
		// in fleet mode outputs are owned by fleet
		return settings.NewCanonicalConfig(), nil
	}

	allAssociations := params.Agent.GetAssociations()

	var esAssociations []commonv1.Association
	for _, assoc := range allAssociations {
		if assoc.AssociationType() == commonv1.ElasticsearchAssociationType {
			esAssociations = append(esAssociations, assoc)
		}
	}

	outputs := map[string]interface{}{}
	for i, assoc := range esAssociations {
		assocConf, err := assoc.AssociationConf()
		if err != nil {
			return settings.NewCanonicalConfig(), err
		}
		if !assocConf.IsConfigured() {
			return settings.NewCanonicalConfig(), nil
		}

<<<<<<< HEAD
		username, password, err := association.ElasticsearchAuthSettings(params.Client, assoc)
=======
	outputs := map[string]interface{}{}
	for i, assoc := range esAssociations {
		credentials, err := association.ElasticsearchAuthSettings(params.Client, assoc)
>>>>>>> adb6ea5e
		if err != nil {
			return settings.NewCanonicalConfig(), err
		}

		output := map[string]interface{}{
			"type":     "elasticsearch",
<<<<<<< HEAD
			"username": username,
			"password": password,
			"hosts":    []string{assocConf.GetURL()},
=======
			"username": credentials.Username,
			"password": credentials.Password,
			"hosts":    []string{assoc.AssociationConf().GetURL()},
>>>>>>> adb6ea5e
		}
		if assocConf.GetCACertProvided() {
			output["ssl.certificate_authorities"] = []string{path.Join(certificatesDir(assoc), CAFileName)}
		}

		outputName := params.Agent.Spec.ElasticsearchRefs[i].OutputName
		if outputName == "" {
			if len(esAssociations) > 1 {
				return settings.NewCanonicalConfig(), errors.New("output is not named and there is more than one specified")
			}
			outputName = "default"
		}
		outputs[outputName] = output
	}

	return settings.NewCanonicalConfigFrom(map[string]interface{}{
		"outputs": outputs,
	})
}

// getUserConfig extracts the config either from the spec `config` field or from the Secret referenced by spec
// `configRef` field.
func getUserConfig(params Params) (*settings.CanonicalConfig, error) {
	if params.Agent.Spec.Config != nil {
		return settings.NewCanonicalConfigFrom(params.Agent.Spec.Config.Data)
	}
	return common.ParseConfigRef(params, &params.Agent, params.Agent.Spec.ConfigRef, ConfigFileName)
}

func extractConnectionSettings(
	agent agentv1alpha1.Agent,
	client k8s.Client,
	associationType commonv1.AssociationType,
) (connectionSettings, error) {
	assoc, err := association.SingleAssociationOfType(agent.GetAssociations(), associationType)
	if err != nil {
		return connectionSettings{}, err
	}

	if assoc == nil {
		errTemplate := "association of type %s not found in %d associations"
		return connectionSettings{}, fmt.Errorf(errTemplate, associationType, len(agent.GetAssociations()))
	}

	credentials, err := association.ElasticsearchAuthSettings(client, assoc)
	if err != nil {
		return connectionSettings{}, err
	}

	assocConf, err := assoc.AssociationConf()
	if err != nil {
		return connectionSettings{}, err
	}

	ca := ""
	if assocConf.GetCACertProvided() {
		ca = path.Join(certificatesDir(assoc), CAFileName)
	}

	return connectionSettings{
<<<<<<< HEAD
		host:     assocConf.GetURL(),
		ca:       ca,
		username: username,
		password: password,
=======
		host:        assoc.AssociationConf().GetURL(),
		ca:          ca,
		credentials: credentials,
>>>>>>> adb6ea5e
	}, err
}<|MERGE_RESOLUTION|>--- conflicted
+++ resolved
@@ -101,28 +101,16 @@
 			return settings.NewCanonicalConfig(), nil
 		}
 
-<<<<<<< HEAD
-		username, password, err := association.ElasticsearchAuthSettings(params.Client, assoc)
-=======
-	outputs := map[string]interface{}{}
-	for i, assoc := range esAssociations {
 		credentials, err := association.ElasticsearchAuthSettings(params.Client, assoc)
->>>>>>> adb6ea5e
 		if err != nil {
 			return settings.NewCanonicalConfig(), err
 		}
 
 		output := map[string]interface{}{
 			"type":     "elasticsearch",
-<<<<<<< HEAD
-			"username": username,
-			"password": password,
-			"hosts":    []string{assocConf.GetURL()},
-=======
 			"username": credentials.Username,
 			"password": credentials.Password,
-			"hosts":    []string{assoc.AssociationConf().GetURL()},
->>>>>>> adb6ea5e
+			"hosts":    []string{assocConf.GetURL()},
 		}
 		if assocConf.GetCACertProvided() {
 			output["ssl.certificate_authorities"] = []string{path.Join(certificatesDir(assoc), CAFileName)}
@@ -183,15 +171,8 @@
 	}
 
 	return connectionSettings{
-<<<<<<< HEAD
-		host:     assocConf.GetURL(),
-		ca:       ca,
-		username: username,
-		password: password,
-=======
-		host:        assoc.AssociationConf().GetURL(),
+		host:        assocConf.GetURL(),
 		ca:          ca,
 		credentials: credentials,
->>>>>>> adb6ea5e
 	}, err
 }