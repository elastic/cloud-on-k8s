--- conflicted
+++ resolved
@@ -279,7 +279,7 @@
 		if err != nil {
 			return nil, err
 		}
-	} else {
+	} else if params.Agent.Spec.FleetServerRef.IsDefined() {
 		// As the reference chain is: Elastic Agent ---> Fleet Server ---> Elasticsearch,
 		// we need first to identify the Fleet Server and then identify its reference to Elasticsearch.
 		fsAssociation, err := association.SingleAssociationOfType(params.Agent.GetAssociations(), commonv1.FleetServerAssociationType)
@@ -497,16 +497,8 @@
 			return fleetCfg, nil
 		}
 
-<<<<<<< HEAD
-		if assoc != nil {
-			fleetCfg[FleetURL] = assoc.AssociationConf().GetURL()
-=======
 		fleetCfg[FleetURL] = assoc.AssociationConf().GetURL()
 		if assoc.AssociationConf().GetCACertProvided() {
-			fleetCfg[FleetCA] = path.Join(certificatesDir(assoc), CAFileName)
->>>>>>> dd31f063
-		}
-		if assoc != nil && assoc.AssociationConf().CACertProvided {
 			fleetCfg[FleetCA] = path.Join(certificatesDir(assoc), CAFileName)
 		}
 	}
