--- conflicted
+++ resolved
@@ -173,19 +173,14 @@
 
 func (r *ReconcileBeat) doReconcile(ctx context.Context, beat beatv1beta1.Beat) (*reconciler.Results, *beatv1beta1.BeatStatus) {
 	results := reconciler.NewResult(ctx)
-<<<<<<< HEAD
-	status := newStatus(beat)
-
-	if !association.AreConfiguredIfSet(beat.GetAssociations(), r.recorder) {
-		return results, &status
-=======
+    status := newStatus(beat)
+    
 	areAssocsConfigured, err := association.AreConfiguredIfSet(beat.GetAssociations(), r.recorder)
 	if err != nil {
-		return results.WithError(err)
+		return results.WithError(err), &status
 	}
 	if !areAssocsConfigured {
-		return results
->>>>>>> 1970e96b
+		return results, &status
 	}
 
 	// Run validation in case the webhook is disabled
