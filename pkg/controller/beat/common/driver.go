// Copyright Elasticsearch B.V. and/or licensed to Elasticsearch B.V. under one
// or more contributor license agreements. Licensed under the Elastic License 2.0;
// you may not use this file except in compliance with the Elastic License 2.0.

package common

import (
	"context"
	"hash/fnv"

	"github.com/go-logr/logr"
	corev1 "k8s.io/api/core/v1"
	"k8s.io/client-go/tools/record"

	beatv1beta1 "github.com/elastic/cloud-on-k8s/pkg/apis/beat/v1beta1"
	"github.com/elastic/cloud-on-k8s/pkg/controller/association"
	commonassociation "github.com/elastic/cloud-on-k8s/pkg/controller/common/association"
	"github.com/elastic/cloud-on-k8s/pkg/controller/common/container"
	"github.com/elastic/cloud-on-k8s/pkg/controller/common/driver"
	"github.com/elastic/cloud-on-k8s/pkg/controller/common/reconciler"
	"github.com/elastic/cloud-on-k8s/pkg/controller/common/settings"
	"github.com/elastic/cloud-on-k8s/pkg/controller/common/version"
	"github.com/elastic/cloud-on-k8s/pkg/controller/common/watches"
	"github.com/elastic/cloud-on-k8s/pkg/utils/k8s"
)

type Type string

type Driver interface {
	Reconcile() (*reconciler.Results, *beatv1beta1.BeatStatus)
}

type DriverParams struct {
	Context context.Context
	Logger  logr.Logger

	Client        k8s.Client
	EventRecorder record.EventRecorder
	Watches       watches.DynamicWatches

	Status *beatv1beta1.BeatStatus
	Beat   beatv1beta1.Beat
}

func (dp DriverParams) K8sClient() k8s.Client {
	return dp.Client
}

func (dp DriverParams) Recorder() record.EventRecorder {
	return dp.EventRecorder
}

func (dp DriverParams) DynamicWatches() watches.DynamicWatches {
	return dp.Watches
}

func (dp *DriverParams) GetPodTemplate() corev1.PodTemplateSpec {
	spec := dp.Beat.Spec
	switch {
	case spec.DaemonSet != nil:
		return spec.DaemonSet.PodTemplate
	case spec.Deployment != nil:
		return spec.Deployment.PodTemplate
	}

	return corev1.PodTemplateSpec{}
}

var _ driver.Interface = DriverParams{}

func Reconcile(
	params DriverParams,
	managedConfig *settings.CanonicalConfig,
	defaultImage container.Image,
) (*reconciler.Results, *beatv1beta1.BeatStatus) {
	results := reconciler.NewResult(params.Context)

	beatVersion, err := version.Parse(params.Beat.Spec.Version)
	if err != nil {
		return results.WithError(err), params.Status
	}
<<<<<<< HEAD
	if !association.AllowVersion(beatVersion, &params.Beat, params.Logger, params.Recorder()) {
		return results, params.Status // will eventually retry
=======
	assocAllowed, err := association.AllowVersion(beatVersion, &params.Beat, params.Logger, params.Recorder())
	if err != nil {
		return results.WithError(err)
	}
	if !assocAllowed {
		return results // will eventually retry
>>>>>>> 1970e96b
	}

	configHash := fnv.New32a()
	if err := reconcileConfig(params, managedConfig, configHash); err != nil {
		return results.WithError(err), params.Status
	}

	// we need to deref the secret here (if any) to include it in the configHash otherwise Beat will not be rolled on content changes
	if err := commonassociation.WriteAssocsToConfigHash(params.Client, params.Beat.GetAssociations(), configHash); err != nil {
		return results.WithError(err), params.Status
	}

	podTemplate, err := buildPodTemplate(params, defaultImage, configHash)
	if err != nil {
		return results.WithError(err), params.Status
	}
	results.WithResults(reconcilePodVehicle(podTemplate, params))
	return results, params.Status
}<|MERGE_RESOLUTION|>--- conflicted
+++ resolved
@@ -79,17 +79,13 @@
 	if err != nil {
 		return results.WithError(err), params.Status
 	}
-<<<<<<< HEAD
-	if !association.AllowVersion(beatVersion, &params.Beat, params.Logger, params.Recorder()) {
-		return results, params.Status // will eventually retry
-=======
+
 	assocAllowed, err := association.AllowVersion(beatVersion, &params.Beat, params.Logger, params.Recorder())
 	if err != nil {
 		return results.WithError(err)
 	}
 	if !assocAllowed {
 		return results // will eventually retry
->>>>>>> 1970e96b
 	}
 
 	configHash := fnv.New32a()
