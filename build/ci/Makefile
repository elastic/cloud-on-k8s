# Copyright Elasticsearch B.V. and/or licensed to Elasticsearch B.V. under one
# or more contributor license agreements. Licensed under the Elastic License;
# you may not use this file except in compliance with the Elastic License.

# This Makefile is mostly used for continuous integration.

ROOT_DIR = $(CURDIR)/../..
GO_MOUNT_PATH ?= /go/src/github.com/elastic/cloud-on-k8s

VAULT_GKE_CREDS_SECRET ?= secret/cloud-team/cloud-ci/ci-gcp-k8s-operator
GKE_CREDS_FILE ?= credentials.json
VAULT_PUBLIC_KEY ?= secret/release/license
PUBLIC_KEY_FILE ?= license.key
VAULT_DOCKER_CREDENTIALS ?= secret/cloud-team/cloud-ci/cloudadmin
DOCKER_CREDENTIALS_FILE ?= docker_credentials.file
VAULT_AWS_CREDS ?= secret/cloud-team/cloud-ci/eck-release
VAULT_AWS_ACCESS_KEY_FILE ?= aws_access_key.file
VAULT_AWS_SECRET_KEY_FILE ?= aws_secret_key.file

DOCKER_LOGIN ?= cloudadmin

VAULT_TOKEN ?= $(shell vault write -field=token auth/approle/login role_id=$(VAULT_ROLE_ID) secret_id=$(VAULT_SECRET_ID))

check-license-header:
	./../check-license-header.sh

# login to vault and retrieve gke creds into $GKE_CREDS_FILE
vault-gke-creds:
<<<<<<< HEAD
	@ VAULT_TOKEN=$$(vault write -field=token auth/approle/login role_id=$(VAULT_ROLE_ID) secret_id=$(VAULT_SECRET_ID)) \
	vault read \
=======
	@ VAULT_TOKEN=$(VAULT_TOKEN) \
		vault read \
>>>>>>> 2cb31434
		-address=$(VAULT_ADDR) \
		-field=service-account \
		$(VAULT_GKE_CREDS_SECRET) \
		> $(GKE_CREDS_FILE)

# reads Elastic public key from Vault into $PUBLIC_KEY_FILE
vault-public-key:
	@ VAULT_TOKEN=$(VAULT_TOKEN) \
	 	vault read \
		-address=$(VAULT_ADDR) \
		-field=pubkey \
		$(VAULT_PUBLIC_KEY) \
		| base64 --decode \
		> $(PUBLIC_KEY_FILE)

# reads Docker password from Vault
vault-docker-creds:
	@ VAULT_TOKEN=$(VAULT_TOKEN) \
	 	vault read \
		-address=$(VAULT_ADDR) \
		-field=password \
		$(VAULT_DOCKER_CREDENTIALS) \
		> $(DOCKER_CREDENTIALS_FILE)

# reads AWS creds for yaml upload
vault-aws-creds:
	@ VAULT_TOKEN=$(VAULT_TOKEN) \
		vault read \
		-address=$(VAULT_ADDR) \
		-field=access-key-id \
		$(VAULT_AWS_CREDS) \
		> $(VAULT_AWS_ACCESS_KEY_FILE)
	@ VAULT_TOKEN=$(VAULT_TOKEN) \
		vault read \
		-address=$(VAULT_ADDR) \
		-field=secret-access-key \
		$(VAULT_AWS_CREDS) \
		> $(VAULT_AWS_SECRET_KEY_FILE)

## -- Job executed on all PRs

ci-pr: check-license-header
	docker build -f Dockerfile -t cloud-on-k8s-ci-pr .
	docker run --rm -t \
		-v /var/run/docker.sock:/var/run/docker.sock \
		-v $(ROOT_DIR):$(GO_MOUNT_PATH) \
		-w $(GO_MOUNT_PATH) \
		-e "IMG_SUFFIX=-ci" \
		--net=host \
		cloud-on-k8s-ci-pr \
		bash -c \
			"make -C operators ci && \
			 make -C local-volume ci"

## -- Release job

ci-release: vault-public-key vault-docker-creds
	docker build -f Dockerfile -t cloud-on-k8s-ci-release .
	docker run --rm -t \
    	-v /var/run/docker.sock:/var/run/docker.sock \
    	-v $(ROOT_DIR):$(GO_MOUNT_PATH) \
    	-w $(GO_MOUNT_PATH) \
    	-e "TAG=$(TAG_NAME)" \
    	-e "IMG_SUFFIX=$(IMG_SUFFIX)" \
    	-e "IMG_NAME=$(IMG_NAME)" \
    	-e "REGISTRY=$(REGISTRY)" \
    	-e "REPOSITORY=$(REPOSITORY)" \
    	-e "ELASTIC_DOCKER_LOGIN=$(DOCKER_LOGIN)" \
    	-e "ELASTIC_DOCKER_PASSWORD=$(shell cat $(DOCKER_CREDENTIALS_FILE))" \
    	-e "RELEASE=true" \
    	cloud-on-k8s-ci-release \
    	bash -c "make -C operators ci-release"

yaml-upload: vault-aws-creds
	@ AWS_ACCESS_KEY_ID=$(shell cat $(VAULT_AWS_ACCESS_KEY_FILE)) \
		AWS_SECRET_ACCESS_KEY=$(shell cat $(VAULT_AWS_SECRET_KEY_FILE)) \
		aws s3 cp \
		$(ROOT_DIR)/operators/config/all-in-one.yaml \
		s3://download.elasticsearch.org/downloads/eck/$(TAG_NAME)/all-in-one.yaml

## -- End-to-end tests job

# Spawn a k8s cluster, and run e2e tests against it
ci-e2e: vault-gke-creds
	docker build -f Dockerfile -t cloud-on-k8s-ci-e2e .
	docker run --rm -t \
		-v /var/run/docker.sock:/var/run/docker.sock \
		-v $(ROOT_DIR):$(GO_MOUNT_PATH) \
		-w $(GO_MOUNT_PATH) \
		-e "IMG_SUFFIX=-ci" \
		-e "GCLOUD_PROJECT=$(GCLOUD_PROJECT)" \
		-e "REGISTRY=$(REGISTRY)" \
		-e "REPOSITORY=$(GCLOUD_PROJECT)" \
		-e "GKE_CLUSTER_NAME=e2e-qa-$(shell date +'%Y%m%d-%H%M%S')" \
		-e "GKE_SERVICE_ACCOUNT_KEY_FILE=$(GO_MOUNT_PATH)/build/ci/$(GKE_CREDS_FILE)" \
		-e "TESTS_MATCH=$(TESTS_MATCH)" \
		cloud-on-k8s-ci-e2e \
		bash -c "make -C operators ci-e2e GKE_MACHINE_TYPE=n1-standard-8"<|MERGE_RESOLUTION|>--- conflicted
+++ resolved
@@ -26,13 +26,8 @@
 
 # login to vault and retrieve gke creds into $GKE_CREDS_FILE
 vault-gke-creds:
-<<<<<<< HEAD
-	@ VAULT_TOKEN=$$(vault write -field=token auth/approle/login role_id=$(VAULT_ROLE_ID) secret_id=$(VAULT_SECRET_ID)) \
-	vault read \
-=======
 	@ VAULT_TOKEN=$(VAULT_TOKEN) \
 		vault read \
->>>>>>> 2cb31434
 		-address=$(VAULT_ADDR) \
 		-field=service-account \
 		$(VAULT_GKE_CREDS_SECRET) \
