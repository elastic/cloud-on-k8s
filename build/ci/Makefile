--- conflicted
+++ resolved
@@ -145,7 +145,6 @@
     	cloud-on-k8s-ci-e2e \
     	bash -c "make -C operators set-context-gke delete-gke"
 
-<<<<<<< HEAD
 # Remove all unused resources in GKE
 ci-gke-cleanup: ci-e2e-delete-cluster
 	docker run --rm -t \
@@ -157,13 +156,12 @@
     	cloud-on-k8s-ci-e2e \
     	bash -c "GKE_CLUSTER_VERSION=1.11 $(GO_MOUNT_PATH)/operators/hack/gke-cluster.sh auth && \
     	 	$(GO_MOUNT_PATH)/build/ci/delete_unused_disks.py"
-=======
+
 # Run docs build
 ci-build-docs:
 	docker run --rm -t \
-        -v $(ROOT_DIR):$(GO_MOUNT_PATH) \
+		-v $(ROOT_DIR):$(GO_MOUNT_PATH) \
         docker.elastic.co/docs/build:1 \
         bash -c "git clone https://github.com/elastic/docs.git && \
         	/docs/build_docs.pl --doc $(GO_MOUNT_PATH)/docs/index.asciidoc --out $(GO_MOUNT_PATH)/docs/html --chunk 1 && \
-        	test -e $(GO_MOUNT_PATH)/docs/html/index.html"
->>>>>>> 4f8c2917
+        	test -e $(GO_MOUNT_PATH)/docs/html/index.html"