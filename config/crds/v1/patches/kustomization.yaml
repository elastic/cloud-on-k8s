--- conflicted
+++ resolved
@@ -70,11 +70,7 @@
       kind: CustomResourceDefinition
       name: elasticmapsservers.maps.k8s.elastic.co
     path: maps-patches.yaml
-<<<<<<< HEAD
-    # custom patches for Beat
-=======
     # custom patches for Logstash
->>>>>>> 47beb324
   - target:
       group: apiextensions.k8s.io
       version: v1
