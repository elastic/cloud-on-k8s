--- conflicted
+++ resolved
@@ -77,20 +77,18 @@
       kind: CustomResourceDefinition
       name: logstashes.logstash.k8s.elastic.co
     path: logstash-patches.yaml
-<<<<<<< HEAD
-  # custom patches for PackageRegistry
-=======
   # custom patches for AutoOpsAgentPolicy
->>>>>>> 220d5fd9
   - target:
       group: apiextensions.k8s.io
       version: v1
       kind: CustomResourceDefinition
-<<<<<<< HEAD
+      name: autoopsagentpolicies.autoops.k8s.elastic.co
+    path: autoopsagentpolicy-patches.yaml
+  # custom patches for PackageRegistry
+  - target:
+      group: apiextensions.k8s.io
+      version: v1
+      kind: CustomResourceDefinition
       name: packageregistries.packageregistry.k8s.elastic.co
     path: packageregistry-patches.yaml
-=======
-      name: autoopsagentpolicies.autoops.k8s.elastic.co
-    path: autoopsagentpolicy-patches.yaml
->>>>>>> 220d5fd9
 
