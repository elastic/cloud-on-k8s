--- conflicted
+++ resolved
@@ -4,14 +4,10 @@
 metadata:
   name: monitoring
 spec:
-<<<<<<< HEAD
-  version: 8.11.2
-=======
   version: 8.11.1
->>>>>>> 13fc2cff
   nodeSets:
     - name: default
-      count: 3 # for health check to be green
+      count: 3
       config:
         node.store.allow_mmap: false
 ---
@@ -21,13 +17,10 @@
   name: logstash-sample
 spec:
   count: 1
-<<<<<<< HEAD
-  version: 8.11.2
-=======
   version: 8.11.1
->>>>>>> 13fc2cff
   config:
     log.level: info
+    api.http.host: "0.0.0.0"
     queue.type: memory
   elasticsearchRefs:
     - clusterName: test
@@ -62,11 +55,7 @@
 metadata:
   name: kibana-sample
 spec:
-<<<<<<< HEAD
-  version: 8.11.2
-=======
   version: 8.11.1
->>>>>>> 13fc2cff
   elasticsearchRef:
     name: monitoring
   count: 1