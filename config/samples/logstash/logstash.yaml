apiVersion: logstash.k8s.elastic.co/v1alpha1
kind: Logstash
metadata:
  name: logstash-sample
spec:
  version: 8.8.0
  count: 3
<<<<<<< HEAD
=======
  version: 8.8.0
>>>>>>> e242ca50
  config:
    log.level: info
    api.http.host: "0.0.0.0"
    queue.type: memory
  pipelines:
    - pipeline.id: main
      config.string: input { exec { command => 'uptime' interval => 10 } } output { stdout{} }<|MERGE_RESOLUTION|>--- conflicted
+++ resolved
@@ -5,10 +5,7 @@
 spec:
   version: 8.8.0
   count: 3
-<<<<<<< HEAD
-=======
   version: 8.8.0
->>>>>>> e242ca50
   config:
     log.level: info
     api.http.host: "0.0.0.0"
