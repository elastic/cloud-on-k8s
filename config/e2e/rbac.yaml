--- conflicted
+++ resolved
@@ -404,10 +404,7 @@
       - autoops.k8s.elastic.co
     resources:
       - autoopsagentpolicies
-<<<<<<< HEAD
-=======
       - autoopsagentpolicies/status
->>>>>>> 220d5fd9
     verbs:
       - get
       - list
