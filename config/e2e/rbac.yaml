kind: Namespace
apiVersion: v1
metadata:
  name: {{ .E2ENamespace }}
  labels:
    name: {{ .E2ENamespace }}
    test-run: {{ .TestRun }}
---
apiVersion: v1
kind: ServiceAccount
metadata:
  name: {{ .E2EServiceAccount }}
  namespace: {{ .E2ENamespace }}
  labels:
    test-run: {{ .TestRun }}
---
kind: ClusterRole
apiVersion: rbac.authorization.k8s.io/v1
metadata:
  name: elastic-restricted
  labels:
    test-run: {{ .TestRun }}
rules:
  - apiGroups:
      - extensions
    resources:
      - podsecuritypolicies
    resourceNames:
      - elastic.restricted
    verbs:
      - use
  - apiGroups:
      - "storage.k8s.io"
    resources:
      - storageclasses
    verbs:
      - get
      - list
      - delete
      - create
---
kind: ClusterRoleBinding
apiVersion: rbac.authorization.k8s.io/v1
metadata:
  name: elastic-restricted-binding
  labels:
    test-run: {{ .TestRun }}
roleRef:
  apiGroup: rbac.authorization.k8s.io
  kind: ClusterRole
  name: elastic-restricted
subjects:
  - kind: Group
    name: system:serviceaccounts:e2e
    apiGroup: rbac.authorization.k8s.io
  - kind: Group
    name: system:serviceaccounts
    namespace: kube-system
  - kind: ServiceAccount
    name: {{ .Operator.Name }}
    namespace: {{ .Operator.Namespace }}
---
apiVersion: rbac.authorization.k8s.io/v1
kind: ClusterRole
metadata:
  name: e2e
  labels:
    test-run: {{ .TestRun }}
rules:
  - apiGroups:
      - ""
    resources:
      - "pods/exec"
    verbs:
      - "create"
  # to allow eck-diagnostics to get pod logs
  - apiGroups:
      - ""
    resources:
      - "pods/log"
    verbs:
      - "get"
  - apiGroups:
      - ""
    resources:
      - pods
      - services
      - endpoints
      - secrets
      - persistentvolumeclaims
      - configmaps
      - events
      - serviceaccounts
      # to create resources defined in recipes
      - namespaces
      - nodes
      - nodes/metrics
      - nodes/stats
      - nodes/proxy
    verbs:
      - get
      - list
      - watch
      - delete
      - create
      - update
  - apiGroups:
      - "security.openshift.io"
    resources:
      - securitycontextconstraints
    verbs:
      - get
      - update
      - patch
  - apiGroups:
    - policy
    resources:
    - podsecuritypolicies
    verbs:
    - get
    # to dynamically bind service accounts to Beat ClusterRoles
  - apiGroups:
    - rbac.authorization.k8s.io
    resources:
    - clusterroles
    verbs:
    - bind
    # to create resources defined in recipes
  - apiGroups:
    - "rbac.authorization.k8s.io"
    resources:
    - clusterrolebindings
    - clusterroles
    verbs:
    - get
    - list
    - watch
    - create
    - update
    - patch
    - delete
  - apiGroups:
      - "apps"
    resources:
      - deployments
      - statefulsets
      - daemonsets
      - replicasets # to create resources defined in recipes
    verbs:
      - get
      - list
      - watch
      - update
      - delete
      - create
    # to create resources defined in recipes
  - apiGroups:
    - "extensions"
    resources:
    - replicasets
    verbs:
    - get
    - list
    - watch
    # to create resources defined in recipes
  - nonResourceURLs:
    - "/metrics"
    verbs:
    - get
    - list
    - watch
    # for Elastic Agent in Fleet mode
  - apiGroups:
    - "coordination.k8s.io"
    resources:
    - leases
    verbs:
    - get
    - create
    - update
    # for Elastic Agent Kubernetes integration
  - apiGroups:
    - "batch"
    resources:
    - jobs
    verbs:
    - "get"
    - "list"
    - "watch"
  - apiGroups:
      - elasticsearch.k8s.elastic.co
    resources:
      - elasticsearches
      - elasticsearches/status
    verbs:
      - get
      - list
      - watch
      - create
      - update
      - patch
      - delete
      - deletecollection
  - apiGroups:
      - autoscaling.k8s.elastic.co
    resources:
      - elasticsearchautoscalers
      - elasticsearchautoscalers/status
    verbs:
      - get
      - list
      - watch
      - create
      - update
      - patch
      - delete
      - deletecollection
  - apiGroups:
      - apm.k8s.elastic.co
    resources:
      - apmservers
      - apmservers/status
    verbs:
      - get
      - list
      - watch
      - create
      - update
      - patch
      - delete
      - deletecollection
  - apiGroups:
      - kibana.k8s.elastic.co
    resources:
      - kibanas
      - kibanas/status
    verbs:
      - get
      - list
      - watch
      - create
      - update
      - patch
      - delete
      - deletecollection
  - apiGroups:
      - apm.k8s.elastic.co
    resources:
      - apmservers
      - apmservers/status
    verbs:
      - get
      - list
      - watch
      - create
      - update
      - patch
      - delete
      - deletecollection
  - apiGroups:
      - enterprisesearch.k8s.elastic.co
    resources:
      - enterprisesearches
      - enterprisesearches/status
    verbs:
      - get
      - list
      - watch
      - create
      - update
      - patch
      - delete
      - deletecollection
  - apiGroups:
      - beat.k8s.elastic.co
    resources:
      - beats
      - beats/status
    verbs:
      - get
      - list
      - watch
      - create
      - update
      - patch
      - delete
      - deletecollection
  - apiGroups:
      - agent.k8s.elastic.co
    resources:
      - agents
      - agents/status
    verbs:
      - get
      - list
      - watch
      - create
      - update
      - patch
      - delete
      - deletecollection
  - apiGroups:
      - maps.k8s.elastic.co
    resources:
      - elasticmapsservers
      - elasticmapsservers/status
    verbs:
      - get
      - list
      - watch
      - create
      - update
      - patch
      - delete
      - deletecollection
  - apiGroups:
      - stackconfigpolicy.k8s.elastic.co
    resources:
      - stackconfigpolicies
      - stackconfigpolicies/status
    verbs:
      - get
      - list
      - watch
      - create
      - update
      - patch
      - delete
<<<<<<< HEAD
      - deletecollection
=======
  - apiGroups :
      - logstash.k8s.elastic.co
    resources:
      - logstashes
      - logstashes/status
    verbs:
      - get
      - list
      - watch
      - create
      - update
      - patch
      - delete
>>>>>>> f8267195
  - apiGroups:
      - storage.k8s.io
    resources:
      - storageclasses
    verbs:
      - get
      - list
---
apiVersion: rbac.authorization.k8s.io/v1
kind: ClusterRoleBinding
metadata:
  creationTimestamp: null
  name: e2e-binding
  labels:
    test-run: {{ .TestRun }}
roleRef:
  apiGroup: rbac.authorization.k8s.io
  kind: ClusterRole
  name: e2e
subjects:
  - kind: ServiceAccount
    name: {{ .E2EServiceAccount }}
    namespace: {{ .E2ENamespace }}<|MERGE_RESOLUTION|>--- conflicted
+++ resolved
@@ -326,9 +326,6 @@
       - update
       - patch
       - delete
-<<<<<<< HEAD
-      - deletecollection
-=======
   - apiGroups :
       - logstash.k8s.elastic.co
     resources:
@@ -342,7 +339,7 @@
       - update
       - patch
       - delete
->>>>>>> f8267195
+      - deletecollection
   - apiGroups:
       - storage.k8s.io
     resources:
