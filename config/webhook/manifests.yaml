--- conflicted
+++ resolved
@@ -206,7 +206,6 @@
 - admissionReviewVersions:
   - v1
   - v1beta1
-<<<<<<< HEAD
   clientConfig:
     service:
       name: webhook-service
@@ -228,8 +227,8 @@
   sideEffects: None
 - admissionReviewVersions:
   - v1alpha1
-=======
->>>>>>> 37da123b
+  - v1
+  - v1beta1
   clientConfig:
     service:
       name: webhook-service
