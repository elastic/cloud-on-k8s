steps:

  - group: "aks"
    steps:
      - label: "aks build cluster"
        key: "aks-nightly-e2e-tests-build-cluster"
        commands:
          - .ci/setenvconfig e2e/main
          - .ci/setenvconfig e2e/aks
          - make run-deployer

      - label: "aks"
        agents:
          provider: "gcp"
          image: "family/elastic-buildkite-agent-ubuntu-2004-lts"
        commands:
          - .ci/setenvconfig e2e/main
          - .ci/setenvconfig e2e/aks
          - make set-kubeconfig
          - make -C .ci TARGET="e2e-run" ci
        artifact_paths:
          - "eck-diagnostic-*.zip"
        depends_on:
          - "aks-nightly-e2e-tests-build-cluster"

      - wait: ~
        continue_on_failure: true

      - label: "cleanup"
        agents:
          provider: "gcp"
          image: "family/elastic-buildkite-agent-ubuntu-2004-lts"
        commands:
          - .ci/setenvconfig cleanup/aks
          - make -C .ci TARGET=run-deployer ci

  - group: "eks"
    steps:

<<<<<<< HEAD
      - label: "eks build cluster"
        key: "eks-nightly-e2e-tests-build-cluster"
=======
      - label: "eks"
        agents:
          memory: "4G"
>>>>>>> 6fcd4485
        commands:
          - .ci/setenvconfig e2e/main
          - .ci/setenvconfig e2e/eks
          - make run-deployer

      - label: "eks"
        commands:
          - .ci/setenvconfig e2e/main
          - .ci/setenvconfig e2e/eks
          - make set-kubeconfig
          - make e2e-run
        artifact_paths:
          - "eck-diagnostic-*.zip"
        depends_on:
          - "eks-nightly-e2e-tests-build-cluster"

      - wait: ~
        continue_on_failure: true

      - label: "cleanup"
        commands:
          - .ci/setenvconfig cleanup/eks
          - make run-deployer

  # - group: "eks-arm"
  #   steps:

  #     - label: "e2e/eks-arm"
  #       commands:
  #         - .ci/setenvconfig e2e/main
  #         - .ci/setenvconfig e2e/eks-arm
  #         - make run-deployer
  #         - make e2e-run
  #       artifact_paths:
  #         - "eck-diagnostic-*.zip"

  #     - wait: ~
  #       continue_on_failure: true

  #     - label: "cleanup"
  #       commands:
  #         - .ci/setenvconfig cleanup/eks-arm
  #         - make run-deployer

  - group: "gke"
    steps:

<<<<<<< HEAD
      - label: "gke 1.21 build cluster"
        key: "gke121-nightly-e2e-tests-build-cluster"
=======
      - label: "gke 1.21"
        agents:
          memory: "4G"
>>>>>>> 6fcd4485
        commands:
          - .ci/setenvconfig e2e/main
          - .ci/setenvconfig e2e/gke-k8s-versions 1.21
          - make run-deployer

      - label: "gke 1.21"
        commands:
          - .ci/setenvconfig e2e/main
          - .ci/setenvconfig e2e/gke-k8s-versions 1.21
          - make set-kubeconfig
          - make e2e-run
        artifact_paths:
          - "eck-diagnostic-*.zip"
        depends_on:
          - "gke121-nightly-e2e-tests-build-cluster"

<<<<<<< HEAD
      - label: "gke 1.22 build cluster"
        key: "gke122-nightly-e2e-tests-build-cluster"
=======
      - label: "gke 1.22"
        agents:
          memory: "4G"
>>>>>>> 6fcd4485
        commands:
          - .ci/setenvconfig e2e/main
          - .ci/setenvconfig e2e/gke-k8s-versions 1.22
          - make run-deployer

      - label: "gke 1.22"
        commands:
          - .ci/setenvconfig e2e/main
          - .ci/setenvconfig e2e/gke-k8s-versions 1.22
          - make set-kubeconfig
          - make e2e-run
        artifact_paths:
          - "eck-diagnostic-*.zip"
        depends_on:
          - "gke122-nightly-e2e-tests-build-cluster"

<<<<<<< HEAD
      - label: "gke 1.23 build cluster"
        key: "gke123-nightly-e2e-tests-build-cluster"
=======
      - label: "gke 1.23"
        agents:
          memory: "4G"
>>>>>>> 6fcd4485
        commands:
          - .ci/setenvconfig e2e/main
          - .ci/setenvconfig e2e/gke-k8s-versions 1.23
          - make run-deployer

      - label: "gke 1.23"
        commands:
          - .ci/setenvconfig e2e/main
          - .ci/setenvconfig e2e/gke-k8s-versions 1.23
          - make set-kubeconfig
          - make e2e-run
        artifact_paths:
          - "eck-diagnostic-*.zip"
        depends_on:
          - "gke123-nightly-e2e-tests-build-cluster"

      - wait: ~
        continue_on_failure: true

      - label: "cleanup"
        commands:
          - .ci/setenvconfig cleanup/gke 1.21
          - make run-deployer

      - label: "cleanup"
        commands:
          - .ci/setenvconfig cleanup/gke 1.22
          - make run-deployer

      - label: "cleanup"
        commands:
          - .ci/setenvconfig cleanup/gke 1.23
          - make run-deployer

  - group: "kind"
    steps:

      - label: "kind 1.20"
        agents:
          provider: "gcp"
          image: "family/elastic-buildkite-agent-ubuntu-2004-lts"
          machineType: "n1-standard-16"
        commands:
          - .ci/setenvconfig e2e/main
          - .ci/setenvconfig e2e/kind-k8s-versions kindest/node:v1.20.15@sha256:6f2d011dffe182bad80b85f6c00e8ca9d86b5b8922cdf433d53575c4c5212248 0.14.0 ipv4
          - make -C .ci TARGET="run-deployer e2e-run" ci
        artifact_paths:
          - "eck-diagnostic-*.zip"

      - label: "kind 1.21"
        agents:
          provider: "gcp"
          image: "family/elastic-buildkite-agent-ubuntu-2004-lts"
          machineType: "n1-standard-16"
        commands:
          - .ci/setenvconfig e2e/main
          - .ci/setenvconfig e2e/kind-k8s-versions kindest/node:v1.21.12@sha256:f316b33dd88f8196379f38feb80545ef3ed44d9197dca1bfd48bcb1583210207 0.14.0 ipv4
          - make -C .ci TARGET="run-deployer e2e-run" ci
        artifact_paths:
          - "eck-diagnostic-*.zip"

      - label: "kind 1.22 ipv4"
        agents:
          provider: "gcp"
          image: "family/elastic-buildkite-agent-ubuntu-2004-lts"
          machineType: "n1-standard-16"
        commands:
          - .ci/setenvconfig e2e/main
          - .ci/setenvconfig e2e/kind-k8s-versions kindest/node:v1.22.9@sha256:8135260b959dfe320206eb36b3aeda9cffcb262f4b44cda6b33f7bb73f453105 0.14.0 ipv4
          - make -C .ci TARGET="run-deployer e2e-run" ci
        artifact_paths:
          - "eck-diagnostic-*.zip"

      - label: "kind 1.22 ipv6"
        agents:
          provider: "gcp"
          image: "family/elastic-buildkite-agent-ubuntu-2004-lts"
          machineType: "n1-standard-16"
        commands:
          - .ci/setenvconfig e2e/main
          - .ci/setenvconfig e2e/kind-k8s-versions kindest/node:v1.22.9@sha256:8135260b959dfe320206eb36b3aeda9cffcb262f4b44cda6b33f7bb73f453105 0.14.0 ipv6
          - make -C .ci TARGET="run-deployer e2e-run" ci
        artifact_paths:
          - "eck-diagnostic-*.zip"

      - label: "kind 1.23 ipv4"
        agents:
          provider: "gcp"
          image: "family/elastic-buildkite-agent-ubuntu-2004-lts"
          machineType: "n1-standard-16"
        commands:
          - .ci/setenvconfig e2e/main
          - .ci/setenvconfig e2e/kind-k8s-versions kindest/node:v1.23.6@sha256:b1fa224cc6c7ff32455e0b1fd9cbfd3d3bc87ecaa8fcb06961ed1afb3db0f9ae 0.14.0 ipv4
          - make -C .ci TARGET="run-deployer e2e-run" ci
        artifact_paths:
          - "eck-diagnostic-*.zip"

      - label: "kind 1.23 ipv6"
        agents:
          provider: "gcp"
          image: "family/elastic-buildkite-agent-ubuntu-2004-lts"
          machineType: "n1-standard-16"
        commands:
          - .ci/setenvconfig e2e/main
          - .ci/setenvconfig e2e/kind-k8s-versions kindest/node:v1.23.6@sha256:b1fa224cc6c7ff32455e0b1fd9cbfd3d3bc87ecaa8fcb06961ed1afb3db0f9ae 0.14.0 ipv6
          - make -C .ci TARGET="run-deployer e2e-run" ci
        artifact_paths:
          - "eck-diagnostic-*.zip"

      - label: "kind 1.24 ipv4"
        agents:
          provider: "gcp"
          image: "family/elastic-buildkite-agent-ubuntu-2004-lts"
          machineType: "n1-standard-16"
        commands:
          - .ci/setenvconfig e2e/main
          - .ci/setenvconfig e2e/kind-k8s-versions kindest/node:v1.24.1@sha256:11276ce4763d5600379c0104c4cb51bf7420c8c02937708e958ad68d08e0910c 0.14.0 ipv4
          - make -C .ci TARGET="run-deployer e2e-run" ci
        artifact_paths:
          - "eck-diagnostic-*.zip"

      - label: "kind 1.24 ipv6"
        agents:
          provider: "gcp"
          image: "family/elastic-buildkite-agent-ubuntu-2004-lts"
          machineType: "n1-standard-16"
        commands:
          - .ci/setenvconfig e2e/main
          - .ci/setenvconfig e2e/kind-k8s-versions kindest/node:v1.24.1@sha256:11276ce4763d5600379c0104c4cb51bf7420c8c02937708e958ad68d08e0910c 0.14.0 ipv6
          - make -C .ci TARGET="run-deployer e2e-run" ci
        artifact_paths:
          - "eck-diagnostic-*.zip"

  - group: "ocp"
    steps:

      # - label: "ocp 4.7"
      #   agents:
      #     provider: "gcp"
      #     image: "family/elastic-buildkite-agent-ubuntu-2004-lts"
      #   commands:
      #     - .ci/setenvconfig e2e/main
      #     - .ci/setenvconfig e2e/ocp 4.7.49
      #     - make -C .ci TARGET="run-deployer e2e-run" ci
      #   artifact_paths:
      #     - "eck-diagnostic-*.zip"

      # - label: "ocp 4.8"
      #   agents:
      #     provider: "gcp"
      #     image: "family/elastic-buildkite-agent-ubuntu-2004-lts"
      #   commands:
      #     - .ci/setenvconfig e2e/main
      #     - .ci/setenvconfig e2e/ocp 4.8.50
      #     - make -C .ci TARGET="run-deployer e2e-run" ci
      #   artifact_paths:
      #     - "eck-diagnostic-*.zip"

      # - label: "ocp 4.9"
      #   agents:
      #     provider: "gcp"
      #     image: "family/elastic-buildkite-agent-ubuntu-2004-lts"
      #   commands:
      #     - .ci/setenvconfig e2e/main
      #     - .ci/setenvconfig e2e/ocp 4.9.48
      #     - make -C .ci TARGET="run-deployer e2e-run" ci
      #   artifact_paths:
      #     - "eck-diagnostic-*.zip"

      # - label: "ocp 4.10"
      #   agents:
      #     provider: "gcp"
      #     image: "family/elastic-buildkite-agent-ubuntu-2004-lts"
      #   commands:
      #     - .ci/setenvconfig e2e/main
      #     - .ci/setenvconfig e2e/ocp 4.10.34
      #     - make -C .ci TARGET="run-deployer e2e-run" ci
      #   artifact_paths:
      #     - "eck-diagnostic-*.zip"

      - label: "ocp build cluster"
        key: "ocp-nightly-e2e-tests-build-cluster"
        commands:
          - .ci/setenvconfig e2e/main
          - .ci/setenvconfig e2e/ocp 4.11.5
          - make run-deployer

      - label: "ocp 4.11"
        agents:
          provider: "gcp"
          image: "family/elastic-buildkite-agent-ubuntu-2004-lts"
        commands:
          - .ci/setenvconfig e2e/main
          - .ci/setenvconfig e2e/ocp 4.11.5
          - make set-kubeconfig
          - make -C .ci TARGET="e2e-run" ci
        artifact_paths:
          - "eck-diagnostic-*.zip"
        depends_on:
          - "ocp-nightly-e2e-tests-build-cluster"

      - wait: ~
        continue_on_failure: true

      # - label: "cleanup"
      #   agents:
      #     provider: "gcp"
      #     image: "family/elastic-buildkite-agent-ubuntu-2004-lts"
      #   commands:
      #     - .ci/setenvconfig cleanup/ocp 4.7.49
      #     - make -C .ci TARGET=run-deployer ci

      # - label: "cleanup"
      #   agents:
      #     provider: "gcp"
      #     image: "family/elastic-buildkite-agent-ubuntu-2004-lts"
      #   commands:
      #     - .ci/setenvconfig cleanup/ocp 4.8.50
      #     - make -C .ci TARGET=run-deployer ci

      # - label: "cleanup"
      #   agents:
      #     provider: "gcp"
      #     image: "family/elastic-buildkite-agent-ubuntu-2004-lts"
      #   commands:
      #     - .ci/setenvconfig cleanup/ocp 4.9.48
      #     - make -C .ci TARGET=run-deployer ci

      # - label: "cleanup"
      #   agents:
      #     provider: "gcp"
      #     image: "family/elastic-buildkite-agent-ubuntu-2004-lts"
      #   commands:
      #     - .ci/setenvconfig cleanup/ocp 4.10.34
      #     - make -C .ci TARGET=run-deployer ci

      - label: "cleanup"
        agents:
          provider: "gcp"
          image: "family/elastic-buildkite-agent-ubuntu-2004-lts"
        commands:
          - .ci/setenvconfig cleanup/ocp 4.11.5
          - make -C .ci TARGET=run-deployer ci

  - group: "tanzu"
    steps:

      - label: "tanzu build cluster"
        key: "tanzu-nightly-e2e-tests-build-cluster"
        commands:
          - .ci/setenvconfig e2e/main
          - .ci/setenvconfig e2e/tanzu
          - make run-deployer

      - label: "e2e/tanzu"
        agents:
          provider: "gcp"
          image: "family/elastic-buildkite-agent-ubuntu-2004-lts"
        commands:
          - .ci/setenvconfig e2e/main
          - .ci/setenvconfig e2e/tanzu
          - make set-kubeconfig
          - make -C .ci TARGET="e2e-run" ci
        artifact_paths:
          - "eck-diagnostic-*.zip"
        depends_on:
          - "tanzu-nightly-e2e-tests-build-cluster"

      - wait: ~
        continue_on_failure: true

      - label: "cleanup"
        agents:
          provider: "gcp"
          image: "family/elastic-buildkite-agent-ubuntu-2004-lts"
        commands:
          - .ci/setenvconfig cleanup/tanzu
          - make -C .ci TARGET=run-deployer ci

  - group: "resilience"
    steps:

<<<<<<< HEAD
      - label: "resilience build cluster"
        key: "resilience-nightly-e2e-tests-build-cluster"
=======
      - label: "e2e/resilience"
        agents:
          memory: "4G"
>>>>>>> 6fcd4485
        commands:
          - .ci/setenvconfig e2e/main
          - .ci/setenvconfig e2e/resilience
          - make run-deployer

      - label: "e2e/resilience"
        commands:
          - .ci/setenvconfig e2e/main
          - .ci/setenvconfig e2e/resilience
          - make set-kubeconfig
          - make e2e-run
        artifact_paths:
          - "eck-diagnostic-*.zip"
        depends_on:
          - "resilience-nightly-e2e-tests-build-cluster"

      - wait: ~
        continue_on_failure: true

      - label: "cleanup"
        commands:
          - .ci/setenvconfig cleanup/resilience
          - make run-deployer<|MERGE_RESOLUTION|>--- conflicted
+++ resolved
@@ -37,20 +37,16 @@
   - group: "eks"
     steps:
 
-<<<<<<< HEAD
       - label: "eks build cluster"
         key: "eks-nightly-e2e-tests-build-cluster"
-=======
+        commands:
+          - .ci/setenvconfig e2e/main
+          - .ci/setenvconfig e2e/eks
+          - make run-deployer
+
       - label: "eks"
         agents:
           memory: "4G"
->>>>>>> 6fcd4485
-        commands:
-          - .ci/setenvconfig e2e/main
-          - .ci/setenvconfig e2e/eks
-          - make run-deployer
-
-      - label: "eks"
         commands:
           - .ci/setenvconfig e2e/main
           - .ci/setenvconfig e2e/eks
@@ -92,23 +88,19 @@
   - group: "gke"
     steps:
 
-<<<<<<< HEAD
       - label: "gke 1.21 build cluster"
         key: "gke121-nightly-e2e-tests-build-cluster"
-=======
+        commands:
+          - .ci/setenvconfig e2e/main
+          - .ci/setenvconfig e2e/gke-k8s-versions 1.21
+          - make run-deployer
+
       - label: "gke 1.21"
         agents:
           memory: "4G"
->>>>>>> 6fcd4485
         commands:
           - .ci/setenvconfig e2e/main
           - .ci/setenvconfig e2e/gke-k8s-versions 1.21
-          - make run-deployer
-
-      - label: "gke 1.21"
-        commands:
-          - .ci/setenvconfig e2e/main
-          - .ci/setenvconfig e2e/gke-k8s-versions 1.21
           - make set-kubeconfig
           - make e2e-run
         artifact_paths:
@@ -116,23 +108,19 @@
         depends_on:
           - "gke121-nightly-e2e-tests-build-cluster"
 
-<<<<<<< HEAD
       - label: "gke 1.22 build cluster"
         key: "gke122-nightly-e2e-tests-build-cluster"
-=======
+        commands:
+          - .ci/setenvconfig e2e/main
+          - .ci/setenvconfig e2e/gke-k8s-versions 1.22
+          - make run-deployer
+
       - label: "gke 1.22"
         agents:
           memory: "4G"
->>>>>>> 6fcd4485
         commands:
           - .ci/setenvconfig e2e/main
           - .ci/setenvconfig e2e/gke-k8s-versions 1.22
-          - make run-deployer
-
-      - label: "gke 1.22"
-        commands:
-          - .ci/setenvconfig e2e/main
-          - .ci/setenvconfig e2e/gke-k8s-versions 1.22
           - make set-kubeconfig
           - make e2e-run
         artifact_paths:
@@ -140,20 +128,16 @@
         depends_on:
           - "gke122-nightly-e2e-tests-build-cluster"
 
-<<<<<<< HEAD
       - label: "gke 1.23 build cluster"
         key: "gke123-nightly-e2e-tests-build-cluster"
-=======
+        commands:
+          - .ci/setenvconfig e2e/main
+          - .ci/setenvconfig e2e/gke-k8s-versions 1.23
+          - make run-deployer
+
       - label: "gke 1.23"
         agents:
           memory: "4G"
->>>>>>> 6fcd4485
-        commands:
-          - .ci/setenvconfig e2e/main
-          - .ci/setenvconfig e2e/gke-k8s-versions 1.23
-          - make run-deployer
-
-      - label: "gke 1.23"
         commands:
           - .ci/setenvconfig e2e/main
           - .ci/setenvconfig e2e/gke-k8s-versions 1.23
@@ -430,20 +414,16 @@
   - group: "resilience"
     steps:
 
-<<<<<<< HEAD
       - label: "resilience build cluster"
         key: "resilience-nightly-e2e-tests-build-cluster"
-=======
+        commands:
+          - .ci/setenvconfig e2e/main
+          - .ci/setenvconfig e2e/resilience
+          - make run-deployer
+
       - label: "e2e/resilience"
         agents:
           memory: "4G"
->>>>>>> 6fcd4485
-        commands:
-          - .ci/setenvconfig e2e/main
-          - .ci/setenvconfig e2e/resilience
-          - make run-deployer
-
-      - label: "e2e/resilience"
         commands:
           - .ci/setenvconfig e2e/main
           - .ci/setenvconfig e2e/resilience
