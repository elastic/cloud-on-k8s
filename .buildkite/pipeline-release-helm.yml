agents:
  image: docker.elastic.co/ci-agent-images/cloud-k8s-operator/buildkite-agent:abaeba8c
  memory: 2G

steps:

<<<<<<< HEAD
      - label: ":go: helm releaser tool"
        commands:
          - cd hack/helm/release
          - make build
          - buildkite-agent artifact upload bin/releaser

      - wait

      - label: "operator dev helm chart"
        if: |
          ( build.branch == "main" && build.source != "schedule" )
          || build.tag != null
          || build.message =~ /^buildkite test .*release.*/
          || build.message == "release eck-operator helm charts"
          || build.message == "release all helm charts"
        commands:
          - buildkite-agent artifact download "bin/releaser" /usr/local/
          - chmod u+x /usr/local/bin/releaser
          - releaser --env=dev --charts-dir=deploy/eck-operator --dry-run=\$DRY_RUN
=======
  - label: ":go: helm releaser tool"
    key: "build-helm-releaser-tool"
    commands:
      - cd hack/helm/release
      - make build
      - buildkite-agent artifact upload bin/releaser
    agents:
      cpu: "4"

  - label: "operator dev helm chart"
    if: |
      ( build.branch == "main" && build.source != "schedule" )
      || build.tag != null
      || build.message =~ /^buildkite test .*release.*/
      || build.message == "release eck-operator dev helm charts"
      || build.message == "release eck-operator helm charts"
      || build.message == "release all helm charts"
    depends_on:
      - "build-helm-releaser-tool"
    key: "eck-operator-dev-helm"
    commands:
      - buildkite-agent artifact download "bin/releaser" /usr/local/
      - chmod u+x /usr/local/bin/releaser
      - releaser --env=dev --charts-dir=deploy/eck-operator
>>>>>>> 28081053

  - wait

<<<<<<< HEAD
      - label: "eck-resources dev helm charts"
        if: |
          ( build.branch == "main" && build.source != "schedule" )
          || build.tag != null
          || build.message =~ /^buildkite test .*release.*/
          || build.message == "release eck-resources helm charts"
          || build.message == "release all helm charts"
        commands:
          - buildkite-agent artifact download "bin/releaser" /usr/local/
          - chmod u+x /usr/local/bin/releaser
          - releaser --env=dev --charts-dir=deploy/eck-stack --dry-run=\$DRY_RUN
=======
  - label: "eck-stack dev helm charts"
    if: |
      ( build.branch == "main" && build.source != "schedule" )
      || build.tag != null
      || build.message =~ /^buildkite test .*release.*/
      || build.message == "release eck-stack dev helm charts"
      || build.message == "release eck-stack helm charts"
      || build.message == "release all helm charts"
    depends_on:
      - "build-helm-releaser-tool"
    key: "eck-stack-dev-helm"
    commands:
      - buildkite-agent artifact download "bin/releaser" /usr/local/
      - chmod u+x /usr/local/bin/releaser
      - releaser --env=dev --charts-dir=deploy/eck-stack
>>>>>>> 28081053

  - wait

<<<<<<< HEAD
      - label: "operator prod helm chart"
        if: |
          build.tag =~ /^v[0-9]+\.[0-9]+\.[0-9]+\$/
          || build.message == "release eck-operator helm charts"
          || build.message == "release all helm charts"
        commands:
          - buildkite-agent artifact download "bin/releaser" /usr/local/
          - chmod u+x /usr/local/bin/releaser
          - releaser --env=prod --charts-dir=deploy/eck-operator --dry-run=\$DRY_RUN
=======
  - label: "operator prod helm chart"
    if: |
      build.tag =~ /^v[0-9]+\.[0-9]+\.[0-9]+\$/
      || build.message == "release eck-operator helm charts"
      || build.message == "release all helm charts"
    depends_on:
      - "build-helm-releaser-tool"
      - "eck-operator-dev-helm"
    commands:
      - buildkite-agent artifact download "bin/releaser" /usr/local/
      - chmod u+x /usr/local/bin/releaser
      - releaser --env=prod --charts-dir=deploy/eck-operator
>>>>>>> 28081053

  - wait

<<<<<<< HEAD
      - label: "eck-resources prod helm charts"
        if: |
          build.tag =~ /^v[0-9]+\.[0-9]+\.[0-9]+\$/
          || build.message == "release eck-resources helm charts"
          || build.message == "release all helm charts"
        commands:
          - buildkite-agent artifact download "bin/releaser" /usr/local/
          - chmod u+x /usr/local/bin/releaser
          - releaser --env=prod --charts-dir=deploy/eck-stack --dry-run=\$DRY_RUN
=======
  - label: "eck-stack prod helm charts"
    if: |
      build.tag =~ /^v[0-9]+\.[0-9]+\.[0-9]+\$/
      || build.message == "release eck-stack helm charts"
      || build.message == "release all helm charts"
    depends_on:
      - "build-helm-releaser-tool"
      - "eck-stack-dev-helm"
    commands:
      - buildkite-agent artifact download "bin/releaser" /usr/local/
      - chmod u+x /usr/local/bin/releaser
      - releaser --env=prod --charts-dir=deploy/eck-stack
>>>>>>> 28081053
<|MERGE_RESOLUTION|>--- conflicted
+++ resolved
@@ -4,27 +4,6 @@
 
 steps:
 
-<<<<<<< HEAD
-      - label: ":go: helm releaser tool"
-        commands:
-          - cd hack/helm/release
-          - make build
-          - buildkite-agent artifact upload bin/releaser
-
-      - wait
-
-      - label: "operator dev helm chart"
-        if: |
-          ( build.branch == "main" && build.source != "schedule" )
-          || build.tag != null
-          || build.message =~ /^buildkite test .*release.*/
-          || build.message == "release eck-operator helm charts"
-          || build.message == "release all helm charts"
-        commands:
-          - buildkite-agent artifact download "bin/releaser" /usr/local/
-          - chmod u+x /usr/local/bin/releaser
-          - releaser --env=dev --charts-dir=deploy/eck-operator --dry-run=\$DRY_RUN
-=======
   - label: ":go: helm releaser tool"
     key: "build-helm-releaser-tool"
     commands:
@@ -34,6 +13,8 @@
     agents:
       cpu: "4"
 
+  - wait
+
   - label: "operator dev helm chart"
     if: |
       ( build.branch == "main" && build.source != "schedule" )
@@ -42,30 +23,11 @@
       || build.message == "release eck-operator dev helm charts"
       || build.message == "release eck-operator helm charts"
       || build.message == "release all helm charts"
-    depends_on:
-      - "build-helm-releaser-tool"
-    key: "eck-operator-dev-helm"
     commands:
       - buildkite-agent artifact download "bin/releaser" /usr/local/
       - chmod u+x /usr/local/bin/releaser
       - releaser --env=dev --charts-dir=deploy/eck-operator
->>>>>>> 28081053
 
-  - wait
-
-<<<<<<< HEAD
-      - label: "eck-resources dev helm charts"
-        if: |
-          ( build.branch == "main" && build.source != "schedule" )
-          || build.tag != null
-          || build.message =~ /^buildkite test .*release.*/
-          || build.message == "release eck-resources helm charts"
-          || build.message == "release all helm charts"
-        commands:
-          - buildkite-agent artifact download "bin/releaser" /usr/local/
-          - chmod u+x /usr/local/bin/releaser
-          - releaser --env=dev --charts-dir=deploy/eck-stack --dry-run=\$DRY_RUN
-=======
   - label: "eck-stack dev helm charts"
     if: |
       ( build.branch == "main" && build.source != "schedule" )
@@ -74,65 +36,31 @@
       || build.message == "release eck-stack dev helm charts"
       || build.message == "release eck-stack helm charts"
       || build.message == "release all helm charts"
-    depends_on:
-      - "build-helm-releaser-tool"
-    key: "eck-stack-dev-helm"
     commands:
       - buildkite-agent artifact download "bin/releaser" /usr/local/
       - chmod u+x /usr/local/bin/releaser
       - releaser --env=dev --charts-dir=deploy/eck-stack
->>>>>>> 28081053
-
+  
   - wait
 
-<<<<<<< HEAD
-      - label: "operator prod helm chart"
-        if: |
-          build.tag =~ /^v[0-9]+\.[0-9]+\.[0-9]+\$/
-          || build.message == "release eck-operator helm charts"
-          || build.message == "release all helm charts"
-        commands:
-          - buildkite-agent artifact download "bin/releaser" /usr/local/
-          - chmod u+x /usr/local/bin/releaser
-          - releaser --env=prod --charts-dir=deploy/eck-operator --dry-run=\$DRY_RUN
-=======
   - label: "operator prod helm chart"
     if: |
       build.tag =~ /^v[0-9]+\.[0-9]+\.[0-9]+\$/
       || build.message == "release eck-operator helm charts"
       || build.message == "release all helm charts"
-    depends_on:
-      - "build-helm-releaser-tool"
-      - "eck-operator-dev-helm"
     commands:
       - buildkite-agent artifact download "bin/releaser" /usr/local/
       - chmod u+x /usr/local/bin/releaser
       - releaser --env=prod --charts-dir=deploy/eck-operator
->>>>>>> 28081053
 
   - wait
 
-<<<<<<< HEAD
-      - label: "eck-resources prod helm charts"
-        if: |
-          build.tag =~ /^v[0-9]+\.[0-9]+\.[0-9]+\$/
-          || build.message == "release eck-resources helm charts"
-          || build.message == "release all helm charts"
-        commands:
-          - buildkite-agent artifact download "bin/releaser" /usr/local/
-          - chmod u+x /usr/local/bin/releaser
-          - releaser --env=prod --charts-dir=deploy/eck-stack --dry-run=\$DRY_RUN
-=======
   - label: "eck-stack prod helm charts"
     if: |
       build.tag =~ /^v[0-9]+\.[0-9]+\.[0-9]+\$/
       || build.message == "release eck-stack helm charts"
       || build.message == "release all helm charts"
-    depends_on:
-      - "build-helm-releaser-tool"
-      - "eck-stack-dev-helm"
     commands:
       - buildkite-agent artifact download "bin/releaser" /usr/local/
       - chmod u+x /usr/local/bin/releaser
-      - releaser --env=prod --charts-dir=deploy/eck-stack
->>>>>>> 28081053
+      - releaser --env=prod --charts-dir=deploy/eck-stack