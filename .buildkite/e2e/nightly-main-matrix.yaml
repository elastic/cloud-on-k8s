
- label: stack
  fixed:
    E2E_PROVIDER: gke
  mixed:
    - E2E_STACK_VERSION: "6.8.23"
    - E2E_STACK_VERSION: "7.16.3"
    - E2E_STACK_VERSION: "7.17.8"
    - E2E_STACK_VERSION: "8.0.1"
    - E2E_STACK_VERSION: "8.1.3"
    - E2E_STACK_VERSION: "8.2.3"
    - E2E_STACK_VERSION: "8.3.3"
    - E2E_STACK_VERSION: "8.4.3"
<<<<<<< HEAD
    - E2E_STACK_VERSION: "8.5.3"
    - E2E_STACK_VERSION: "8.6.2"
    - E2E_STACK_VERSION: "8.8.0-SNAPSHOT"
      BUILD_LICENSE_PUBKEY: dev
      TEST_LICENSE_PKEY_PATH: "in-memory"
=======
    - E2E_STACK_VERSION: "8.7.0-SNAPSHOT"
>>>>>>> 379c19a6

- label: kind
  fixed:
    E2E_PROVIDER: kind
  mixed:
    - DEPLOYER_KIND_NODE_IMAGE: kindest/node:v1.20.15@sha256:a32bf55309294120616886b5338f95dd98a2f7231519c7dedcec32ba29699394
    - DEPLOYER_KIND_NODE_IMAGE: kindest/node:v1.21.14@sha256:9d9eb5fb26b4fbc0c6d95fa8c790414f9750dd583f5d7cee45d92e8c26670aa1
    - DEPLOYER_KIND_NODE_IMAGE: kindest/node:v1.22.15@sha256:7d9708c4b0873f0fe2e171e2b1b7f45ae89482617778c1c875f1053d4cef2e41
    - DEPLOYER_KIND_NODE_IMAGE: kindest/node:v1.23.13@sha256:ef453bb7c79f0e3caba88d2067d4196f427794086a7d0df8df4f019d5e336b61 
    - DEPLOYER_KIND_NODE_IMAGE: kindest/node:v1.24.7@sha256:577c630ce8e509131eab1aea12c022190978dd2f745aac5eb1fe65c0807eb315
    - DEPLOYER_KIND_NODE_IMAGE: kindest/node:v1.25.3@sha256:f52781bc0d7a19fb6c405c2af83abfeb311f130707a0e219175677e366cc45d1
    - DEPLOYER_KIND_NODE_IMAGE: kindest/node:v1.26.0@sha256:691e24bd2417609db7e589e1a479b902d2e209892a10ce375fab60a8407c7352
    - DEPLOYER_KIND_NODE_IMAGE: kindest/node:v1.26.0@sha256:691e24bd2417609db7e589e1a479b902d2e209892a10ce375fab60a8407c7352
      DEPLOYER_KIND_IP_FAMILY: ipv6

- label: gke
  fixed:
    E2E_PROVIDER: gke

- label: resilience
  fixed:
    E2E_PROVIDER: gke
    E2E_DEPLOY_CHAOS_JOB: true

- label: ocp
  fixed:
    E2E_PROVIDER: ocp
  mixed:
    #- DEPLOYER_CLIENT_VERSION: "4.8.57"
    #- DEPLOYER_CLIENT_VERSION: "4.9.58"
    #- DEPLOYER_CLIENT_VERSION: "4.10.55"
    #- DEPLOYER_CLIENT_VERSION: "4.11.33"
    - DEPLOYER_CLIENT_VERSION: "4.12.9"

- label: eks-arm
  fixed:
    E2E_PROVIDER: eks-arm
    E2E_TEST_ENV_TAGS: arch:arm
    E2E_TAGS: "es,kb,apm,ent,beat,agent"
    TEST_LICENSE: "" # disabled b/c https://github.com/elastic/elasticsearch/issues/68083
    MONITORING_SECRETS: "" # disabled b/c beats cannot run on ARM

- label: eks
  fixed:
    E2E_PROVIDER: eks

- label: aks
  fixed:
    E2E_PROVIDER: aks

- label: tanzu
  fixed:
    E2E_PROVIDER: tanzu<|MERGE_RESOLUTION|>--- conflicted
+++ resolved
@@ -11,15 +11,9 @@
     - E2E_STACK_VERSION: "8.2.3"
     - E2E_STACK_VERSION: "8.3.3"
     - E2E_STACK_VERSION: "8.4.3"
-<<<<<<< HEAD
     - E2E_STACK_VERSION: "8.5.3"
     - E2E_STACK_VERSION: "8.6.2"
     - E2E_STACK_VERSION: "8.8.0-SNAPSHOT"
-      BUILD_LICENSE_PUBKEY: dev
-      TEST_LICENSE_PKEY_PATH: "in-memory"
-=======
-    - E2E_STACK_VERSION: "8.7.0-SNAPSHOT"
->>>>>>> 379c19a6
 
 - label: kind
   fixed:
