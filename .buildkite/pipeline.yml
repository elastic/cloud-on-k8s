--- conflicted
+++ resolved
@@ -104,7 +104,9 @@
         if: build.branch == "main" && build.source == "schedule"
         commands:
             - buildkite-agent pipeline upload .buildkite/pipeline-nightly-e2e-tests.yml
-<<<<<<< HEAD
+        depends_on:
+          - "operator-image-build"
+          - "e2e-tests-image-build"
 
   - group: helm-release
 
@@ -131,9 +133,4 @@
       - label: ":helm: release eck-resources helm charts manually"
         if: build.message == "release eck-resources helm charts"
         commands:
-          - buildkite-agent pipeline upload .buildkite/pipeline-helm-release-eck-resources.yml
-=======
-        depends_on:
-          - "operator-image-build"
-          - "e2e-tests-image-build"
->>>>>>> 186759ea
+          - buildkite-agent pipeline upload .buildkite/pipeline-helm-release-eck-resources.yml