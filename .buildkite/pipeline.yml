env:
  VAULT_ROOT_PATH: secret/ci/elastic-cloud-on-k8s

steps:

  - group: checks
    steps:

      - label: ":go: lint"
        command: "make lint check-local-changes"
        agents:
          image: docker.elastic.co/ci-agent-images/cloud-k8s-operator/buildkite-agent:0479a053
          cpu: "6"
          memory: "6G"

      - label: ":go: generate"
        command: "make generate check-local-changes"
        agents:
          image: docker.elastic.co/ci-agent-images/cloud-k8s-operator/buildkite-agent:0479a053
          cpu: "4"
          memory: "2G"

      - label: ":go: checks"
        commands:
          - "make check-license-header check-predicates shellcheck reattach-pv"
        agents:
          image: docker.elastic.co/ci-agent-images/cloud-k8s-operator/buildkite-agent:0479a053
          cpu: "4"
          memory: "2G"

  - group: tests
    steps:

      - label: ":go: unit-tests"
        command: "make unit-xml"
        agents:
          image: docker.elastic.co/ci-agent-images/cloud-k8s-operator/buildkite-agent:0479a053
          cpu: "4"
          memory: "4G"

      - label: ":go: integration-tests"
        command: "make integration-xml"
        agents:
          image: docker.elastic.co/ci-agent-images/cloud-k8s-operator/buildkite-agent:0479a053
          cpu: "4"
          memory: "4G"

      - label: ":go: manifest-gen-tests"
        command: "make manifest-gen-test"
        agents:
          image: docker.elastic.co/ci-agent-images/cloud-k8s-operator/buildkite-agent:0479a053
          cpu: "4"
          memory: "2G"

      - label: ":go: helm-tests"
        command: "make helm-test"
        agents:
          image: docker.elastic.co/ci-agent-images/cloud-k8s-operator/buildkite-agent:0479a053
          cpu: "4"
          memory: "2G"

  # generate build steps with serverless-docker-builder

  - group: build operator
    key: "operator-image-build"
    steps:
      - label: ":buildkite:"
        agents:
          image: "docker.elastic.co/ci-agent-images/serverless-docker-builder:0.0.6"
        commands: make -C /agent generate-docker-images
        env:
          DOCKER_REGISTRY_VAULT_PATH: secret/ci/elastic-cloud-on-k8s/docker-registry-elastic
          PRE_BUILD_SCRIPT: ".buildkite/scripts/build/pre-build-operator.sh"
          DRIVAH_BUILD_PATH: "build"
          RECURSIVE: true

  - group: build e2e-tests
    key: "e2e-tests-image-build"
    steps:
      - label: ":buildkite:"
        agents:
          image: "docker.elastic.co/ci-agent-images/serverless-docker-builder:0.0.6"
        commands: make -C /agent generate-docker-images
        env:
          DOCKER_REGISTRY_VAULT_PATH: secret/ci/elastic-cloud-on-k8s/docker-registry-elastic
          DRIVAH_BUILD_PATH: "test/e2e"

  # -- e2e-tests
  # run the tests in an optimistic way without dependency with the images build
  # step to run e2e-tests for PR are inlined for speed

  # for commits in all branches (PR, release) except main
  - label: ":buildkite:"
    if: |
        ( build.branch != "main" )
        && build.env("GITHUB_PR_TRIGGER_COMMENT") !~ /^buildkite test this -[fm]/
        && ( build.message !~ /^buildkite test .*e2e.*/ || build.message !~ /^buildkite test .*release.*/ )
    command: |
      set -euo pipefail
      .buildkite/scripts/build/set-images.sh
      cd .buildkite/e2e/pipeline-gen && go build -o pipeline-gen
      cat <<DEF | ./pipeline-gen | buildkite-agent pipeline upload
      - label: "kind/TestSmoke"
        fixed:
          E2E_PROVIDER: kind
          TESTS_MATCH: TestSmoke
          E2E_TAGS: "e2e,mixed"
          MONITORING_SECRETS: ""
          E2E_SKIP_CLEANUP: true
      DEF
    agents:
      image: docker.elastic.co/ci-agent-images/cloud-k8s-operator/buildkite-agent:0479a053
      memory: "2G"

  # for PR comment
  - label: ":buildkite:"
    if: build.env("GITHUB_PR_TRIGGER_COMMENT") =~ /^buildkite test this -[fm]/
    command: |
      set -euo pipefail
      .buildkite/scripts/build/set-images.sh
      cd .buildkite/e2e/pipeline-gen && go build -o pipeline-gen
      $$(echo ./pipeline-gen $$GITHUB_PR_COMMENT_VAR_ARGS) \
        | buildkite-agent pipeline upload
    agents:
      image: docker.elastic.co/ci-agent-images/cloud-k8s-operator/buildkite-agent:0479a053
      memory: "2G"

  # for the main branch (merge and nightly) and tags
  - label: ":buildkite:"
    command: buildkite-agent pipeline upload .buildkite/pipeline-e2e-tests.yml
    agents:
      image: docker.elastic.co/ci-agent-images/cloud-k8s-operator/buildkite-agent:0479a053
      memory: "2G"

  # ----------

  - label: ":buildkite:"
    depends_on:
      - "operator-image-build"
    command: buildkite-agent pipeline upload .buildkite/pipeline-release.yml
<<<<<<< HEAD

  # For testing purposes TODO: remove me
  - label: ":buildkite:"
    command: buildkite-agent pipeline upload .buildkite/pipeline-e2e-test-cleanup.yml
=======
    agents:
      image: docker.elastic.co/ci-agent-images/cloud-k8s-operator/buildkite-agent:0479a053
      memory: "2G"
>>>>>>> 8d0cfefb
<|MERGE_RESOLUTION|>--- conflicted
+++ resolved
@@ -138,13 +138,13 @@
     depends_on:
       - "operator-image-build"
     command: buildkite-agent pipeline upload .buildkite/pipeline-release.yml
-<<<<<<< HEAD
+    agents:
+      image: docker.elastic.co/ci-agent-images/cloud-k8s-operator/buildkite-agent:0479a053
+      memory: "2G"
 
   # For testing purposes TODO: remove me
   - label: ":buildkite:"
     command: buildkite-agent pipeline upload .buildkite/pipeline-e2e-test-cleanup.yml
-=======
     agents:
       image: docker.elastic.co/ci-agent-images/cloud-k8s-operator/buildkite-agent:0479a053
-      memory: "2G"
->>>>>>> 8d0cfefb
+      memory: "2G"