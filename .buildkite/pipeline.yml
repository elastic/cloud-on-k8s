agents:
  image: docker.elastic.co/ci-agent-images/cloud-k8s-operator/buildkite-agent:abaeba8c
  cpu: "4"
  memory: "2G"

env:
  VAULT_ROOT_PATH: secret/ci/elastic-cloud-on-k8s

steps:

  - group: checks
    steps:

      - label: ":go: lint"
        command: "make lint check-local-changes"
        agents:
          cpu: "6"
          memory: "7G"

      - label: ":go: generate"
        command: "make generate check-local-changes"

      - label: ":go: checks"
        commands:
          - "make check-license-header check-predicates shellcheck reattach-pv"

  - group: tests
    steps:

      - label: ":go: unit-tests"
        command: "make unit-xml"
        agents:
          memory: "4G"

      - label: ":go: integration-tests"
        command: "make integration-xml"
        agents:
          memory: "4G"

      - label: ":go: manifest-gen-tests"
        command: "make manifest-gen-test"

      - label: ":go: helm-tests"
        command: "make helm-test"

  # generate build steps with serverless-docker-builder

  - group: build operator
    key: "operator-image-build"
    steps:
      - label: ":buildkite:"
        agents:
<<<<<<< HEAD
          image: "docker.elastic.co/ci-agent-images/serverless-docker-builder:0.0.5"
        commands:
          - buildkite-agent meta-data set BUILD_FLAVORS "eck,eck-dev"
          #- buildkite-agent meta-data set SKIP_BUILD_ARCH "arm64"
          - make -C /agent generate-docker-images
=======
          image: "docker.elastic.co/ci-agent-images/serverless-docker-builder:0.0.6"
        commands: make -C /agent generate-docker-images
>>>>>>> e3fa2fad
        env:
          DOCKER_REGISTRY_VAULT_PATH: secret/ci/elastic-cloud-on-k8s/docker-registry-elastic
          PRE_BUILD_SCRIPT: ".buildkite/scripts/build/pre-build-operator.sh"
          DRIVAH_BUILD_PATH: "build"
          RECURSIVE: true

  - group: build e2e-tests
    key: "e2e-tests-image-build"
    steps:
      - label: ":buildkite:"
        agents:
          image: "docker.elastic.co/ci-agent-images/serverless-docker-builder:0.0.6"
        commands: make -C /agent generate-docker-images
        env:
          DOCKER_REGISTRY_VAULT_PATH: secret/ci/elastic-cloud-on-k8s/docker-registry-elastic
          DRIVAH_BUILD_PATH: "test/e2e"

  # -- e2e-tests
  # run the tests in an optimistic way without dependency with the images build
  # step to run e2e-tests for PR are inlined for speed

  # for commits in all branches (PR, release) except main
  - label: ":buildkite:"
    if: |
        ( build.branch != "main" )
        && build.env("GITHUB_PR_TRIGGER_COMMENT") !~ /^buildkite test this -[fm]/
        && ( build.message !~ /^buildkite test .*e2e.*/ || build.message !~ /^buildkite test .*release.*/ )
    command: |
      set -euo pipefail
      .buildkite/scripts/build/set-images.sh
      cd .buildkite/e2e/pipeline-gen && go build -o pipeline-gen
      cat <<DEF | ./pipeline-gen | buildkite-agent pipeline upload
      - label: "kind/TestSmoke"
        fixed:
          E2E_PROVIDER: gke
          TESTS_MATCH: TestVersionUpgradeOrdering
          E2E_STACK_VERSION: 8.9.0-SNAPSHOT
          CLUSTER_NAME: thb-eck-dev-cluster
          E2E_TAGS: "e2e,mixed"
          MONITORING_SECRETS: ""
          E2E_SKIP_CLEANUP: true
          K8S_SKIP_CLEANUP: true
      DEF

  # for PR comment
  - label: ":buildkite:"
    if: build.env("GITHUB_PR_TRIGGER_COMMENT") =~ /^buildkite test this -[fm]/
    command: |
      set -euo pipefail
      .buildkite/scripts/build/set-images.sh
      cd .buildkite/e2e/pipeline-gen && go build -o pipeline-gen
      $$(echo ./pipeline-gen $$GITHUB_PR_COMMENT_VAR_ARGS) \
        | buildkite-agent pipeline upload

  # for the main branch (merge and nightly) and tags
  - label: ":buildkite:"
    command: buildkite-agent pipeline upload .buildkite/pipeline-e2e-tests.yml

  # ----------

  - label: ":buildkite:"
    depends_on:
      - "operator-image-build"
    command: buildkite-agent pipeline upload .buildkite/pipeline-release.yml<|MERGE_RESOLUTION|>--- conflicted
+++ resolved
@@ -50,16 +50,11 @@
     steps:
       - label: ":buildkite:"
         agents:
-<<<<<<< HEAD
-          image: "docker.elastic.co/ci-agent-images/serverless-docker-builder:0.0.5"
+          image: "docker.elastic.co/ci-agent-images/serverless-docker-builder:0.0.6"
         commands:
           - buildkite-agent meta-data set BUILD_FLAVORS "eck,eck-dev"
           #- buildkite-agent meta-data set SKIP_BUILD_ARCH "arm64"
           - make -C /agent generate-docker-images
-=======
-          image: "docker.elastic.co/ci-agent-images/serverless-docker-builder:0.0.6"
-        commands: make -C /agent generate-docker-images
->>>>>>> e3fa2fad
         env:
           DOCKER_REGISTRY_VAULT_PATH: secret/ci/elastic-cloud-on-k8s/docker-registry-elastic
           PRE_BUILD_SCRIPT: ".buildkite/scripts/build/pre-build-operator.sh"
