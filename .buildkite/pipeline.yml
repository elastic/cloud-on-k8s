--- conflicted
+++ resolved
@@ -48,16 +48,15 @@
     agents:
       image: "docker.elastic.co/ci-agent-images/serverless-docker-builder:0.0.4"
     env:
+      PRE_BUILD_SCRIPT: .buildkite/scripts/build/gen-drivah.sh
+      RECURSIVE: true
       DOCKER_REGISTRY_VAULT_PATH: secret/ci/elastic-cloud-on-k8s/docker-registry-elastic
-      RECURSIVE: true
-      PRE_BUILD_SCRIPT: .buildkite/scripts/build/gen-drivah.sh
     commands: make -C /agent generate-docker-images
 
   - wait
 
   # generate e2e-tests steps with pipeline-gen
   - label: ":buildkite:"
-<<<<<<< HEAD
     command: |
       trigger=$$(.buildkite/scripts/common/trigger.sh)
       .buildkite/e2e/steps.sh $$trigger | buildkite-agent pipeline upload
@@ -66,8 +65,8 @@
     steps:
 
       - label: "k8s manifests"
+        # if @merge-main or @*-tag
         if: |
-          true ||
           ( build.branch == "main" && build.source != "schedule" )
           || build.tag != null
           || build.message =~ /^buildkite test .*release.*/
@@ -75,12 +74,8 @@
           - make generate-manifests
           - .buildkite/scripts/release/k8s-manifests.sh
 
-      # dry run helm charts release
-      - label: ":buildkite:"
-        if: build.message =~ /^buildkite test .*release.*/
-        command: buildkite-agent pipeline upload .buildkite/pipeline-release-helm.yml
-
       - label: "copy images to dockerhub"
+        # if @final-tag
         if: build.tag =~ /^v[0-9]+\.[0-9]+\.[0-9]+\$/
         trigger: unified-release-copy-elastic-images-to-dockerhub
         build:
@@ -88,28 +83,12 @@
             IMAGES_NAMES: "eck/eck-operator,eck/eck-operator-fips,eck/eck-operator-ubi8,eck/eck-operator-ubi8-fips"
             IMAGES_TAG: "${BUILDKITE_TAG}"
 
-      # live helm charts release
-      - label: ":buildkite:"
+      - label: ":buildkite: helm charts release"
+        # if @merge-main or @*-tag
         if: |
-          build.message !~ /^buildkite test .*release.*/
-          && (
-            ( build.branch == "main" && build.source != "schedule" )
-            || build.tag != null
-            || build.message =~ /^release eck/
-          )
-        command: |
-          sed "s|DRY_RUN: true|DRY_RUN: false|" .buildkite/pipeline-release-helm.yml | buildkite-agent pipeline upload 
-
-      - label: ":buildkite:"
-        if: |
-          build.message =~ /^buildkite test .*operatorhub.*/
-          || build.message =~ /^release eck .*operatorhub.*/
-        trigger: cloud-on-k8s-operator-redhat-release
+          ( build.branch == "main" && build.source != "schedule" )
+          || build.tag != null
+        trigger: cloud-on-k8s-operator-helm-release
         build:
           env:
-            DRY_RUN: "${DRY_RUN:-true}"
-=======
-    depends_on:
-      - "operator-image-build"
-    command: buildkite-agent pipeline upload .buildkite/pipeline-release.yml
->>>>>>> 28081053
+            DRY_RUN: false