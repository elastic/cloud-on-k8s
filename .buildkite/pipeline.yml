
agents:
  image: docker.elastic.co/ci-agent-images/cloud-k8s-operator/buildkite-agent:latest
  cpu: "4"
  memory: "2G"

steps:

  - group: build
    steps:

      - label: ":docker: operator container image"
        key: "operator-image-build"
        commands:
          - .ci/setenvconfig pr
          - .buildkite/scripts/common/get-test-artifacts.sh
          - make operator-buildah

      - label: ":docker: e2e-tests container image"
        key: "e2e-tests-image-build"
        commands:
          - .ci/setenvconfig pr
          - .buildkite/scripts/common/get-test-artifacts.sh
          - make e2e-buildah

  - group: checks
    steps:

      - label: ":go: lint"
        command: "make lint check-local-changes"
        agents:
          cpu: "6"
          memory: "6G"

      - label: ":go: generate"
        command: "make generate check-local-changes"

      - label: ":go: checks"
        commands:
          - .ci/setenvconfig pr
          - make check-license-header check-predicates shellcheck reattach-pv

  - group: tests
    steps:

      - label: ":go: unit-tests"
        command: "make unit-xml"
        agents:
          memory: "4G"

      - label: ":go: integration-tests"
        command: "make integration-xml"
        agents:
          memory: "4G"

      - label: ":go: manifest-gen-tests"
        command: "make manifest-gen-test"

      - label: ":go: helm-tests"
        command: "make helm-test"

  # Different e2e tests are run depending on the branch and the build source

  - group: e2e-tests
    steps:

      # Run TestSmoke on Kind on every commit in PR branch

      - label: ":k8s: pr e2e-tests"
        branches: "!main"
        agents:
          provider: "gcp"
          image: "family/elastic-buildkite-agent-ubuntu-2004-lts"
          machineType: "n1-standard-16"
        commands:
            - .ci/setenvconfig pr
            - make -C .ci get-test-artifacts TARGET="run-deployer e2e-run" ci
        artifact_paths:
          - "eck-diagnostic-*.zip"
        depends_on:
          - "operator-image-build"
          - "e2e-tests-image-build"

      # Kind is created in the gcp bk agent, so no external resources to clean up

      # Run all e2e tests on GKE on every commit in main

      - label: ":k8s: main e2e-tests"
        key: "main-e2e-tests"
        if: build.branch == "main" && build.source != "schedule"
        agents:
          memory: "4G"
        commands:
          - .ci/setenvconfig e2e/main
          - .buildkite/scripts/common/get-test-artifacts.sh
          - make run-deployer
          - make e2e-run
        artifact_paths:
          - "eck-diagnostic-*.zip"
        depends_on:
          - "operator-image-build"
          - "e2e-tests-image-build"

      - label: "cleanup"
        if: build.branch == "main" && build.source != "schedule"
        depends_on:
          - step: "main-e2e-tests"
            allow_failure: true
        commands:
          - .ci/setenvconfig cleanup/main
          - make run-deployer

      # Run all e2e tests on all k8s distributions at midnight from the main branch

      - label: ":k8s: nightly e2e-tests"
        if: build.branch == "main" && build.source == "schedule"
        commands:
            - buildkite-agent pipeline upload .buildkite/pipeline-nightly-e2e-tests.yml
        depends_on:
          - "operator-image-build"
          - "e2e-tests-image-build"

<<<<<<< HEAD
  - group: redhat-release

    steps:

      - label: "redhat operatorhub"
        if: build.message == "run operatorhub release"
        commands:
          - buildkite-agent pipeline upload .buildkite/pipeline-release-operatorhub.yml
=======
  - group: helm-release

    steps:

      # Disabling tag automation at this time in favor of manual releases.
      #
      # - label: ":helm: release eck-operator helm chart - pipeline upload"
      #   if: build.tag != null
      #   commands:
      #     - buildkite-agent pipeline upload .buildkite/pipeline-helm-release-eck-operator.yml

      - label: ":helm: release eck-operator helm chart manually - pipeline upload"
        if: build.message == "release eck-operator helm chart"
        commands:
          - buildkite-agent pipeline upload .buildkite/pipeline-helm-release-eck-operator.yml

      - label: ":helm: release eck-resources helm charts manually - pipeline upload"
        if: build.message == "release eck-resources helm charts"
        commands:
          - buildkite-agent pipeline upload .buildkite/pipeline-helm-release-eck-resources.yml

      - label: ":helm: release all helm charts manually - pipeline upload"
        if: build.message == "release all helm charts"
        commands:
          - buildkite-agent pipeline upload .buildkite/pipeline-helm-release-all.yml
>>>>>>> e4cf68b2
<|MERGE_RESOLUTION|>--- conflicted
+++ resolved
@@ -120,16 +120,6 @@
           - "operator-image-build"
           - "e2e-tests-image-build"
 
-<<<<<<< HEAD
-  - group: redhat-release
-
-    steps:
-
-      - label: "redhat operatorhub"
-        if: build.message == "run operatorhub release"
-        commands:
-          - buildkite-agent pipeline upload .buildkite/pipeline-release-operatorhub.yml
-=======
   - group: helm-release
 
     steps:
@@ -155,4 +145,12 @@
         if: build.message == "release all helm charts"
         commands:
           - buildkite-agent pipeline upload .buildkite/pipeline-helm-release-all.yml
->>>>>>> e4cf68b2
+
+  - group: redhat-release
+
+    steps:
+
+      - label: "redhat operatorhub"
+        if: build.message == "run operatorhub release"
+        commands:
+          - buildkite-agent pipeline upload .buildkite/pipeline-release-operatorhub.yml