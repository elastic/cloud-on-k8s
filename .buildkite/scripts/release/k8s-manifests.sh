--- conflicted
+++ resolved
@@ -20,20 +20,12 @@
   buildkite-agent meta-data get operator-image --default "" | cut -d':' -f2
 }
 
-<<<<<<< HEAD
-IMAGE_TAG=${BUILDKITE_TAG:-$(get_image_tag)}
-
-main() {
-  if [[ "$IMAGE_TAG" == "" ]]; then
-    echo "error: IMAGE_TAG required to upload k8s manifests to S3"
-=======
 main() {
   local version=${BUILDKITE_TAG:-$(get_image_tag)}
   version=${version#v} # remove v prefix
 
   if [[ "$version" == "" ]]; then
     echo "error: version is required to upload k8s manifests to S3"
->>>>>>> 28081053
     exit 1
   fi
 
@@ -43,12 +35,8 @@
   export AWS_SECRET_ACCESS_KEY
 
   for f in operator.yaml crds.yaml; do
-<<<<<<< HEAD
-    aws s3 cp "$ROOT/config/$f" "s3://download.elasticsearch.org/downloads/eck/$IMAGE_TAG/$f"
-=======
     echo "-- aws s3 cp config/$f s3://download.elasticsearch.org/downloads/eck/$version/$f"
     aws s3 cp "$ROOT/config/$f" "s3://download.elasticsearch.org/downloads/eck/$version/$f"
->>>>>>> 28081053
   done
 }
 
