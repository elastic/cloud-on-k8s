--- conflicted
+++ resolved
@@ -5,11 +5,7 @@
 require (
 	github.com/stretchr/testify v1.8.1
 	golang.org/x/net v0.6.0
-<<<<<<< HEAD
-	golang.org/x/oauth2 v0.4.0
-=======
 	golang.org/x/oauth2 v0.5.0
->>>>>>> bc93721b
 )
 
 require (
