module github.com/elastic/cloud-on-k8s/v2/hack/release-notes

go 1.23.0

toolchain go1.24.1

require (
	github.com/stretchr/testify v1.10.0
<<<<<<< HEAD
	golang.org/x/net v0.33.0
	golang.org/x/oauth2 v0.28.0
=======
	golang.org/x/net v0.37.0
	golang.org/x/oauth2 v0.24.0
>>>>>>> 83f05e28
)

require (
	github.com/davecgh/go-spew v1.1.1 // indirect
	github.com/pmezard/go-difflib v1.0.0 // indirect
	gopkg.in/yaml.v3 v3.0.1 // indirect
)<|MERGE_RESOLUTION|>--- conflicted
+++ resolved
@@ -6,13 +6,8 @@
 
 require (
 	github.com/stretchr/testify v1.10.0
-<<<<<<< HEAD
-	golang.org/x/net v0.33.0
+	golang.org/x/net v0.37.0
 	golang.org/x/oauth2 v0.28.0
-=======
-	golang.org/x/net v0.37.0
-	golang.org/x/oauth2 v0.24.0
->>>>>>> 83f05e28
 )
 
 require (
