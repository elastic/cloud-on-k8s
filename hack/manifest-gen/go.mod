--- conflicted
+++ resolved
@@ -128,15 +128,6 @@
 	gopkg.in/evanphx/json-patch.v4 v4.12.0 // indirect
 	gopkg.in/inf.v0 v0.9.1 // indirect
 	gopkg.in/yaml.v3 v3.0.1 // indirect
-<<<<<<< HEAD
-	k8s.io/api v0.32.3 // indirect
-	k8s.io/apiextensions-apiserver v0.32.1 // indirect
-	k8s.io/apimachinery v0.32.3 // indirect
-	k8s.io/apiserver v0.32.1 // indirect
-	k8s.io/cli-runtime v0.32.1 // indirect
-	k8s.io/client-go v0.32.1 // indirect
-	k8s.io/component-base v0.32.1 // indirect
-=======
 	k8s.io/api v0.32.2 // indirect
 	k8s.io/apiextensions-apiserver v0.32.2 // indirect
 	k8s.io/apimachinery v0.32.2 // indirect
@@ -144,7 +135,6 @@
 	k8s.io/cli-runtime v0.32.2 // indirect
 	k8s.io/client-go v0.32.2 // indirect
 	k8s.io/component-base v0.32.2 // indirect
->>>>>>> d6982084
 	k8s.io/klog/v2 v2.130.1 // indirect
 	k8s.io/kube-openapi v0.0.0-20241212222426-2c72e554b1e7 // indirect
 	k8s.io/kubectl v0.32.2 // indirect
