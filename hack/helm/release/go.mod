module github.com/elastic/cloud-on-k8s/hack/helm/release

go 1.22.0

toolchain go1.22.1

require (
	cloud.google.com/go/storage v1.41.0
	github.com/elastic/cloud-on-k8s/v2 v2.12.1
	github.com/google/go-cmp v0.6.0
	github.com/spf13/cobra v1.8.0
	github.com/spf13/viper v1.18.2
	google.golang.org/api v0.181.0
	gopkg.in/yaml.v3 v3.0.1
	helm.sh/helm/v3 v3.15.0
)

replace github.com/elastic/cloud-on-k8s/v2 => ../../..

// pulled by github.com/google/go-containerregistry pulled by github.com/elastic/cloud-on-k8s/v2
// incompatible with oras.land/oras-go v1.2.3 pulled by helm.sh/helm/v3
exclude github.com/docker/docker v24.0.0+incompatible

require (
	cloud.google.com/go v0.113.0 // indirect
	cloud.google.com/go/auth v0.4.1 // indirect
	cloud.google.com/go/auth/oauth2adapt v0.2.2 // indirect
	cloud.google.com/go/compute/metadata v0.3.0 // indirect
	cloud.google.com/go/iam v1.1.8 // indirect
	github.com/AdaLogics/go-fuzz-headers v0.0.0-20230811130428-ced1acdcaa24 // indirect
	github.com/Azure/go-ansiterm v0.0.0-20210617225240-d185dfc1b5a1 // indirect
	github.com/BurntSushi/toml v1.3.2 // indirect
	github.com/MakeNowJust/heredoc v1.0.0 // indirect
	github.com/Masterminds/goutils v1.1.1 // indirect
	github.com/Masterminds/semver/v3 v3.2.1 // indirect
	github.com/Masterminds/sprig/v3 v3.2.3 // indirect
	github.com/Masterminds/squirrel v1.5.4 // indirect
	github.com/Microsoft/hcsshim v0.11.4 // indirect
	github.com/asaskevich/govalidator v0.0.0-20230301143203-a9d515a09cc2 // indirect
	github.com/beorn7/perks v1.0.1 // indirect
	github.com/cenkalti/backoff/v3 v3.0.0 // indirect
	github.com/cespare/xxhash/v2 v2.3.0 // indirect
	github.com/chai2010/gettext-go v1.0.2 // indirect
	github.com/containerd/containerd v1.7.12 // indirect
	github.com/containerd/log v0.1.0 // indirect
	github.com/cyphar/filepath-securejoin v0.2.4 // indirect
	github.com/davecgh/go-spew v1.1.2-0.20180830191138-d8f796af33cc // indirect
	github.com/docker/cli v24.0.6+incompatible // indirect
	github.com/docker/distribution v2.8.2+incompatible // indirect
	github.com/docker/docker v24.0.9+incompatible // indirect
	github.com/docker/docker-credential-helpers v0.7.0 // indirect
	github.com/docker/go-connections v0.4.0 // indirect
	github.com/docker/go-metrics v0.0.1 // indirect
	github.com/docker/go-units v0.5.0 // indirect
	github.com/emicklei/go-restful/v3 v3.12.0 // indirect
	github.com/evanphx/json-patch v5.7.0+incompatible // indirect
	github.com/exponent-io/jsonpath v0.0.0-20151013193312-d6023ce2651d // indirect
	github.com/fatih/color v1.16.0 // indirect
	github.com/felixge/httpsnoop v1.0.4 // indirect
	github.com/fsnotify/fsnotify v1.7.0 // indirect
	github.com/go-errors/errors v1.4.2 // indirect
	github.com/go-gorp/gorp/v3 v3.1.0 // indirect
	github.com/go-jose/go-jose/v4 v4.0.1 // indirect
	github.com/go-logr/logr v1.4.1 // indirect
	github.com/go-logr/stdr v1.2.2 // indirect
	github.com/go-openapi/jsonpointer v0.21.0 // indirect
	github.com/go-openapi/jsonreference v0.21.0 // indirect
	github.com/go-openapi/swag v0.23.0 // indirect
	github.com/gobwas/glob v0.2.3 // indirect
	github.com/gogo/protobuf v1.3.2 // indirect
	github.com/golang/groupcache v0.0.0-20210331224755-41bb18bfe9da // indirect
	github.com/golang/protobuf v1.5.4 // indirect
	github.com/google/btree v1.0.1 // indirect
	github.com/google/gnostic-models v0.6.8 // indirect
	github.com/google/gofuzz v1.2.0 // indirect
	github.com/google/s2a-go v0.1.7 // indirect
	github.com/google/shlex v0.0.0-20191202100458-e7afc7fbc510 // indirect
	github.com/google/uuid v1.6.0 // indirect
	github.com/googleapis/enterprise-certificate-proxy v0.3.2 // indirect
	github.com/googleapis/gax-go/v2 v2.12.4 // indirect
	github.com/gorilla/mux v1.8.0 // indirect
	github.com/gorilla/websocket v1.5.0 // indirect
	github.com/gosuri/uitable v0.0.4 // indirect
	github.com/gregjones/httpcache v0.0.0-20180305231024-9cad4c3443a7 // indirect
	github.com/hashicorp/errwrap v1.1.0 // indirect
	github.com/hashicorp/go-cleanhttp v0.5.2 // indirect
	github.com/hashicorp/go-multierror v1.1.1 // indirect
	github.com/hashicorp/go-retryablehttp v0.6.6 // indirect
	github.com/hashicorp/go-rootcerts v1.0.2 // indirect
	github.com/hashicorp/go-secure-stdlib/parseutil v0.1.6 // indirect
	github.com/hashicorp/go-secure-stdlib/strutil v0.1.2 // indirect
	github.com/hashicorp/go-sockaddr v1.0.2 // indirect
	github.com/hashicorp/hcl v1.0.0 // indirect
	github.com/hashicorp/vault/api v1.13.0 // indirect
	github.com/huandu/xstrings v1.4.0 // indirect
	github.com/imdario/mergo v0.3.16 // indirect
	github.com/inconshreveable/mousetrap v1.1.0 // indirect
	github.com/jmoiron/sqlx v1.3.5 // indirect
	github.com/josharian/intern v1.0.0 // indirect
	github.com/json-iterator/go v1.1.12 // indirect
	github.com/klauspost/compress v1.17.0 // indirect
	github.com/lann/builder v0.0.0-20180802200727-47ae307949d0 // indirect
	github.com/lann/ps v0.0.0-20150810152359-62de8c46ede0 // indirect
	github.com/lib/pq v1.10.9 // indirect
	github.com/liggitt/tabwriter v0.0.0-20181228230101-89fcab3d43de // indirect
	github.com/magiconair/properties v1.8.7 // indirect
	github.com/mailru/easyjson v0.7.7 // indirect
	github.com/mattn/go-colorable v0.1.13 // indirect
	github.com/mattn/go-isatty v0.0.20 // indirect
	github.com/mattn/go-runewidth v0.0.9 // indirect
	github.com/mitchellh/copystructure v1.2.0 // indirect
	github.com/mitchellh/go-homedir v1.1.0 // indirect
	github.com/mitchellh/go-wordwrap v1.0.1 // indirect
	github.com/mitchellh/mapstructure v1.5.0 // indirect
	github.com/mitchellh/reflectwalk v1.0.2 // indirect
	github.com/moby/locker v1.0.1 // indirect
	github.com/moby/spdystream v0.2.0 // indirect
	github.com/moby/term v0.5.0 // indirect
	github.com/modern-go/concurrent v0.0.0-20180306012644-bacd9c7ef1dd // indirect
	github.com/modern-go/reflect2 v1.0.2 // indirect
	github.com/monochromegane/go-gitignore v0.0.0-20200626010858-205db1a8cc00 // indirect
	github.com/morikuni/aec v1.0.0 // indirect
	github.com/munnerz/goautoneg v0.0.0-20191010083416-a7dc8b61c822 // indirect
	github.com/mxk/go-flowrate v0.0.0-20140419014527-cca7078d478f // indirect
	github.com/opencontainers/go-digest v1.0.0 // indirect
	github.com/opencontainers/image-spec v1.1.0-rc5 // indirect
	github.com/pelletier/go-toml/v2 v2.1.0 // indirect
	github.com/peterbourgon/diskv v2.0.1+incompatible // indirect
	github.com/pkg/errors v0.9.1 // indirect
	github.com/prometheus/client_golang v1.19.1 // indirect
	github.com/prometheus/client_model v0.6.1 // indirect
	github.com/prometheus/common v0.53.0 // indirect
	github.com/prometheus/procfs v0.14.0 // indirect
	github.com/rubenv/sql-migrate v1.5.2 // indirect
	github.com/russross/blackfriday/v2 v2.1.0 // indirect
	github.com/ryanuber/go-glob v1.0.0 // indirect
	github.com/sagikazarmark/locafero v0.4.0 // indirect
	github.com/sagikazarmark/slog-shim v0.1.0 // indirect
	github.com/shopspring/decimal v1.3.1 // indirect
	github.com/sirupsen/logrus v1.9.3 // indirect
	github.com/sourcegraph/conc v0.3.0 // indirect
	github.com/spf13/afero v1.11.0 // indirect
	github.com/spf13/cast v1.6.0 // indirect
	github.com/spf13/pflag v1.0.5 // indirect
	github.com/subosito/gotenv v1.6.0 // indirect
	github.com/xeipuuv/gojsonpointer v0.0.0-20190905194746-02993c407bfb // indirect
	github.com/xeipuuv/gojsonreference v0.0.0-20180127040603-bd5ef7bd5415 // indirect
	github.com/xeipuuv/gojsonschema v1.2.0 // indirect
	github.com/xlab/treeprint v1.2.0 // indirect
	go.opencensus.io v0.24.0 // indirect
	go.opentelemetry.io/contrib/instrumentation/google.golang.org/grpc/otelgrpc v0.49.0 // indirect
	go.opentelemetry.io/contrib/instrumentation/net/http/otelhttp v0.49.0 // indirect
	go.opentelemetry.io/otel v1.24.0 // indirect
	go.opentelemetry.io/otel/metric v1.24.0 // indirect
	go.opentelemetry.io/otel/trace v1.24.0 // indirect
	go.starlark.net v0.0.0-20230525235612-a134d8f9ddca // indirect
	go.uber.org/multierr v1.11.0 // indirect
	golang.org/x/crypto v0.23.0 // indirect
	golang.org/x/exp v0.0.0-20240506185415-9bf2ced13842 // indirect
	golang.org/x/net v0.25.0 // indirect
	golang.org/x/oauth2 v0.20.0 // indirect
	golang.org/x/sync v0.7.0 // indirect
	golang.org/x/sys v0.20.0 // indirect
	golang.org/x/term v0.20.0 // indirect
	golang.org/x/text v0.15.0 // indirect
	golang.org/x/time v0.5.0 // indirect
	google.golang.org/genproto v0.0.0-20240401170217-c3f982113cda // indirect
	google.golang.org/genproto/googleapis/api v0.0.0-20240506185236-b8a5c65736ae // indirect
	google.golang.org/genproto/googleapis/rpc v0.0.0-20240513163218-0867130af1f8 // indirect
	google.golang.org/grpc v1.63.2 // indirect
	google.golang.org/protobuf v1.34.1 // indirect
	gopkg.in/inf.v0 v0.9.1 // indirect
	gopkg.in/ini.v1 v1.67.0 // indirect
	gopkg.in/yaml.v2 v2.4.0 // indirect
	k8s.io/api v0.30.1 // indirect
	k8s.io/apiextensions-apiserver v0.30.0 // indirect
	k8s.io/apimachinery v0.30.1 // indirect
	k8s.io/apiserver v0.30.0 // indirect
<<<<<<< HEAD
	k8s.io/cli-runtime v0.29.0 // indirect
	k8s.io/client-go v0.30.1 // indirect
=======
	k8s.io/cli-runtime v0.30.0 // indirect
	k8s.io/client-go v0.30.0 // indirect
>>>>>>> 47e0af09
	k8s.io/component-base v0.30.0 // indirect
	k8s.io/klog/v2 v2.120.1 // indirect
	k8s.io/kube-openapi v0.0.0-20240430033511-f0e62f92d13f // indirect
	k8s.io/kubectl v0.30.0 // indirect
	k8s.io/utils v0.0.0-20240502163921-fe8a2dddb1d0 // indirect
	oras.land/oras-go v1.2.4 // indirect
	sigs.k8s.io/json v0.0.0-20221116044647-bc3834ca7abd // indirect
	sigs.k8s.io/kustomize/api v0.13.5-0.20230601165947-6ce0bf390ce3 // indirect
	sigs.k8s.io/kustomize/kyaml v0.14.3 // indirect
	sigs.k8s.io/structured-merge-diff/v4 v4.4.1 // indirect
	sigs.k8s.io/yaml v1.4.0 // indirect
)<|MERGE_RESOLUTION|>--- conflicted
+++ resolved
@@ -176,13 +176,8 @@
 	k8s.io/apiextensions-apiserver v0.30.0 // indirect
 	k8s.io/apimachinery v0.30.1 // indirect
 	k8s.io/apiserver v0.30.0 // indirect
-<<<<<<< HEAD
-	k8s.io/cli-runtime v0.29.0 // indirect
+	k8s.io/cli-runtime v0.30.1 // indirect
 	k8s.io/client-go v0.30.1 // indirect
-=======
-	k8s.io/cli-runtime v0.30.0 // indirect
-	k8s.io/client-go v0.30.0 // indirect
->>>>>>> 47e0af09
 	k8s.io/component-base v0.30.0 // indirect
 	k8s.io/klog/v2 v2.120.1 // indirect
 	k8s.io/kube-openapi v0.0.0-20240430033511-f0e62f92d13f // indirect
