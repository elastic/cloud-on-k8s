--- conflicted
+++ resolved
@@ -140,16 +140,8 @@
 	}
 
 	if viper.GetBool(enableVaultFlag) {
-<<<<<<< HEAD
-		c, err := vault.NewClient()
-		if err != nil {
-			return fmt.Errorf("while creating vault client: %w", err)
-		}
-		_, err = vault.ReadFile(func() vault.Client { return c }, vault.SecretFile{
-=======
 		c := vault.NewClientProvider()
 		_, err := vault.ReadFile(c, vault.SecretFile{
->>>>>>> 28081053
 			Name:          credentialsFilePath,
 			Path:          googleCredsVaultSecretPath,
 			FieldResolver: func() string { return googleCredsVaultSecretKey },
