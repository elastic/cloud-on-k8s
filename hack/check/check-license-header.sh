--- conflicted
+++ resolved
@@ -8,11 +8,7 @@
 
 set -eu
 
-<<<<<<< HEAD
-: "${CHECK_PATH:=$(dirname "$0")/../*}" # root project directory
-=======
-: "${CHECK_PATH:=$(dirname $0)/../../*}" # root project directory
->>>>>>> 0404e804
+: "${CHECK_PATH:=$(dirname "$0")/../../*}" # root project directory
 
 files=$(grep \
     --include=\*.go --exclude-dir=vendor \
