module github.com/elastic/cloud-on-k8s/v2/hack/operatorhub

go 1.19

require (
<<<<<<< HEAD
	github.com/Masterminds/sprig/v3 v3.2.2
	github.com/docker/cli v20.10.21+incompatible
	github.com/docker/docker v20.10.20+incompatible
	github.com/ghodss/yaml v1.0.1-0.20190212211648-25d852aebe32
	github.com/go-git/go-git/v5 v5.4.2
	github.com/google/go-containerregistry v0.12.0
	github.com/hashicorp/vault/api v1.8.2
	github.com/operator-framework/operator-registry v1.19.5
	github.com/otiai10/copy v1.2.0
	github.com/sirupsen/logrus v1.9.0
=======
	github.com/Masterminds/sprig/v3 v3.2.3
	github.com/ghodss/yaml v1.0.0
>>>>>>> 59e82447
	github.com/spf13/cobra v1.6.1
	github.com/spf13/viper v1.14.0
	k8s.io/api v0.25.4
	k8s.io/apiextensions-apiserver v0.25.0
	k8s.io/apimachinery v0.25.4
	k8s.io/kubectl v0.22.4
)

require (
	github.com/Shopify/logrus-bugsnag v0.0.0-20171204204709-577dee27f20d // indirect
	github.com/bshuster-repo/logrus-logstash-hook v1.0.2 // indirect
	github.com/golang/mock v1.5.0 // indirect
	github.com/mattn/go-sqlite3 v1.14.12 // indirect
	gotest.tools/v3 v3.4.0 // indirect
	rsc.io/letsencrypt v0.0.3 // indirect
)

require (
	github.com/Azure/go-ansiterm v0.0.0-20210617225240-d185dfc1b5a1 // indirect
	github.com/Masterminds/goutils v1.1.1 // indirect
<<<<<<< HEAD
	github.com/Masterminds/semver/v3 v3.1.1 // indirect
	github.com/Microsoft/go-winio v0.6.0 // indirect
	github.com/Microsoft/hcsshim v0.8.9 // indirect
	github.com/ProtonMail/go-crypto v0.0.0-20210428141323-04723f9f07d7 // indirect
	github.com/PuerkitoBio/purell v1.1.1 // indirect
	github.com/PuerkitoBio/urlesc v0.0.0-20170810143723-de5bf2ad4578 // indirect
	github.com/acomagu/bufpipe v1.0.3 // indirect
	github.com/antlr/antlr4/runtime/Go/antlr v0.0.0-20220418222510-f25a4f6275ed // indirect
	github.com/armon/go-metrics v0.4.0 // indirect
	github.com/armon/go-radix v1.0.0 // indirect
	github.com/asaskevich/govalidator v0.0.0-20190424111038-f61b66f89f4a // indirect
	github.com/beorn7/perks v1.0.1 // indirect
	github.com/blang/semver v3.5.1+incompatible // indirect
	github.com/blang/semver/v4 v4.0.0 // indirect
	github.com/cenkalti/backoff/v3 v3.0.0 // indirect
	github.com/cespare/xxhash/v2 v2.1.2 // indirect
	github.com/containerd/cgroups v0.0.0-20190919134610-bf292b21730f // indirect
	github.com/containerd/containerd v1.4.11 // indirect
	github.com/containerd/continuity v0.0.0-20200413184840-d3ef23f19fbb // indirect
	github.com/containerd/stargz-snapshotter/estargz v0.12.1 // indirect
	github.com/containerd/ttrpc v1.0.1 // indirect
	github.com/davecgh/go-spew v1.1.1 // indirect
	github.com/docker/distribution v2.8.1+incompatible // indirect
	github.com/docker/docker-credential-helpers v0.7.0 // indirect
	github.com/docker/go-connections v0.4.0 // indirect
	github.com/docker/go-metrics v0.0.1 // indirect
	github.com/docker/go-units v0.5.0 // indirect
	github.com/emirpasic/gods v1.12.0 // indirect
	github.com/fatih/color v1.13.0 // indirect
	github.com/felixge/httpsnoop v1.0.1 // indirect
=======
	github.com/Masterminds/semver/v3 v3.2.0 // indirect
>>>>>>> 59e82447
	github.com/fsnotify/fsnotify v1.6.0 // indirect
	github.com/go-git/gcfg v1.5.0 // indirect
	github.com/go-git/go-billy/v5 v5.3.1 // indirect
	github.com/go-logr/logr v1.2.3 // indirect
	github.com/go-openapi/jsonpointer v0.19.5 // indirect
	github.com/go-openapi/jsonreference v0.19.5 // indirect
	github.com/go-openapi/swag v0.19.14 // indirect
	github.com/gogo/protobuf v1.3.2 // indirect
	github.com/golang/groupcache v0.0.0-20210331224755-41bb18bfe9da // indirect
	github.com/golang/protobuf v1.5.2 // indirect
	github.com/golang/snappy v0.0.4 // indirect
	github.com/google/cel-go v0.12.4 // indirect
	github.com/google/gnostic v0.5.7-v3refs // indirect
	github.com/google/gofuzz v1.1.0 // indirect
	github.com/google/uuid v1.3.0 // indirect
	github.com/gorilla/mux v1.8.0 // indirect
	github.com/grpc-ecosystem/grpc-gateway v1.16.0 // indirect
	github.com/h2non/filetype v1.1.1 // indirect
	github.com/h2non/go-is-svg v0.0.0-20160927212452-35e8c4b0612c // indirect
	github.com/hashicorp/errwrap v1.1.0 // indirect
	github.com/hashicorp/go-cleanhttp v0.5.2 // indirect
	github.com/hashicorp/go-hclog v1.2.0 // indirect
	github.com/hashicorp/go-immutable-radix v1.3.1 // indirect
	github.com/hashicorp/go-multierror v1.1.1 // indirect
	github.com/hashicorp/go-plugin v1.4.5 // indirect
	github.com/hashicorp/go-retryablehttp v0.6.6 // indirect
	github.com/hashicorp/go-rootcerts v1.0.2 // indirect
	github.com/hashicorp/go-secure-stdlib/mlock v0.1.1 // indirect
	github.com/hashicorp/go-secure-stdlib/parseutil v0.1.6 // indirect
	github.com/hashicorp/go-secure-stdlib/strutil v0.1.2 // indirect
	github.com/hashicorp/go-sockaddr v1.0.2 // indirect
	github.com/hashicorp/go-uuid v1.0.2 // indirect
	github.com/hashicorp/go-version v1.2.0 // indirect
	github.com/hashicorp/golang-lru v0.5.4 // indirect
	github.com/hashicorp/hcl v1.0.0 // indirect
<<<<<<< HEAD
	github.com/hashicorp/vault/sdk v0.6.0 // indirect
	github.com/hashicorp/yamux v0.0.0-20180604194846-3520598351bb // indirect
	github.com/huandu/xstrings v1.3.2 // indirect
	github.com/imdario/mergo v0.3.12 // indirect
=======
	github.com/huandu/xstrings v1.3.3 // indirect
	github.com/imdario/mergo v0.3.11 // indirect
>>>>>>> 59e82447
	github.com/inconshreveable/mousetrap v1.0.1 // indirect
	github.com/jbenet/go-context v0.0.0-20150711004518-d14ea06fba99 // indirect
	github.com/josharian/intern v1.0.0 // indirect
	github.com/json-iterator/go v1.1.12 // indirect
	github.com/kevinburke/ssh_config v0.0.0-20201106050909-4977a11b4351 // indirect
	github.com/klauspost/compress v1.15.11 // indirect
	github.com/magiconair/properties v1.8.6 // indirect
	github.com/mailru/easyjson v0.7.6 // indirect
	github.com/mattn/go-colorable v0.1.12 // indirect
	github.com/mattn/go-isatty v0.0.14 // indirect
	github.com/matttproud/golang_protobuf_extensions v1.0.2-0.20181231171920-c182affec369 // indirect
	github.com/mitchellh/copystructure v1.1.1 // indirect
	github.com/mitchellh/go-homedir v1.1.0 // indirect
	github.com/mitchellh/go-testing-interface v1.0.0 // indirect
	github.com/mitchellh/mapstructure v1.5.0 // indirect
	github.com/mitchellh/reflectwalk v1.0.1 // indirect
	github.com/moby/term v0.0.0-20210619224110-3f7ff695adc6 // indirect
	github.com/modern-go/concurrent v0.0.0-20180306012644-bacd9c7ef1dd // indirect
	github.com/modern-go/reflect2 v1.0.2 // indirect
	github.com/morikuni/aec v1.0.0 // indirect
	github.com/oklog/run v1.0.0 // indirect
	github.com/onsi/gomega v1.24.1 // indirect
	github.com/opencontainers/go-digest v1.0.0 // indirect
	github.com/opencontainers/image-spec v1.1.0-rc2 // indirect
	github.com/operator-framework/api v0.16.0 // indirect
	github.com/pelletier/go-toml v1.9.5 // indirect
	github.com/pelletier/go-toml/v2 v2.0.5 // indirect
	github.com/pierrec/lz4 v2.5.2+incompatible // indirect
	github.com/pkg/errors v0.9.1 // indirect
	github.com/pmezard/go-difflib v1.0.0 // indirect
	github.com/prometheus/client_golang v1.12.2 // indirect
	github.com/prometheus/client_model v0.2.0 // indirect
	github.com/prometheus/common v0.32.1 // indirect
	github.com/prometheus/procfs v0.7.3 // indirect
	github.com/ryanuber/go-glob v1.0.0 // indirect
	github.com/sergi/go-diff v1.1.0 // indirect
	github.com/shopspring/decimal v1.2.0 // indirect
	github.com/spf13/afero v1.9.2 // indirect
	github.com/spf13/cast v1.5.0 // indirect
	github.com/spf13/jwalterweatherman v1.1.0 // indirect
	github.com/spf13/pflag v1.0.5
	github.com/stoewer/go-strcase v1.2.0 // indirect
	github.com/stretchr/testify v1.8.1 // indirect
	github.com/subosito/gotenv v1.4.1 // indirect
<<<<<<< HEAD
	github.com/vbatts/tar-split v0.11.2 // indirect
	github.com/xanzy/ssh-agent v0.3.0 // indirect
	go.etcd.io/bbolt v1.3.6 // indirect
	go.opencensus.io v0.23.0 // indirect
	go.opentelemetry.io/contrib v0.20.0 // indirect
	go.opentelemetry.io/contrib/instrumentation/net/http/otelhttp v0.20.0 // indirect
	go.opentelemetry.io/otel v0.20.0 // indirect
	go.opentelemetry.io/otel/exporters/otlp v0.20.0 // indirect
	go.opentelemetry.io/otel/metric v0.20.0 // indirect
	go.opentelemetry.io/otel/sdk v0.20.0 // indirect
	go.opentelemetry.io/otel/sdk/export/metric v0.20.0 // indirect
	go.opentelemetry.io/otel/sdk/metric v0.20.0 // indirect
	go.opentelemetry.io/otel/trace v0.20.0 // indirect
	go.opentelemetry.io/proto/otlp v0.7.0 // indirect
	go.uber.org/atomic v1.9.0 // indirect
	golang.org/x/crypto v0.1.0 // indirect
	golang.org/x/mod v0.6.0 // indirect
	golang.org/x/net v0.2.0 // indirect
	golang.org/x/oauth2 v0.1.0 // indirect
	golang.org/x/sync v0.1.0 // indirect
	golang.org/x/sys v0.2.0 // indirect
	golang.org/x/term v0.2.0 // indirect
=======
	golang.org/x/crypto v0.3.0 // indirect
	golang.org/x/net v0.2.0 // indirect
	golang.org/x/sys v0.2.0 // indirect
>>>>>>> 59e82447
	golang.org/x/text v0.4.0 // indirect
	golang.org/x/time v0.0.0-20220609170525-579cf78fd858 // indirect
	golang.org/x/tools v0.1.12 // indirect
	google.golang.org/appengine v1.6.7 // indirect
	google.golang.org/genproto v0.0.0-20221024183307-1bc688fe9f3e // indirect
	google.golang.org/grpc v1.50.1 // indirect
	google.golang.org/protobuf v1.28.1 // indirect
	gopkg.in/inf.v0 v0.9.1 // indirect
	gopkg.in/ini.v1 v1.67.0 // indirect
	gopkg.in/square/go-jose.v2 v2.5.1 // indirect
	gopkg.in/warnings.v0 v0.1.2 // indirect
	gopkg.in/yaml.v2 v2.4.0 // indirect
	gopkg.in/yaml.v3 v3.0.1 // indirect
	k8s.io/apiserver v0.25.0 // indirect
	k8s.io/client-go v0.25.0 // indirect
	k8s.io/component-base v0.25.0 // indirect
	k8s.io/klog/v2 v2.70.1 // indirect
	k8s.io/kube-openapi v0.0.0-20220803162953-67bda5d908f1 // indirect
	k8s.io/utils v0.0.0-20220728103510-ee6ede2d64ed // indirect
	sigs.k8s.io/apiserver-network-proxy/konnectivity-client v0.0.32 // indirect
	sigs.k8s.io/controller-runtime v0.13.1 // indirect
	sigs.k8s.io/json v0.0.0-20220713155537-f223a00ba0e2 // indirect
	sigs.k8s.io/structured-merge-diff/v4 v4.2.3 // indirect
	sigs.k8s.io/yaml v1.3.0 // indirect
)<|MERGE_RESOLUTION|>--- conflicted
+++ resolved
@@ -3,8 +3,7 @@
 go 1.19
 
 require (
-<<<<<<< HEAD
-	github.com/Masterminds/sprig/v3 v3.2.2
+	github.com/Masterminds/sprig/v3 v3.2.3
 	github.com/docker/cli v20.10.21+incompatible
 	github.com/docker/docker v20.10.20+incompatible
 	github.com/ghodss/yaml v1.0.1-0.20190212211648-25d852aebe32
@@ -14,10 +13,6 @@
 	github.com/operator-framework/operator-registry v1.19.5
 	github.com/otiai10/copy v1.2.0
 	github.com/sirupsen/logrus v1.9.0
-=======
-	github.com/Masterminds/sprig/v3 v3.2.3
-	github.com/ghodss/yaml v1.0.0
->>>>>>> 59e82447
 	github.com/spf13/cobra v1.6.1
 	github.com/spf13/viper v1.14.0
 	k8s.io/api v0.25.4
@@ -38,8 +33,7 @@
 require (
 	github.com/Azure/go-ansiterm v0.0.0-20210617225240-d185dfc1b5a1 // indirect
 	github.com/Masterminds/goutils v1.1.1 // indirect
-<<<<<<< HEAD
-	github.com/Masterminds/semver/v3 v3.1.1 // indirect
+	github.com/Masterminds/semver/v3 v3.2.0 // indirect
 	github.com/Microsoft/go-winio v0.6.0 // indirect
 	github.com/Microsoft/hcsshim v0.8.9 // indirect
 	github.com/ProtonMail/go-crypto v0.0.0-20210428141323-04723f9f07d7 // indirect
@@ -69,9 +63,6 @@
 	github.com/emirpasic/gods v1.12.0 // indirect
 	github.com/fatih/color v1.13.0 // indirect
 	github.com/felixge/httpsnoop v1.0.1 // indirect
-=======
-	github.com/Masterminds/semver/v3 v3.2.0 // indirect
->>>>>>> 59e82447
 	github.com/fsnotify/fsnotify v1.6.0 // indirect
 	github.com/go-git/gcfg v1.5.0 // indirect
 	github.com/go-git/go-billy/v5 v5.3.1 // indirect
@@ -107,15 +98,10 @@
 	github.com/hashicorp/go-version v1.2.0 // indirect
 	github.com/hashicorp/golang-lru v0.5.4 // indirect
 	github.com/hashicorp/hcl v1.0.0 // indirect
-<<<<<<< HEAD
+	github.com/huandu/xstrings v1.3.3 // indirect
 	github.com/hashicorp/vault/sdk v0.6.0 // indirect
 	github.com/hashicorp/yamux v0.0.0-20180604194846-3520598351bb // indirect
-	github.com/huandu/xstrings v1.3.2 // indirect
 	github.com/imdario/mergo v0.3.12 // indirect
-=======
-	github.com/huandu/xstrings v1.3.3 // indirect
-	github.com/imdario/mergo v0.3.11 // indirect
->>>>>>> 59e82447
 	github.com/inconshreveable/mousetrap v1.0.1 // indirect
 	github.com/jbenet/go-context v0.0.0-20150711004518-d14ea06fba99 // indirect
 	github.com/josharian/intern v1.0.0 // indirect
@@ -160,7 +146,8 @@
 	github.com/stoewer/go-strcase v1.2.0 // indirect
 	github.com/stretchr/testify v1.8.1 // indirect
 	github.com/subosito/gotenv v1.4.1 // indirect
-<<<<<<< HEAD
+	golang.org/x/crypto v0.3.0 // indirect
+	golang.org/x/net v0.2.0 // indirect
 	github.com/vbatts/tar-split v0.11.2 // indirect
 	github.com/xanzy/ssh-agent v0.3.0 // indirect
 	go.etcd.io/bbolt v1.3.6 // indirect
@@ -176,18 +163,11 @@
 	go.opentelemetry.io/otel/trace v0.20.0 // indirect
 	go.opentelemetry.io/proto/otlp v0.7.0 // indirect
 	go.uber.org/atomic v1.9.0 // indirect
-	golang.org/x/crypto v0.1.0 // indirect
 	golang.org/x/mod v0.6.0 // indirect
-	golang.org/x/net v0.2.0 // indirect
 	golang.org/x/oauth2 v0.1.0 // indirect
 	golang.org/x/sync v0.1.0 // indirect
 	golang.org/x/sys v0.2.0 // indirect
 	golang.org/x/term v0.2.0 // indirect
-=======
-	golang.org/x/crypto v0.3.0 // indirect
-	golang.org/x/net v0.2.0 // indirect
-	golang.org/x/sys v0.2.0 // indirect
->>>>>>> 59e82447
 	golang.org/x/text v0.4.0 // indirect
 	golang.org/x/time v0.0.0-20220609170525-579cf78fd858 // indirect
 	golang.org/x/tools v0.1.12 // indirect
