--- conflicted
+++ resolved
@@ -13,17 +13,10 @@
 	github.com/otiai10/copy v1.2.0
 	github.com/sirupsen/logrus v1.9.0
 	github.com/spf13/cobra v1.6.1
-<<<<<<< HEAD
-	github.com/spf13/viper v1.14.0
 	k8s.io/api v0.25.4
 	k8s.io/apiextensions-apiserver v0.25.0
 	k8s.io/apimachinery v0.25.4
-=======
 	github.com/spf13/viper v1.15.0
-	k8s.io/api v0.22.4
-	k8s.io/apiextensions-apiserver v0.22.4
-	k8s.io/apimachinery v0.22.4
->>>>>>> 28b58cc1
 	k8s.io/kubectl v0.22.4
 )
 
@@ -113,17 +106,13 @@
 	github.com/jbenet/go-context v0.0.0-20150711004518-d14ea06fba99 // indirect
 	github.com/josharian/intern v1.0.0 // indirect
 	github.com/json-iterator/go v1.1.12 // indirect
-<<<<<<< HEAD
 	github.com/kevinburke/ssh_config v0.0.0-20201106050909-4977a11b4351 // indirect
 	github.com/klauspost/compress v1.15.11 // indirect
-	github.com/magiconair/properties v1.8.6 // indirect
+	github.com/magiconair/properties v1.8.7 // indirect
 	github.com/mailru/easyjson v0.7.6 // indirect
 	github.com/mattn/go-colorable v0.1.12 // indirect
 	github.com/mattn/go-isatty v0.0.14 // indirect
 	github.com/matttproud/golang_protobuf_extensions v1.0.2-0.20181231171920-c182affec369 // indirect
-=======
-	github.com/magiconair/properties v1.8.7 // indirect
->>>>>>> 28b58cc1
 	github.com/mitchellh/copystructure v1.1.1 // indirect
 	github.com/mitchellh/go-homedir v1.1.0 // indirect
 	github.com/mitchellh/go-testing-interface v1.0.0 // indirect
@@ -139,8 +128,7 @@
 	github.com/opencontainers/image-spec v1.1.0-rc2 // indirect
 	github.com/operator-framework/api v0.16.0 // indirect
 	github.com/pelletier/go-toml v1.9.5 // indirect
-<<<<<<< HEAD
-	github.com/pelletier/go-toml/v2 v2.0.5 // indirect
+	github.com/pelletier/go-toml/v2 v2.0.6 // indirect
 	github.com/pierrec/lz4 v2.5.2+incompatible // indirect
 	github.com/pkg/errors v0.9.1 // indirect
 	github.com/pmezard/go-difflib v1.0.0 // indirect
@@ -150,18 +138,14 @@
 	github.com/prometheus/procfs v0.7.3 // indirect
 	github.com/ryanuber/go-glob v1.0.0 // indirect
 	github.com/sergi/go-diff v1.1.0 // indirect
-=======
-	github.com/pelletier/go-toml/v2 v2.0.6 // indirect
->>>>>>> 28b58cc1
 	github.com/shopspring/decimal v1.2.0 // indirect
 	github.com/spf13/afero v1.9.3 // indirect
 	github.com/spf13/cast v1.5.0 // indirect
 	github.com/spf13/jwalterweatherman v1.1.0 // indirect
-<<<<<<< HEAD
 	github.com/spf13/pflag v1.0.5
 	github.com/stoewer/go-strcase v1.2.0 // indirect
 	github.com/stretchr/testify v1.8.1 // indirect
-	github.com/subosito/gotenv v1.4.1 // indirect
+	github.com/subosito/gotenv v1.4.2 // indirect
 	github.com/vbatts/tar-split v0.11.2 // indirect
 	github.com/xanzy/ssh-agent v0.3.0 // indirect
 	go.etcd.io/bbolt v1.3.6 // indirect
@@ -179,26 +163,18 @@
 	go.uber.org/atomic v1.9.0 // indirect
 	golang.org/x/crypto v0.3.0 // indirect
 	golang.org/x/mod v0.6.0 // indirect
-	golang.org/x/net v0.2.0 // indirect
+	golang.org/x/net v0.4.0 // indirect
 	golang.org/x/oauth2 v0.1.0 // indirect
 	golang.org/x/sync v0.1.0 // indirect
-	golang.org/x/sys v0.2.0 // indirect
+	golang.org/x/sys v0.3.0 // indirect
 	golang.org/x/term v0.2.0 // indirect
-	golang.org/x/text v0.4.0 // indirect
+	golang.org/x/text v0.5.0 // indirect
 	golang.org/x/time v0.0.0-20220609170525-579cf78fd858 // indirect
 	golang.org/x/tools v0.1.12 // indirect
 	google.golang.org/appengine v1.6.7 // indirect
 	google.golang.org/genproto v0.0.0-20221024183307-1bc688fe9f3e // indirect
 	google.golang.org/grpc v1.50.1 // indirect
 	google.golang.org/protobuf v1.28.1 // indirect
-=======
-	github.com/spf13/pflag v1.0.5 // indirect
-	github.com/subosito/gotenv v1.4.2 // indirect
-	golang.org/x/crypto v0.3.0 // indirect
-	golang.org/x/net v0.4.0 // indirect
-	golang.org/x/sys v0.3.0 // indirect
-	golang.org/x/text v0.5.0 // indirect
->>>>>>> 28b58cc1
 	gopkg.in/inf.v0 v0.9.1 // indirect
 	gopkg.in/ini.v1 v1.67.0 // indirect
 	gopkg.in/square/go-jose.v2 v2.5.1 // indirect
