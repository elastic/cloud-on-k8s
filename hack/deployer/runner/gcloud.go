--- conflicted
+++ resolved
@@ -34,14 +34,8 @@
 			return err
 		}
 
-<<<<<<< HEAD
-		_, err := vault.ReadFile(func() vault.Client {
-			return client
-		}, vault.SecretFile{
-=======
 		clientProvider := func() (vault.Client, error) { return client, nil }
 		_, err := vault.ReadFile(clientProvider, vault.SecretFile{
->>>>>>> 28081053
 			Path:          vaultPath,
 			Name:          keyFileName,
 			FieldResolver: func() string { return serviceAccountVaultFieldName },
