--- conflicted
+++ resolved
@@ -521,7 +521,22 @@
 	return nil
 }
 
-<<<<<<< HEAD
+// asyncTasks schedules some tasks to be started when this instance of the operator is elected
+func asyncTasks(mgr manager.Manager, cfg *rest.Config, managedNamespaces []string, operatorNamespace string) {
+	<-mgr.Elected() // wait for this operator instance to be elected
+
+	// Start the resource reporter
+	go func() {
+		time.Sleep(10 * time.Second)         // wait some arbitrary time for the manager to start
+		mgr.GetCache().WaitForCacheSync(nil) // wait until k8s client cache is initialized
+		r := licensing.NewResourceReporter(mgr.GetClient(), operatorNamespace)
+		r.Start(licensing.ResourceReporterFrequency)
+	}()
+
+	// Garbage collect any orphaned user Secrets leftover from deleted resources while the operator was not running.
+	garbageCollectUsers(cfg, managedNamespaces)
+}
+
 func chooseAndValidateIPFamily(ipFamilyStr string, ipFamilyDefault corev1.IPFamily) (corev1.IPFamily, error) {
 	switch strings.ToLower(ipFamilyStr) {
 	case "":
@@ -533,22 +548,6 @@
 	default:
 		return ipFamilyDefault, fmt.Errorf("IP family can be one of: IPv4, IPv6 or \"\" to auto-detect, but was %s", ipFamilyStr)
 	}
-=======
-// asyncTasks schedules some tasks to be started when this instance of the operator is elected
-func asyncTasks(mgr manager.Manager, cfg *rest.Config, managedNamespaces []string, operatorNamespace string) {
-	<-mgr.Elected() // wait for this operator instance to be elected
-
-	// Start the resource reporter
-	go func() {
-		time.Sleep(10 * time.Second)         // wait some arbitrary time for the manager to start
-		mgr.GetCache().WaitForCacheSync(nil) // wait until k8s client cache is initialized
-		r := licensing.NewResourceReporter(mgr.GetClient(), operatorNamespace)
-		r.Start(licensing.ResourceReporterFrequency)
-	}()
-
-	// Garbage collect any orphaned user Secrets leftover from deleted resources while the operator was not running.
-	garbageCollectUsers(cfg, managedNamespaces)
->>>>>>> ef43ac14
 }
 
 func registerControllers(mgr manager.Manager, params operator.Parameters, accessReviewer rbac.AccessReviewer) error {
