--- conflicted
+++ resolved
@@ -78,11 +78,7 @@
 	if err := apmtype.AddToScheme(scheme.Scheme); err != nil {
 		return nil, err
 	}
-<<<<<<< HEAD
-	client, err := client.New(cfg, client.Options{Scheme: scheme.Scheme})
-=======
 	client, err := k8sclient.New(cfg, k8sclient.Options{Scheme: scheme.Scheme})
->>>>>>> ad6e9c36
 	if err != nil {
 		return nil, err
 	}
