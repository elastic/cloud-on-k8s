// Copyright Elasticsearch B.V. and/or licensed to Elasticsearch B.V. under one
// or more contributor license agreements. Licensed under the Elastic License;
// you may not use this file except in compliance with the Elastic License.

package main

import (
	"context"
	"crypto/rsa"
	"crypto/x509"
<<<<<<< HEAD
	"path"
=======
	"errors"
	"time"
>>>>>>> 58ee8b9e

	"github.com/elastic/k8s-operators/operators/pkg/controller/common/certificates"
	"github.com/elastic/k8s-operators/operators/pkg/utils/fs"
)

// checkExistingOnDisk reads the private key, csr and certificate on disk,
// and checks their validity.
func checkExistingOnDisk(config Config) bool {
	// retrieve private key that may already exist from a previous start
	privateKey, err := readPrivateKey(config.PrivateKeyPath)
	if err != nil {
		log.Info("No private key found on disk, will create one", "reason", err)
		return false
	}

	// retrieve CSR and cert that may already exist from a previous start
	csr, err := readCSR(config.CSRPath)
	if err != nil {
		log.Info("No CSR found on disk yet", "reason", err)
		return false
	}
	cert, err := readCert(config.CertPath)
	if err != nil {
		log.Info("No certificate found on disk yet", "reason", err)
		return false
	}

	// check private key matches CSR and cert
	if !privateKeyMatchesCSR(*privateKey, *csr) {
		log.Info("Private key does not match CSR, will recreate one")
		return false
	}
	if !privateKeyMatchesCerts(*privateKey, cert) {
		log.Info("Private key does not match certificate, will recreate one")
		return false
	}

	return true
}

// privateKeyMatchesCerts returns true if one of the certs public key matches the privateKey.
func privateKeyMatchesCerts(privateKey rsa.PrivateKey, certs []*x509.Certificate) bool {
	if len(certs) == 0 {
		log.Info("No certificates found")
		return false
	}
	for _, c := range certs {
		if certificates.PrivateMatchesPublicKey(c.PublicKey, privateKey) {
			return true
		}
	}
	return false
}

// privateKeyMatchesCerts returns true if the csr public key matches the privateKey.
func privateKeyMatchesCSR(privateKey rsa.PrivateKey, csr x509.CertificateRequest) bool {
	if err := csr.CheckSignature(); err != nil {
		log.Error(err, "Invalid CSR signature")
		return false
	}
<<<<<<< HEAD
	return certificates.PrivateMatchesPublicKey(csr.PublicKey, privateKey)
=======
	return privateMatchesPublicKey(csr.PublicKey, privateKey)
}

// privateKeyMatchesCerts returns true if the public and private keys correspond to each other.
func privateMatchesPublicKey(publicKey interface{}, privateKey rsa.PrivateKey) bool {
	pubKey, ok := publicKey.(*rsa.PublicKey)
	if !ok {
		log.Error(errors.New("public key is not an RSA public key"), "")
		return false
	}
	// check that public and private keys share the same modulus and exponent
	if pubKey.N.Cmp(privateKey.N) != 0 || pubKey.E != privateKey.E {
		return false
	}
	return true
>>>>>>> 58ee8b9e
}

// watchForCertUpdate watches for changes on the cert file until it becomes valid.
func watchForCertUpdate(config Config) error {
	// on each change to the cert, check cert, csr and private key
	onEvent := func(files fs.FilesCRC) (stop bool, err error) {
		if checkExistingOnDisk(config) {
			// we're good to go!
			return true, nil
		}
		return false, nil
	}
	watcher, err := fs.FileWatcher(context.Background(), config.CertPath, onEvent, 1*time.Second)
	if err != nil {
		return err
	}

	return watcher.Run()
}<|MERGE_RESOLUTION|>--- conflicted
+++ resolved
@@ -8,12 +8,7 @@
 	"context"
 	"crypto/rsa"
 	"crypto/x509"
-<<<<<<< HEAD
-	"path"
-=======
-	"errors"
 	"time"
->>>>>>> 58ee8b9e
 
 	"github.com/elastic/k8s-operators/operators/pkg/controller/common/certificates"
 	"github.com/elastic/k8s-operators/operators/pkg/utils/fs"
@@ -74,25 +69,7 @@
 		log.Error(err, "Invalid CSR signature")
 		return false
 	}
-<<<<<<< HEAD
 	return certificates.PrivateMatchesPublicKey(csr.PublicKey, privateKey)
-=======
-	return privateMatchesPublicKey(csr.PublicKey, privateKey)
-}
-
-// privateKeyMatchesCerts returns true if the public and private keys correspond to each other.
-func privateMatchesPublicKey(publicKey interface{}, privateKey rsa.PrivateKey) bool {
-	pubKey, ok := publicKey.(*rsa.PublicKey)
-	if !ok {
-		log.Error(errors.New("public key is not an RSA public key"), "")
-		return false
-	}
-	// check that public and private keys share the same modulus and exponent
-	if pubKey.N.Cmp(privateKey.N) != 0 || pubKey.E != privateKey.E {
-		return false
-	}
-	return true
->>>>>>> 58ee8b9e
 }
 
 // watchForCertUpdate watches for changes on the cert file until it becomes valid.
