// Copyright Elasticsearch B.V. and/or licensed to Elasticsearch B.V. under one
// or more contributor license agreements. Licensed under the Elastic License;
// you may not use this file except in compliance with the Elastic License.

package license

import (
<<<<<<< HEAD
	"fmt"
=======
	"encoding/json"
>>>>>>> 7143611d
	"reflect"
	"sync/atomic"
	"time"

	"github.com/elastic/cloud-on-k8s/operators/pkg/apis/elasticsearch/v1alpha1"
	"github.com/elastic/cloud-on-k8s/operators/pkg/controller/common"
	"github.com/elastic/cloud-on-k8s/operators/pkg/controller/common/license"
	"github.com/elastic/cloud-on-k8s/operators/pkg/controller/common/operator"
	"github.com/elastic/cloud-on-k8s/operators/pkg/controller/common/reconciler"
	esclient "github.com/elastic/cloud-on-k8s/operators/pkg/controller/elasticsearch/client"
<<<<<<< HEAD
=======
	esname "github.com/elastic/cloud-on-k8s/operators/pkg/controller/elasticsearch/name"
>>>>>>> 7143611d
	"github.com/elastic/cloud-on-k8s/operators/pkg/utils/k8s"
	corev1 "k8s.io/api/core/v1"
	"k8s.io/apimachinery/pkg/api/errors"
	metav1 "k8s.io/apimachinery/pkg/apis/meta/v1"
	"k8s.io/apimachinery/pkg/runtime"
	"k8s.io/client-go/kubernetes/scheme"
	"sigs.k8s.io/controller-runtime/pkg/controller"
	"sigs.k8s.io/controller-runtime/pkg/handler"
	"sigs.k8s.io/controller-runtime/pkg/manager"
	"sigs.k8s.io/controller-runtime/pkg/reconcile"
	logf "sigs.k8s.io/controller-runtime/pkg/runtime/log"
	"sigs.k8s.io/controller-runtime/pkg/source"
)

const (
	name = "license-controller"

	// defaultSafetyMargin is the duration used by this controller to ensure licenses are updated well before expiry
	// In case of any operational issues affecting this controller clusters will have enough runway on their current license.
	defaultSafetyMargin   = 30 * 24 * time.Hour
	minimumRetryInternval = 1 * time.Hour
)

var log = logf.Log.WithName(name)

// Reconcile reads the cluster license for the cluster being reconciled. If found, it checks whether it is still valid.
// If there is none it assigns a new one.
// In any case it schedules a new reconcile request to be processed when the license is about to expire.
// This happens independently from any watch triggered reconcile request.
func (r *ReconcileLicenses) Reconcile(request reconcile.Request) (reconcile.Result, error) {
	// atomically update the iteration to support concurrent runs.
	currentIteration := atomic.AddInt64(&r.iteration, 1)
	iterationStartTime := time.Now()
	log.Info("Start reconcile iteration", "iteration", currentIteration, "request", request)
	defer func() {
		log.Info("End reconcile iteration", "iteration", currentIteration, "took", time.Since(iterationStartTime))
	}()
	result, err := r.reconcileInternal(request)
	if result.Requeue {
		log.Info("Re-queuing new license check immediately (rate-limited)", "cluster", request.NamespacedName)
	}
	if result.RequeueAfter > 0 {
		log.Info("Re-queuing new license check", "cluster", request.NamespacedName, "RequeueAfter", result.RequeueAfter)
	}
	return result, err
}

// Add creates a new EnterpriseLicense Controller and adds it to the Manager with default RBAC. The Manager will set fields on the Controller
// and Start it when the Manager is Started.
func Add(mgr manager.Manager, p operator.Parameters) error {
	return add(mgr, newReconciler(mgr, p.OperatorNamespace))
}

// newReconciler returns a new reconcile.Reconciler
func newReconciler(mgr manager.Manager, ns string) reconcile.Reconciler {
	c := k8s.WrapClient(mgr.GetClient())
	return &ReconcileLicenses{
		Client:  c,
		scheme:  mgr.GetScheme(),
		checker: license.NewLicenseChecker(c, ns),
	}
}

func nextReconcile(expiry time.Time, safety time.Duration) reconcile.Result {
	return nextReconcileRelativeTo(time.Now(), expiry, safety)
}

func nextReconcileRelativeTo(now, expiry time.Time, safety time.Duration) reconcile.Result {
	// short-circuit to default if no expiry given
	if expiry.IsZero() {
		return reconcile.Result{
			RequeueAfter: minimumRetryInternval,
		}
	}
	requeueAfter := expiry.Add(-1 * (safety / 2)).Sub(now)
	if requeueAfter <= 0 {
		return reconcile.Result{Requeue: true}
	}
	return reconcile.Result{
		// requeue at expiry minus safetyMargin/2 to ensure we actually reissue a license on the next attempt
		RequeueAfter: requeueAfter,
	}
}

// add adds a new Controller to mgr with r as the reconcile.Reconciler
func add(mgr manager.Manager, r reconcile.Reconciler) error {
	// Create a new controller
	c, err := controller.New(name, mgr, controller.Options{Reconciler: r})
	if err != nil {
		return err
	}

	// Watch for changes to Elasticsearch clusters.
	if err := c.Watch(
		&source.Kind{Type: &v1alpha1.Elasticsearch{}}, &handler.EnqueueRequestForObject{},
	); err != nil {
		return err
	}

	if err := c.Watch(&source.Kind{Type: &corev1.Secret{}}, &handler.EnqueueRequestsFromMapFunc{
		ToRequests: handler.ToRequestsFunc(func(object handler.MapObject) []reconcile.Request {
			licenseType := object.Meta.GetLabels()[license.LicenseLabelType]
			if licenseType != string(license.LicenseTypeEnterprise) {
				// some other secret not containing an enterprise license
				return nil
			}
			secret, ok := object.Object.(*corev1.Secret)
			if !ok {
				log.Error(
					fmt.Errorf("unexpected object type %T in watch handler, expected Secret", object.Object),
					"Dropping watch event due to error in handler")
				return nil
			}
			license, err := license.ParseEnterpriseLicense(secret.Data)
			if err != nil {
				log.Error(err, "ignoring invalid or unparseable license in watch handler")
				return nil
			}

			rs, err := listAffectedLicenses(
				k8s.WrapClient(mgr.GetClient()), license.License.UID,
			)
			if err != nil {
				// dropping the event(s) at this point
				log.Error(err, "failed to list affected clusters in enterprise license watch")
				return nil
			}
			return rs
		}),
	}); err != nil {
		return err
	}
	return nil
}

var _ reconcile.Reconciler = &ReconcileLicenses{}

// ReconcileLicenses reconciles EnterpriseLicenses with existing Elasticsearch clusters and creates ClusterLicenses for them.
type ReconcileLicenses struct {
	k8s.Client
	scheme *runtime.Scheme
	// iteration is the number of times this controller has run its Reconcile method
	iteration int64
	checker   license.Checker
}

// findLicense tries to find the best license available.
func findLicense(c k8s.Client, checker license.Checker) (esclient.License, string, bool, error) {
	licenseList, errs := license.EnterpriseLicensesOrErrors(c)
	if len(errs) > 0 {
		log.Info("Ignoring invalid license objects", "errors", errs)
	}
	return license.BestMatch(licenseList, checker.Valid)
}

// reconcileSecret upserts a secret in the namespace of the Elasticsearch cluster containing the signature of its license.
func reconcileSecret(
	c k8s.Client,
	cluster v1alpha1.Elasticsearch,
<<<<<<< HEAD
	license esclient.License,
) (corev1.SecretKeySelector, error) {
	secretName := cluster.Name + "-license"
	secretKey := "sig"
	selector := corev1.SecretKeySelector{
		LocalObjectReference: corev1.LocalObjectReference{
			Name: secretName,
		},
		Key: secretKey,
	}

=======
	clusterLicense v1alpha1.ClusterLicenseSpec,
	enterpriseLicense metav1.ObjectMeta,
) error {
	secretName := esname.LicenseSecretName(cluster.Name)

	// fetch the user created secret from the controllers (global) namespace
	var globalSecret corev1.Secret
	err := c.Get(types.NamespacedName{Namespace: enterpriseLicense.Namespace, Name: clusterLicense.SignatureRef.Name}, &globalSecret)
	if err != nil {
		return err
	}

	l := esclient.License{
		UID:                clusterLicense.UID,
		Type:               string(clusterLicense.Type),
		IssueDateInMillis:  clusterLicense.IssueDateInMillis,
		ExpiryDateInMillis: clusterLicense.ExpiryDateInMillis,
		MaxNodes:           clusterLicense.MaxNodes,
		IssuedTo:           clusterLicense.IssuedTo,
		Issuer:             clusterLicense.Issuer,
		StartDateInMillis:  clusterLicense.StartDateInMillis,
		Signature:          string(globalSecret.Data[clusterLicense.SignatureRef.Key]),
	}
	licenseBytes, err := json.Marshal(l)
	if err != nil {
		return err
	}

>>>>>>> 7143611d
	expected := corev1.Secret{
		ObjectMeta: metav1.ObjectMeta{
			Name:      secretName,
			Namespace: cluster.Namespace,
			Labels: map[string]string{
				license.EnterpriseLicenseLabelName: enterpriseLicense.Name,
				common.TypeLabelName:               license.ElasticsearchLicenseType,
			},
		},
		Data: map[string][]byte{
<<<<<<< HEAD
			secretKey: []byte(license.Signature),
=======
			license.FileName: licenseBytes,
>>>>>>> 7143611d
		},
	}
	// create/update a secret in the cluster's namespace containing the same data
	var reconciled corev1.Secret
	err := reconciler.ReconcileResource(reconciler.Params{
		Client:     c,
		Scheme:     scheme.Scheme,
		Owner:      &cluster,
		Expected:   &expected,
		Reconciled: &reconciled,
		NeedsUpdate: func() bool {
			return !reflect.DeepEqual(reconciled.Data, expected.Data)
		},
		UpdateReconciled: func() {
			reconciled.Data = expected.Data
		},
	})
	return err
}

// reconcileClusterLicense upserts a cluster license in the namespace of the given Elasticsearch cluster.
func (r *ReconcileLicenses) reconcileClusterLicense(
	cluster v1alpha1.Elasticsearch,
	margin time.Duration,
) (time.Time, error) {
	var noResult time.Time
<<<<<<< HEAD
	clusterName := k8s.ExtractNamespacedName(&cluster)
	matchingSpec, parent, found, err := findLicense(r, r.checker)
=======
	matchingSpec, parent, found, err := findLicense(r)
>>>>>>> 7143611d
	if err != nil {
		return noResult, err
	}
	if !found {
		// no license, nothing to do
		return noResult, nil
	}
	// make sure the signature secret is created in the cluster's namespace
<<<<<<< HEAD
	selector, err := reconcileSecret(r, cluster, matchingSpec)
	if err != nil {
		return noResult, err
	}
	// reconcile the corresponding ClusterLicense also in the cluster's namespace
	toAssign := &v1alpha1.ClusterLicense{
		ObjectMeta: k8s.ToObjectMeta(clusterName), // use the cluster name as license name
		Spec: v1alpha1.ClusterLicenseSpec{
			LicenseMeta: v1alpha1.LicenseMeta{
				UID:                matchingSpec.UID,
				IssueDateInMillis:  matchingSpec.IssueDateInMillis,
				ExpiryDateInMillis: matchingSpec.ExpiryDateInMillis,
				IssuedTo:           matchingSpec.IssuedTo,
				Issuer:             matchingSpec.Issuer,
				StartDateInMillis:  matchingSpec.StartDateInMillis,
			},
			MaxNodes: matchingSpec.MaxNodes,
			Type:     v1alpha1.LicenseType(matchingSpec.Type),
		},
	}
	toAssign.Labels = map[string]string{license.LicenseLabelName: parent}
	toAssign.Spec.SignatureRef = selector
	var reconciled v1alpha1.ClusterLicense
	err = reconciler.ReconcileResource(reconciler.Params{
		Client:     r,
		Scheme:     r.scheme,
		Owner:      &cluster,
		Expected:   toAssign,
		Reconciled: &reconciled,
		NeedsUpdate: func() bool {
			return !reconciled.IsValid(time.Now().Add(margin))
		},
		UpdateReconciled: func() {
			reconciled.Spec = toAssign.Spec
		},
		PreCreate: func() {
			log.Info("Assigning license", "cluster", clusterName, "license", matchingSpec.UID, "expiry", matchingSpec.ExpiryTime())
		},
		PreUpdate: func() {
			log.Info("Updating license to", "cluster", clusterName, "license", matchingSpec.UID, "expiry", matchingSpec.ExpiryTime())
		},
	})
	return matchingSpec.ExpiryTime(), err
=======
	if err = reconcileSecret(r, cluster, matchingSpec, parent); err != nil {
		return noResult, err
	}
	return matchingSpec.ExpiryDate(), err
>>>>>>> 7143611d
}

func (r *ReconcileLicenses) reconcileInternal(request reconcile.Request) (reconcile.Result, error) {
	// Fetch the cluster to ensure it still exists
	cluster := v1alpha1.Elasticsearch{}
	err := r.Get(request.NamespacedName, &cluster)
	if err != nil {
		if errors.IsNotFound(err) {
			// nothing to do no cluster
			return reconcile.Result{}, nil
		}
		return reconcile.Result{}, err
	}

	if !cluster.DeletionTimestamp.IsZero() {
		// cluster is being deleted nothing to do
		return reconcile.Result{}, nil
	}

	safetyMargin := defaultSafetyMargin
	newExpiry, err := r.reconcileClusterLicense(cluster, safetyMargin)
	if err != nil {
		return reconcile.Result{Requeue: true}, err
	}
	return nextReconcile(newExpiry, safetyMargin), nil
}<|MERGE_RESOLUTION|>--- conflicted
+++ resolved
@@ -5,11 +5,8 @@
 package license
 
 import (
-<<<<<<< HEAD
+	"encoding/json"
 	"fmt"
-=======
-	"encoding/json"
->>>>>>> 7143611d
 	"reflect"
 	"sync/atomic"
 	"time"
@@ -20,10 +17,7 @@
 	"github.com/elastic/cloud-on-k8s/operators/pkg/controller/common/operator"
 	"github.com/elastic/cloud-on-k8s/operators/pkg/controller/common/reconciler"
 	esclient "github.com/elastic/cloud-on-k8s/operators/pkg/controller/elasticsearch/client"
-<<<<<<< HEAD
-=======
 	esname "github.com/elastic/cloud-on-k8s/operators/pkg/controller/elasticsearch/name"
->>>>>>> 7143611d
 	"github.com/elastic/cloud-on-k8s/operators/pkg/utils/k8s"
 	corev1 "k8s.io/api/core/v1"
 	"k8s.io/apimachinery/pkg/api/errors"
@@ -183,68 +177,32 @@
 func reconcileSecret(
 	c k8s.Client,
 	cluster v1alpha1.Elasticsearch,
-<<<<<<< HEAD
-	license esclient.License,
-) (corev1.SecretKeySelector, error) {
-	secretName := cluster.Name + "-license"
-	secretKey := "sig"
-	selector := corev1.SecretKeySelector{
-		LocalObjectReference: corev1.LocalObjectReference{
-			Name: secretName,
-		},
-		Key: secretKey,
-	}
-
-=======
-	clusterLicense v1alpha1.ClusterLicenseSpec,
-	enterpriseLicense metav1.ObjectMeta,
+	parent string,
+	esLicense esclient.License,
 ) error {
 	secretName := esname.LicenseSecretName(cluster.Name)
 
-	// fetch the user created secret from the controllers (global) namespace
-	var globalSecret corev1.Secret
-	err := c.Get(types.NamespacedName{Namespace: enterpriseLicense.Namespace, Name: clusterLicense.SignatureRef.Name}, &globalSecret)
-	if err != nil {
-		return err
-	}
-
-	l := esclient.License{
-		UID:                clusterLicense.UID,
-		Type:               string(clusterLicense.Type),
-		IssueDateInMillis:  clusterLicense.IssueDateInMillis,
-		ExpiryDateInMillis: clusterLicense.ExpiryDateInMillis,
-		MaxNodes:           clusterLicense.MaxNodes,
-		IssuedTo:           clusterLicense.IssuedTo,
-		Issuer:             clusterLicense.Issuer,
-		StartDateInMillis:  clusterLicense.StartDateInMillis,
-		Signature:          string(globalSecret.Data[clusterLicense.SignatureRef.Key]),
-	}
-	licenseBytes, err := json.Marshal(l)
-	if err != nil {
-		return err
-	}
-
->>>>>>> 7143611d
+	licenseBytes, err := json.Marshal(esLicense)
+	if err != nil {
+		return err
+	}
+
 	expected := corev1.Secret{
 		ObjectMeta: metav1.ObjectMeta{
 			Name:      secretName,
 			Namespace: cluster.Namespace,
 			Labels: map[string]string{
-				license.EnterpriseLicenseLabelName: enterpriseLicense.Name,
-				common.TypeLabelName:               license.ElasticsearchLicenseType,
+				license.LicenseLabelName: parent,
+				common.TypeLabelName:     string(license.LicenseLabelElasticsearch),
 			},
 		},
 		Data: map[string][]byte{
-<<<<<<< HEAD
-			secretKey: []byte(license.Signature),
-=======
 			license.FileName: licenseBytes,
->>>>>>> 7143611d
 		},
 	}
 	// create/update a secret in the cluster's namespace containing the same data
 	var reconciled corev1.Secret
-	err := reconciler.ReconcileResource(reconciler.Params{
+	err = reconciler.ReconcileResource(reconciler.Params{
 		Client:     c,
 		Scheme:     scheme.Scheme,
 		Owner:      &cluster,
@@ -266,12 +224,7 @@
 	margin time.Duration,
 ) (time.Time, error) {
 	var noResult time.Time
-<<<<<<< HEAD
-	clusterName := k8s.ExtractNamespacedName(&cluster)
 	matchingSpec, parent, found, err := findLicense(r, r.checker)
-=======
-	matchingSpec, parent, found, err := findLicense(r)
->>>>>>> 7143611d
 	if err != nil {
 		return noResult, err
 	}
@@ -280,56 +233,10 @@
 		return noResult, nil
 	}
 	// make sure the signature secret is created in the cluster's namespace
-<<<<<<< HEAD
-	selector, err := reconcileSecret(r, cluster, matchingSpec)
-	if err != nil {
+	if err = reconcileSecret(r, cluster, parent, matchingSpec); err != nil {
 		return noResult, err
 	}
-	// reconcile the corresponding ClusterLicense also in the cluster's namespace
-	toAssign := &v1alpha1.ClusterLicense{
-		ObjectMeta: k8s.ToObjectMeta(clusterName), // use the cluster name as license name
-		Spec: v1alpha1.ClusterLicenseSpec{
-			LicenseMeta: v1alpha1.LicenseMeta{
-				UID:                matchingSpec.UID,
-				IssueDateInMillis:  matchingSpec.IssueDateInMillis,
-				ExpiryDateInMillis: matchingSpec.ExpiryDateInMillis,
-				IssuedTo:           matchingSpec.IssuedTo,
-				Issuer:             matchingSpec.Issuer,
-				StartDateInMillis:  matchingSpec.StartDateInMillis,
-			},
-			MaxNodes: matchingSpec.MaxNodes,
-			Type:     v1alpha1.LicenseType(matchingSpec.Type),
-		},
-	}
-	toAssign.Labels = map[string]string{license.LicenseLabelName: parent}
-	toAssign.Spec.SignatureRef = selector
-	var reconciled v1alpha1.ClusterLicense
-	err = reconciler.ReconcileResource(reconciler.Params{
-		Client:     r,
-		Scheme:     r.scheme,
-		Owner:      &cluster,
-		Expected:   toAssign,
-		Reconciled: &reconciled,
-		NeedsUpdate: func() bool {
-			return !reconciled.IsValid(time.Now().Add(margin))
-		},
-		UpdateReconciled: func() {
-			reconciled.Spec = toAssign.Spec
-		},
-		PreCreate: func() {
-			log.Info("Assigning license", "cluster", clusterName, "license", matchingSpec.UID, "expiry", matchingSpec.ExpiryTime())
-		},
-		PreUpdate: func() {
-			log.Info("Updating license to", "cluster", clusterName, "license", matchingSpec.UID, "expiry", matchingSpec.ExpiryTime())
-		},
-	})
 	return matchingSpec.ExpiryTime(), err
-=======
-	if err = reconcileSecret(r, cluster, matchingSpec, parent); err != nil {
-		return noResult, err
-	}
-	return matchingSpec.ExpiryDate(), err
->>>>>>> 7143611d
 }
 
 func (r *ReconcileLicenses) reconcileInternal(request reconcile.Request) (reconcile.Result, error) {
