// Copyright Elasticsearch B.V. and/or licensed to Elasticsearch B.V. under one
// or more contributor license agreements. Licensed under the Elastic License;
// you may not use this file except in compliance with the Elastic License.

// +build integration

package license

import (
	"fmt"
	"testing"
	"time"

	"github.com/elastic/k8s-operators/operators/pkg/apis/elasticsearch/v1alpha1"
	"github.com/elastic/k8s-operators/operators/pkg/utils/k8s"
	"github.com/elastic/k8s-operators/operators/pkg/utils/test"
	"github.com/stretchr/testify/assert"
	corev1 "k8s.io/api/core/v1"
	"k8s.io/apimachinery/pkg/api/meta"
	metav1 "k8s.io/apimachinery/pkg/apis/meta/v1"
	"k8s.io/apimachinery/pkg/runtime"
	"k8s.io/apimachinery/pkg/types"
	"k8s.io/client-go/util/workqueue"
	"sigs.k8s.io/controller-runtime/pkg/client"
	"sigs.k8s.io/controller-runtime/pkg/manager"
	"sigs.k8s.io/controller-runtime/pkg/reconcile"
)

var c k8s.Client

var expectedRequest = reconcile.Request{NamespacedName: types.NamespacedName{Name: "foo", Namespace: "default"}}

func listClusterLicenses(t *testing.T, c k8s.Client) []v1alpha1.ClusterLicense {
	clusterLicenses := v1alpha1.ClusterLicenseList{}
	assert.NoError(t, c.List(&client.ListOptions{}, &clusterLicenses))
	return clusterLicenses.Items
}

func validateOwnerRef(obj runtime.Object, cluster metav1.ObjectMeta) error {
	metaObj, err := meta.Accessor(obj)
	if err != nil {
		return err
	}
	owners := metaObj.GetOwnerReferences()
	if len(owners) != 1 {
		return fmt.Errorf("expected exactly 1 owner, got %d", len(owners))
	}

	ownerName := owners[0].Name
	ownerKind := owners[0].Kind
	expectedKind := "Elasticsearch"
	if ownerName != cluster.Name || ownerKind != expectedKind {
		return fmt.Errorf("expected owner %s (%s), got %s (%s)", cluster.Name, expectedKind, ownerName, ownerKind)
	}
	return nil
}

func TestReconcile(t *testing.T) {

	thirtyDays := 30 * 24 * time.Hour
	now := time.Now()
	startDate := now.Add(-thirtyDays)
	expiryDate := now.Add(thirtyDays)

	enterpriseLicense := &v1alpha1.EnterpriseLicense{
		ObjectMeta: metav1.ObjectMeta{Name: "foo", Namespace: "elastic-system"},
		Spec: v1alpha1.EnterpriseLicenseSpec{
			LicenseMeta: v1alpha1.LicenseMeta{
				UID:                "test",
				ExpiryDateInMillis: test.ToMillis(expiryDate),
			},
			Type:         "enterprise",
			SignatureRef: corev1.SecretKeySelector{},
			ClusterLicenseSpecs: []v1alpha1.ClusterLicenseSpec{
				{
					LicenseMeta: v1alpha1.LicenseMeta{
						ExpiryDateInMillis: test.ToMillis(expiryDate),
						StartDateInMillis:  test.ToMillis(startDate),
					},
					Type: v1alpha1.LicenseTypePlatinum,
					SignatureRef: corev1.SecretKeySelector{
						LocalObjectReference: corev1.LocalObjectReference{
							Name: "ctrl-secret",
						},
						Key: "sig",
					},
				},
			},
		},
	}
	controllerSecret := &corev1.Secret{
		ObjectMeta: metav1.ObjectMeta{
			Name:      "ctrl-secret",
			Namespace: "elastic-system",
		},
		Data: map[string][]byte{
			"sig": []byte("blah"),
		},
	}

	// Setup the Manager and Controller.  Wrap the Controller Reconcile function so it writes each request to a
	// channel when it is finished.
	mgr, err := manager.New(test.Config, manager.Options{})
	assert.NoError(t, err)
	c = k8s.WrapClient(mgr.GetClient())

	recFn, requests := SetupTestReconcile(newReconciler(mgr))
	assert.NoError(t, add(mgr, recFn))

	stopMgr, mgrStopped := StartTestManager(mgr, t)

	defer func() {
		close(stopMgr)
		mgrStopped.Wait()
	}()

	// Create the EnterpriseLicense object
	assert.NoError(t, c.Create(enterpriseLicense))
	defer c.Delete(enterpriseLicense)

	// Create the linked secret
	assert.NoError(t, c.Create(controllerSecret))
	defer c.Delete(controllerSecret)

	varFalse := false
	cluster := &v1alpha1.Elasticsearch{
		ObjectMeta: metav1.ObjectMeta{
			Name:      "foo",
			Namespace: "default",
		},
		Spec: v1alpha1.ElasticsearchSpec{
			Version:          "7.0.0",
			LicenseType:      "platinum",
<<<<<<< HEAD
			SetVMMaxMapCount: false,
			Nodes: []v1alpha1.NodeSpec{
=======
			SetVMMaxMapCount: &varFalse,
			Topology: []v1alpha1.TopologyElementSpec{
>>>>>>> 16c62822
				{
					NodeCount: 3,
				},
			},
		},
	}
	assert.NoError(t, c.Create(cluster))
	test.CheckReconcileCalled(t, requests, expectedRequest)

	// test license assignment and ownership being triggered on cluster create
	test.RetryUntilSuccess(t, func() error {
		licenses := listClusterLicenses(t, c)
		numLicenses := len(licenses)
		if numLicenses != 1 {
			return fmt.Errorf("expected exactly 1 cluster license got %d", numLicenses)
		}
		validateOwnerRef(&licenses[0], cluster.ObjectMeta)
		return nil
	})

	test.RetryUntilSuccess(t, func() error {
		var secret corev1.Secret
		err := c.Get(types.NamespacedName{Name: "foo-license", Namespace: "default"}, &secret)
		if err != nil {
			return err
		}
		validateOwnerRef(&secret, cluster.ObjectMeta)
		return nil
	})

	// Delete the cluster and expect Reconcile to be called for cluster deletion
	test.DeleteIfExists(t, c, cluster)
	test.CheckReconcileCalled(t, requests, expectedRequest)
	// ClusterLicense should be GC'ed but can't be tested here
}

// purpose of this test is mostly to understand and document the delaying queue behaviour
// can be removed or skipped when it causes trouble in CI because these tests are non-deterministic
func TestDelayingQueueInvariants(t *testing.T) {
	item := types.NamespacedName{Name: "foo", Namespace: "bar"}
	tests := []struct {
		name                 string
		adds                 func(workqueue.DelayingInterface)
		expectedObservations int
		timeout              time.Duration
	}{
		{
			name: "single add",
			adds: func(q workqueue.DelayingInterface) {
				q.Add(item)
			},
			expectedObservations: 1,
			timeout:              10 * time.Millisecond,
		},
		{
			name: "deduplication",
			adds: func(q workqueue.DelayingInterface) {
				q.Add(item)
				q.Add(item)
			},
			expectedObservations: 1,
			timeout:              500 * time.Millisecond,
		},
		{
			name: "no dedup'ing when delaying",
			adds: func(q workqueue.DelayingInterface) {
				q.Add(item)
				q.AddAfter(item, 1*time.Millisecond)
			},
			expectedObservations: 2,
			timeout:              10 * time.Millisecond,
		},
		{
			name: "but dedup's and updates item within the wait queue",
			adds: func(q workqueue.DelayingInterface) {
				q.AddAfter(item, 1*time.Hour)        // schedule for an hour from now
				q.AddAfter(item, 1*time.Millisecond) // update scheduled item for a millisecond from now
			},
			expectedObservations: 1,
			timeout:              10 * time.Millisecond,
		},
		{
			name: "direct add and delayed add are independent",
			adds: func(q workqueue.DelayingInterface) {
				q.AddAfter(item, 10*time.Millisecond)
				q.Add(item) // should work despite one item in the work queue
			},
			expectedObservations: 2,
			timeout:              20 * time.Millisecond,
		},
	}
	for _, tt := range tests {
		t.Run(tt.name, func(t *testing.T) {
			q := workqueue.NewDelayingQueue()
			tt.adds(q)
			results := make(chan int)
			var seen int
			go func() {
				for {
					item, _ := q.Get()
					results <- 1
					q.Done(item)
				}
			}()
			collect := func() {
				for {
					select {
					case r := <-results:
						seen += r
					case <-time.After(tt.timeout):
						return
					}
				}

			}
			collect()
			assert.Equal(t, tt.expectedObservations, seen)
		})
	}

}<|MERGE_RESOLUTION|>--- conflicted
+++ resolved
@@ -131,13 +131,8 @@
 		Spec: v1alpha1.ElasticsearchSpec{
 			Version:          "7.0.0",
 			LicenseType:      "platinum",
-<<<<<<< HEAD
-			SetVMMaxMapCount: false,
+			SetVMMaxMapCount: &varFalse,
 			Nodes: []v1alpha1.NodeSpec{
-=======
-			SetVMMaxMapCount: &varFalse,
-			Topology: []v1alpha1.TopologyElementSpec{
->>>>>>> 16c62822
 				{
 					NodeCount: 3,
 				},
