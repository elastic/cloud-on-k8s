// Copyright Elasticsearch B.V. and/or licensed to Elasticsearch B.V. under one
// or more contributor license agreements. Licensed under the Elastic License;
// you may not use this file except in compliance with the Elastic License.

// +build integration

package association

import (
	"fmt"
	"testing"

	"github.com/elastic/k8s-operators/operators/pkg/apis/associations/v1alpha1"
	esv1alpha1 "github.com/elastic/k8s-operators/operators/pkg/apis/elasticsearch/v1alpha1"
	kbv1alpha1 "github.com/elastic/k8s-operators/operators/pkg/apis/kibana/v1alpha1"
	"github.com/elastic/k8s-operators/operators/pkg/controller/common/certificates"
	"github.com/elastic/k8s-operators/operators/pkg/controller/elasticsearch/nodecerts"
	"github.com/elastic/k8s-operators/operators/pkg/utils/k8s"
	"github.com/elastic/k8s-operators/operators/pkg/utils/test"
	"github.com/pkg/errors"
	"github.com/stretchr/testify/assert"
	"github.com/stretchr/testify/require"
	corev1 "k8s.io/api/core/v1"
	apierrors "k8s.io/apimachinery/pkg/api/errors"
	metav1 "k8s.io/apimachinery/pkg/apis/meta/v1"
	"k8s.io/apimachinery/pkg/types"
	"sigs.k8s.io/controller-runtime/pkg/manager"
	"sigs.k8s.io/controller-runtime/pkg/reconcile"
)

var (
	c               k8s.Client
	associationKey  = types.NamespacedName{Name: "baz", Namespace: "default"}
	kibanaKey       = types.NamespacedName{Name: "bar", Namespace: "default"}
	expectedRequest = reconcile.Request{NamespacedName: associationKey}
)

func TestReconcile(t *testing.T) {

	// Setup the Manager and Controller.  Wrap the Controller Reconcile function so it writes each request to a
	// channel when it is finished.
	mgr, err := manager.New(test.Config, manager.Options{})
	assert.NoError(t, err)
	c = k8s.WrapClient(mgr.GetClient())

	rec, err := newReconciler(mgr)
	require.NoError(t, err)
	recFn, requests := SetupTestReconcile(rec)
	controller, err := add(mgr, recFn)
	assert.NoError(t, err)
	assert.NoError(t, addWatches(controller, rec))

	stopMgr, mgrStopped := StartTestManager(mgr, t)

	defer func() {
		close(stopMgr)
		mgrStopped.Wait()
	}()

	// Assume an Elasticsearch cluster and a Kibana have been created
	es := &esv1alpha1.ElasticsearchCluster{
		ObjectMeta: metav1.ObjectMeta{
			Name:      "foo",
			Namespace: "default",
		},
	}
	assert.NoError(t, c.Create(es))
	kb := kbv1alpha1.Kibana{
		ObjectMeta: metav1.ObjectMeta{
			Name:      kibanaKey.Name,
			Namespace: kibanaKey.Namespace,
		},
	}
	assert.NoError(t, c.Create(&kb))
	// Pretend secrets created by the Elasticsearch controller are there
	caSecret := mockCaSecret(t, c, *es)

	// Create the association resource, that should be reconciled
	instance := &v1alpha1.KibanaElasticsearchAssociation{
		ObjectMeta: metav1.ObjectMeta{
			Name:      associationKey.Name,
			Namespace: associationKey.Namespace,
		},
		Spec: v1alpha1.KibanaElasticsearchAssociationSpec{
			Elasticsearch: v1alpha1.ObjectSelector{
				Name:      "foo",
				Namespace: "default",
			},
			Kibana: v1alpha1.ObjectSelector{
				Name:      kibanaKey.Name,
				Namespace: kibanaKey.Namespace,
			},
		},
	}
	err = c.Create(instance)

	// The instance object may not be a valid object because it might be missing some required fields.
	// Please modify the instance object by adding required fields and then remove the following if statement.
	if apierrors.IsInvalid(err) {
		t.Logf("failed to create object, got an invalid object error: %v", err)
		return
	}
	assert.NoError(t, err)
	defer c.Delete(instance)
	test.CheckReconcileCalled(t, requests, expectedRequest)
	// let's wait until the Kibana update triggers another reconcile iteration
	test.CheckReconcileCalled(t, requests, expectedRequest)

	// Currently no effects on Elasticsearch cluster (TODO decouple user creation)

	// Kibana should be updated
	kibana := &kbv1alpha1.Kibana{}
	test.RetryUntilSuccess(t, func() error {
		err := c.Get(kibanaKey, kibana)
		if err != nil {
			return err
		}
		switch {
		case !kibana.Spec.Elasticsearch.IsConfigured():
			return errors.New("Not reconciled yet")
		default:
			return nil
		}
	})

	// Manually delete Cluster, Deployment and Secret since GC might not be enabled in the test control plane
	test.DeleteIfExists(t, c, es)
	test.DeleteIfExists(t, c, caSecret)

	// Ensure association goes back to pending if one of the vertices is deleted
	test.CheckReconcileCalled(t, requests, expectedRequest)
	test.RetryUntilSuccess(t, func() error {
		fetched := v1alpha1.KibanaElasticsearchAssociation{}
		err := c.Get(associationKey, &fetched)
		if err != nil {
			return err
		}
		if v1alpha1.AssociationPending != fetched.Status.AssociationStatus {
			return fmt.Errorf("expected %v, found %v", v1alpha1.AssociationPending, fetched.Status.AssociationStatus)
		}
		return nil
	})

	// Delete Kibana as well
	test.DeleteIfExists(t, c, kibana)

}

func mockCaSecret(t *testing.T, c k8s.Client, es esv1alpha1.ElasticsearchCluster) *corev1.Secret {
	// The Kibana resource needs a CA cert  secrets to be created,
	// but the Elasticsearch controller is not running.
	// Here we are creating a dummy CA secret to pretend they exist.
	caSecret := &corev1.Secret{
		ObjectMeta: metav1.ObjectMeta{
<<<<<<< HEAD
			Name:      "foo-ca",
			Namespace: "default",
=======
			Name:      nodecerts.CASecretNameForCluster(es.Name),
			Namespace: es.Namespace,
>>>>>>> 4133ad6b
		},
		Data: map[string][]byte{
			certificates.CAFileName: []byte("fake-ca-cert"),
		},
	}
	assert.NoError(t, c.Create(caSecret))
	return caSecret
}<|MERGE_RESOLUTION|>--- conflicted
+++ resolved
@@ -152,13 +152,8 @@
 	// Here we are creating a dummy CA secret to pretend they exist.
 	caSecret := &corev1.Secret{
 		ObjectMeta: metav1.ObjectMeta{
-<<<<<<< HEAD
-			Name:      "foo-ca",
-			Namespace: "default",
-=======
-			Name:      nodecerts.CASecretNameForCluster(es.Name),
+			Name:      nodecerts.CACertSecretName(es.Name),
 			Namespace: es.Namespace,
->>>>>>> 4133ad6b
 		},
 		Data: map[string][]byte{
 			certificates.CAFileName: []byte("fake-ca-cert"),
