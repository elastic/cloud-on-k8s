--- conflicted
+++ resolved
@@ -15,11 +15,8 @@
 )
 
 const (
-<<<<<<< HEAD
 	cfgInvalidMsg            = "[config invalid]"
-=======
 	nameTooLongErrMsg        = "Elasticsearch name length cannot exceed the limit of %d characters"
->>>>>>> 16c62822
 	masterRequiredMsg        = "Elasticsearch needs to have at least one master node"
 	parseVersionErrMsg       = "Cannot parse Elasticsearch version"
 	parseStoredVersionErrMsg = "Cannot parse current Elasticsearch version"
