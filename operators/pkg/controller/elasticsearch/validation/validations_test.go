// Copyright Elasticsearch B.V. and/or licensed to Elasticsearch B.V. under one
// or more contributor license agreements. Licensed under the Elastic License;
// you may not use this file except in compliance with the Elastic License.

package validation

import (
	"fmt"
	"reflect"
	"testing"

	"github.com/elastic/k8s-operators/operators/pkg/apis/elasticsearch/v1alpha1"
	estype "github.com/elastic/k8s-operators/operators/pkg/apis/elasticsearch/v1alpha1"
	"github.com/elastic/k8s-operators/operators/pkg/controller/common/version"
<<<<<<< HEAD
	"github.com/elastic/k8s-operators/operators/pkg/controller/elasticsearch/settings"
=======
	"github.com/elastic/k8s-operators/operators/pkg/controller/elasticsearch/name"
>>>>>>> 16c62822
	"github.com/stretchr/testify/require"
	metav1 "k8s.io/apimachinery/pkg/apis/meta/v1"
)

func Test_hasMaster(t *testing.T) {
	failedValidation := Result{Allowed: false, Reason: masterRequiredMsg}
	type args struct {
		esCluster v1alpha1.Elasticsearch
	}
	tests := []struct {
		name string
		args args
		want Result
	}{
		{
			name: "no topology",
			args: args{
				esCluster: *es("6.7.0"),
			},
			want: failedValidation,
		},
		{
			name: "topology but no master",
			args: args{
				esCluster: v1alpha1.Elasticsearch{
					Spec: v1alpha1.ElasticsearchSpec{
						Version: "7.0.0",
						Nodes: []v1alpha1.NodeSpec{
							{
								Config: v1alpha1.Config{
									Data: map[string]interface{}{
										v1alpha1.NodeMaster: "false",
										v1alpha1.NodeData:   "false",
										v1alpha1.NodeIngest: "false",
										v1alpha1.NodeML:     "false",
									},
								},
							},
						},
					},
				},
			},
			want: failedValidation,
		},
		{
			name: "master but zero sized",
			args: args{
				esCluster: v1alpha1.Elasticsearch{
					Spec: v1alpha1.ElasticsearchSpec{
						Version: "7.0.0",
						Nodes: []v1alpha1.NodeSpec{
							{
								Config: v1alpha1.Config{
									Data: map[string]interface{}{
										v1alpha1.NodeMaster: "true",
										v1alpha1.NodeData:   "false",
										v1alpha1.NodeIngest: "false",
										v1alpha1.NodeML:     "false",
									},
								},
							},
						},
					},
				},
			},
			want: failedValidation,
		},
		{
			name: "has master",
			args: args{
				esCluster: v1alpha1.Elasticsearch{
					Spec: v1alpha1.ElasticsearchSpec{
						Version: "7.0.0",
						Nodes: []v1alpha1.NodeSpec{
							{
								Config: v1alpha1.Config{
									Data: map[string]interface{}{
										v1alpha1.NodeMaster: "true",
										v1alpha1.NodeData:   "false",
										v1alpha1.NodeIngest: "false",
										v1alpha1.NodeML:     "false",
									},
								},
								NodeCount: 1,
							},
						},
					},
				},
			},
			want: Result{Allowed: true},
		},
	}
	for _, tt := range tests {
		t.Run(tt.name, func(t *testing.T) {
			ctx, err := NewValidationContext(nil, tt.args.esCluster)
			require.NoError(t, err)
			if got := hasMaster(*ctx); got != tt.want {
				t.Errorf("hasMaster() = %v, want %v", got, tt.want)
			}
		})
	}
}

func Test_supportedVersion(t *testing.T) {
	type args struct {
		esCluster estype.Elasticsearch
	}
	tests := []struct {
		name string
		args args
		want Result
	}{
		{
			name: "unsupported FAIL",
			args: args{
				esCluster: *es("1.0.0"),
			},
			want: Result{Allowed: false, Reason: unsupportedVersion(&version.Version{
				Major: 1,
				Minor: 0,
				Patch: 0,
				Label: "",
			})},
		},
		{
			name: "supported OK",
			args: args{
				esCluster: *es("6.7.0"),
			},
			want: OK,
		},
	}
	for _, tt := range tests {
		t.Run(tt.name, func(t *testing.T) {
			ctx, err := NewValidationContext(nil, tt.args.esCluster)
			require.NoError(t, err)
			if got := supportedVersion(*ctx); !reflect.DeepEqual(got, tt.want) {
				t.Errorf("supportedVersion() = %v, want %v", got, tt.want)
			}
		})
	}
}

<<<<<<< HEAD
func Test_noBlacklistedSettings(t *testing.T) {
	type args struct {
		es estype.Elasticsearch
=======
func Test_nameLength(t *testing.T) {
	type args struct {
		esCluster estype.Elasticsearch
>>>>>>> 16c62822
	}
	tests := []struct {
		name string
		args args
		want Result
	}{
		{
<<<<<<< HEAD
			name: "no settings OK",
			args: args{
				es: *es("7.0.0"),
			},
			want: OK,
		},
		{
			name: "enforce blacklist FAIL",
			args: args{
				es: estype.Elasticsearch{
					Spec: estype.ElasticsearchSpec{
						Version: "7.0.0",
						Nodes: []estype.NodeSpec{
							{
								Config: estype.Config{
									Data: map[string]interface{}{
										settings.ClusterInitialMasterNodes: "foo",
									},
								},
								NodeCount: 1,
							},
						},
					},
				},
			},
			want: Result{Allowed: false, Reason: "node[0]: cluster.initial_master_nodes is not user configurable"},
		},
		{
			name: "enforce blacklist in multiple nodes FAIL",
			args: args{
				es: estype.Elasticsearch{
					Spec: estype.ElasticsearchSpec{
						Version: "7.0.0",
						Nodes: []estype.NodeSpec{
							{
								Config: estype.Config{
									Data: map[string]interface{}{
										settings.ClusterInitialMasterNodes: "foo",
									},
								},
							},
							{
								Config: estype.Config{
									Data: map[string]interface{}{
										settings.XPackSecurityTransportSslVerificationMode: "bar",
									},
								},
							},
						},
					},
				},
			},
			want: Result{
				Allowed: false,
				Reason:  "node[0]: cluster.initial_master_nodes, node[1]: xpack.security.transport.ssl.verification_mode is not user configurable",
			},
		},
		{
			name: "non blacklisted setting OK",
			args: args{
				es: estype.Elasticsearch{
					Spec: estype.ElasticsearchSpec{
						Version: "7.0.0",
						Nodes: []estype.NodeSpec{
							{
								Config: estype.Config{
									Data: map[string]interface{}{
										"node.attr.box_type": "foo",
									},
								},
							},
						},
					},
=======
			name: "name length too long",
			args: args{
				esCluster: estype.Elasticsearch{
					ObjectMeta: metav1.ObjectMeta{
						Namespace: "default",
						Name:      "that-is-a-very-long-name-with-37chars",
					},
					Spec: estype.ElasticsearchSpec{Version: "6.7.0"},
				},
			},
			want: Result{Allowed: false, Reason: fmt.Sprintf(nameTooLongErrMsg, name.MaxElasticsearchNameLength)},
		},
		{
			name: "name length OK",
			args: args{
				esCluster: estype.Elasticsearch{
					ObjectMeta: metav1.ObjectMeta{
						Namespace: "default",
						Name:      "that-is-a-very-long-name-with-36char",
					},
					Spec: estype.ElasticsearchSpec{Version: "6.7.0"},
>>>>>>> 16c62822
				},
			},
			want: OK,
		},
<<<<<<< HEAD
		{
			name: "settings are canonicalized before validation",
			args: args{
				es: estype.Elasticsearch{
					Spec: estype.ElasticsearchSpec{
						Version: "7.0.0",
						Nodes: []estype.NodeSpec{
							{
								Config: estype.Config{
									Data: map[string]interface{}{
										"cluster": map[string]interface{}{
											"initial_master_nodes": []string{"foo", "bar"},
										},
										"node.attr.box_type": "foo",
									},
								},
							},
						},
					},
				},
			},
			want: Result{Allowed: false, Reason: "node[0]: cluster.initial_master_nodes is not user configurable"},
		},
	}
	for _, tt := range tests {
		t.Run(tt.name, func(t *testing.T) {
			ctx, err := NewValidationContext(nil, tt.args.es)
			require.NoError(t, err)
			if got := noBlacklistedSettings(*ctx); !reflect.DeepEqual(got, tt.want) {
				t.Errorf("noBlacklistedSettings() = %v, want %v", got, tt.want)
=======
	}
	for _, tt := range tests {
		t.Run(tt.name, func(t *testing.T) {
			ctx, err := NewValidationContext(nil, tt.args.esCluster)
			require.NoError(t, err)
			if got := nameLength(*ctx); !reflect.DeepEqual(got, tt.want) {
				t.Errorf("supportedVersion() = %v, want %v", got, tt.want)
>>>>>>> 16c62822
			}
		})
	}
}<|MERGE_RESOLUTION|>--- conflicted
+++ resolved
@@ -12,11 +12,8 @@
 	"github.com/elastic/k8s-operators/operators/pkg/apis/elasticsearch/v1alpha1"
 	estype "github.com/elastic/k8s-operators/operators/pkg/apis/elasticsearch/v1alpha1"
 	"github.com/elastic/k8s-operators/operators/pkg/controller/common/version"
-<<<<<<< HEAD
+	"github.com/elastic/k8s-operators/operators/pkg/controller/elasticsearch/name"
 	"github.com/elastic/k8s-operators/operators/pkg/controller/elasticsearch/settings"
-=======
-	"github.com/elastic/k8s-operators/operators/pkg/controller/elasticsearch/name"
->>>>>>> 16c62822
 	"github.com/stretchr/testify/require"
 	metav1 "k8s.io/apimachinery/pkg/apis/meta/v1"
 )
@@ -160,15 +157,9 @@
 	}
 }
 
-<<<<<<< HEAD
 func Test_noBlacklistedSettings(t *testing.T) {
 	type args struct {
 		es estype.Elasticsearch
-=======
-func Test_nameLength(t *testing.T) {
-	type args struct {
-		esCluster estype.Elasticsearch
->>>>>>> 16c62822
 	}
 	tests := []struct {
 		name string
@@ -176,7 +167,6 @@
 		want Result
 	}{
 		{
-<<<<<<< HEAD
 			name: "no settings OK",
 			args: args{
 				es: *es("7.0.0"),
@@ -231,7 +221,7 @@
 			},
 			want: Result{
 				Allowed: false,
-				Reason:  "node[0]: cluster.initial_master_nodes, node[1]: xpack.security.transport.ssl.verification_mode is not user configurable",
+				Reason:  "node[0]: cluster.initial_master_nodes; node[1]: xpack.security.transport.ssl.verification_mode is not user configurable",
 			},
 		},
 		{
@@ -250,34 +240,11 @@
 							},
 						},
 					},
-=======
-			name: "name length too long",
-			args: args{
-				esCluster: estype.Elasticsearch{
-					ObjectMeta: metav1.ObjectMeta{
-						Namespace: "default",
-						Name:      "that-is-a-very-long-name-with-37chars",
-					},
-					Spec: estype.ElasticsearchSpec{Version: "6.7.0"},
-				},
-			},
-			want: Result{Allowed: false, Reason: fmt.Sprintf(nameTooLongErrMsg, name.MaxElasticsearchNameLength)},
-		},
-		{
-			name: "name length OK",
-			args: args{
-				esCluster: estype.Elasticsearch{
-					ObjectMeta: metav1.ObjectMeta{
-						Namespace: "default",
-						Name:      "that-is-a-very-long-name-with-36char",
-					},
-					Spec: estype.ElasticsearchSpec{Version: "6.7.0"},
->>>>>>> 16c62822
 				},
 			},
 			want: OK,
 		},
-<<<<<<< HEAD
+
 		{
 			name: "settings are canonicalized before validation",
 			args: args{
@@ -308,7 +275,46 @@
 			require.NoError(t, err)
 			if got := noBlacklistedSettings(*ctx); !reflect.DeepEqual(got, tt.want) {
 				t.Errorf("noBlacklistedSettings() = %v, want %v", got, tt.want)
-=======
+			}
+		})
+	}
+}
+
+func Test_nameLength(t *testing.T) {
+	type args struct {
+		esCluster estype.Elasticsearch
+	}
+	tests := []struct {
+		name string
+		args args
+		want Result
+	}{
+		{
+			name: "name length too long",
+			args: args{
+				esCluster: estype.Elasticsearch{
+					ObjectMeta: metav1.ObjectMeta{
+						Namespace: "default",
+						Name:      "that-is-a-very-long-name-with-37chars",
+					},
+					Spec: estype.ElasticsearchSpec{Version: "6.7.0"},
+				},
+			},
+			want: Result{Allowed: false, Reason: fmt.Sprintf(nameTooLongErrMsg, name.MaxElasticsearchNameLength)},
+		},
+		{
+			name: "name length OK",
+			args: args{
+				esCluster: estype.Elasticsearch{
+					ObjectMeta: metav1.ObjectMeta{
+						Namespace: "default",
+						Name:      "that-is-a-very-long-name-with-36char",
+					},
+					Spec: estype.ElasticsearchSpec{Version: "6.7.0"},
+				},
+			},
+			want: OK,
+		},
 	}
 	for _, tt := range tests {
 		t.Run(tt.name, func(t *testing.T) {
@@ -316,7 +322,6 @@
 			require.NoError(t, err)
 			if got := nameLength(*ctx); !reflect.DeepEqual(got, tt.want) {
 				t.Errorf("supportedVersion() = %v, want %v", got, tt.want)
->>>>>>> 16c62822
 			}
 		})
 	}
