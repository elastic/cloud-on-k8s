--- conflicted
+++ resolved
@@ -27,14 +27,10 @@
 
 	ExtraFilesSecretVolumeMountPath = "/usr/share/elasticsearch/config/extrafiles"
 
-<<<<<<< HEAD
-	ExtraBinariesPath = "/mnt/elastic/bin"
-
 	UnicastHostsVolumeMountPath = "/mnt/elastic/unicast-hosts"
 	UnicastHostsFile            = "unicast_hosts.txt"
-=======
+
 	ProcessManagerEmptyDirMountPath = "/mnt/elastic/process-manager"
->>>>>>> 655a39bb
 )
 
 var (
