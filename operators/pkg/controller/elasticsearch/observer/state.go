// Copyright Elasticsearch B.V. and/or licensed to Elasticsearch B.V. under one
// or more contributor license agreements. Licensed under the Elastic License;
// you may not use this file except in compliance with the Elastic License.

package observer

import (
	"context"

	"github.com/elastic/cloud-on-k8s/operators/pkg/controller/elasticsearch/client"
	esclient "github.com/elastic/cloud-on-k8s/operators/pkg/controller/elasticsearch/client"
	"k8s.io/apimachinery/pkg/types"
)

// State contains information about an observed state of Elasticsearch.
type State struct {
	// TODO: verify usages of the two below never assume they are set (check for nil)

	// ClusterState is the current Elasticsearch cluster state if any.
	ClusterState *esclient.ClusterState
	// ClusterHealth is the current traffic light health as reported by Elasticsearch.
	ClusterHealth *esclient.Health
	// TODO should probably be a separate observer
	// ClusterLicense is the current license applied to this cluster
	ClusterLicense *esclient.License
}

// RetrieveState returns the current Elasticsearch cluster state
func RetrieveState(ctx context.Context, cluster types.NamespacedName, esClient esclient.Client) State {
	// retrieve both cluster state and health in parallel
	clusterStateChan := make(chan *client.ClusterState)
	healthChan := make(chan *client.Health)
	licenseChan := make(chan *client.License)

	go func() {
		clusterState, err := esClient.GetClusterState(ctx)
		if err != nil {
			// This is expected to happen from time to time
			log.V(1).Info("Unable to retrieve cluster state", "error", err, "namespace", cluster.Namespace, "es_name", cluster.Name)
			clusterStateChan <- nil
			return
		}
		clusterStateChan <- &clusterState
	}()

	go func() {
		health, err := esClient.GetClusterHealth(ctx)
		if err != nil {
			log.V(1).Info("Unable to retrieve cluster health", "error", err, "namespace", cluster.Namespace, "es_name", cluster.Name)
			healthChan <- nil
			return
		}
		healthChan <- &health
	}()

	go func() {
		license, err := esClient.GetLicense(ctx)
		if err != nil {
			log.V(1).Info("Unable to retrieve cluster license", "error", err, "namespace", cluster.Namespace, "es_name", cluster.Name)
			licenseChan <- nil
			return
		}
		licenseChan <- &license
	}()

	// return the state when ready, may contain nil values
	return State{
<<<<<<< HEAD
		ClusterHealth:    <-healthChan,
		ClusterState:     <-clusterStateChan,
		ClusterLicense:   <-licenseChan,
		KeystoreStatuses: <-keystoreStatusesChan,
	}
}

func getKeystoreStatus(ctx context.Context, pmClientFactory pmClientFactory, pod corev1.Pod) keystore.Status {
	if !k8s.IsPodReady(pod) {
		log.V(1).Info("Pod not ready to retrieve keystore status", "namespace", pod.Namespace, "pod_name", pod.Name)
		return keystore.Status{State: keystore.WaitingState, Reason: "Pod not ready"}
	}

	client := pmClientFactory(pod)
	defer client.Close()
	status, err := client.KeystoreStatus(ctx)
	if err != nil {
		log.Error(err, "Unable to retrieve keystore status", "namespace", pod.Namespace, "pod_name", pod.Name)
		return keystore.Status{State: keystore.FailedState, Reason: "Unable to retrieve keystore status"}
	}

	log.V(1).Info("Keystore status retrieved successfully", "namespace", pod.Namespace, "pod_name", pod.Name, "status", status)
	return status
=======
		ClusterHealth:  <-healthChan,
		ClusterState:   <-clusterStateChan,
		ClusterLicense: <-licenseChan,
	}
>>>>>>> 4029bfd9
}<|MERGE_RESOLUTION|>--- conflicted
+++ resolved
@@ -65,34 +65,8 @@
 
 	// return the state when ready, may contain nil values
 	return State{
-<<<<<<< HEAD
-		ClusterHealth:    <-healthChan,
-		ClusterState:     <-clusterStateChan,
-		ClusterLicense:   <-licenseChan,
-		KeystoreStatuses: <-keystoreStatusesChan,
-	}
-}
-
-func getKeystoreStatus(ctx context.Context, pmClientFactory pmClientFactory, pod corev1.Pod) keystore.Status {
-	if !k8s.IsPodReady(pod) {
-		log.V(1).Info("Pod not ready to retrieve keystore status", "namespace", pod.Namespace, "pod_name", pod.Name)
-		return keystore.Status{State: keystore.WaitingState, Reason: "Pod not ready"}
-	}
-
-	client := pmClientFactory(pod)
-	defer client.Close()
-	status, err := client.KeystoreStatus(ctx)
-	if err != nil {
-		log.Error(err, "Unable to retrieve keystore status", "namespace", pod.Namespace, "pod_name", pod.Name)
-		return keystore.Status{State: keystore.FailedState, Reason: "Unable to retrieve keystore status"}
-	}
-
-	log.V(1).Info("Keystore status retrieved successfully", "namespace", pod.Namespace, "pod_name", pod.Name, "status", status)
-	return status
-=======
 		ClusterHealth:  <-healthChan,
 		ClusterState:   <-clusterStateChan,
 		ClusterLicense: <-licenseChan,
 	}
->>>>>>> 4029bfd9
 }