--- conflicted
+++ resolved
@@ -43,13 +43,8 @@
 
 	switch {
 	case !exists:
-<<<<<<< HEAD
-		return m.createObserver(cluster, caCerts, esClient)
-	case exists && (!observer.esClient.Equal(esClient) || !reflect.DeepEqual(observer.caCerts, caCerts)):
-=======
 		return m.createObserver(cluster, esClient)
 	case exists && !observer.esClient.Equal(esClient):
->>>>>>> 4029bfd9
 		log.Info("Replacing observer HTTP client", "namespace", cluster.Namespace, "es_name", cluster.Name)
 		m.StopObserving(cluster)
 		return m.createObserver(cluster, esClient)
