--- conflicted
+++ resolved
@@ -26,10 +26,10 @@
 	// podRandomSuffixLength represents the length of the random suffix that is appended in NewPodName.
 	podRandomSuffixLength = 10
 
-<<<<<<< HEAD
 	podSuffix                  = "-es"
 	configSecretSuffix         = "-config"
 	secureSettingsSecretSuffix = "-secure-settings"
+	certsSecretSuffix          = "-certs"
 	serviceSuffix              = "-es"
 	discoveryServiceSuffix     = "-es-discovery"
 	cASecretSuffix             = "-ca"
@@ -39,20 +39,6 @@
 	extraFilesSecretSuffix     = "-extrafiles"
 	internalUsersSecretSuffix  = "-internal-users"
 	keystoreSecretSuffix       = "-keystore"
-=======
-	podSuffix                 = "-es"
-	configSecretSuffix        = "-config"
-	certsSecretSuffix         = "-certs"
-	serviceSuffix             = "-es"
-	discoveryServiceSuffix    = "-es-discovery"
-	cASecretSuffix            = "-ca"
-	cAPrivateKeySecretSuffix  = "-ca-private-key"
-	elasticUserSecretSuffix   = "-elastic-user"
-	esRolesUsersSecretSuffix  = "-es-roles-users"
-	extraFilesSecretSuffix    = "-extrafiles"
-	internalUsersSecretSuffix = "-internal-users"
-	keystoreSecretSuffix      = "-keystore"
->>>>>>> c5e10a25
 )
 
 // Suffix a resource name.
@@ -101,13 +87,12 @@
 	return suffix(podName, configSecretSuffix)
 }
 
-<<<<<<< HEAD
 func SecureSettingsSecret(esName string) string {
 	return suffix(esName, secureSettingsSecretSuffix)
-=======
+}
+
 func CertsSecret(podName string) string {
 	return suffix(podName, certsSecretSuffix)
->>>>>>> c5e10a25
 }
 
 func Service(esName string) string {
