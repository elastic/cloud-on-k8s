// Copyright Elasticsearch B.V. and/or licensed to Elasticsearch B.V. under one
// or more contributor license agreements. Licensed under the Elastic License;
// you may not use this file except in compliance with the Elastic License.

package driver

import (
	"crypto/x509"
	"fmt"

	"github.com/pkg/errors"
	corev1 "k8s.io/api/core/v1"
	"k8s.io/apimachinery/pkg/runtime"
	"k8s.io/apimachinery/pkg/types"
	controller "sigs.k8s.io/controller-runtime/pkg/reconcile"

	"github.com/elastic/cloud-on-k8s/operators/pkg/apis/elasticsearch/v1alpha1"
	"github.com/elastic/cloud-on-k8s/operators/pkg/controller/common/events"
	"github.com/elastic/cloud-on-k8s/operators/pkg/controller/common/reconciler"
	"github.com/elastic/cloud-on-k8s/operators/pkg/controller/common/version"
	"github.com/elastic/cloud-on-k8s/operators/pkg/controller/common/volume"
	"github.com/elastic/cloud-on-k8s/operators/pkg/controller/elasticsearch/certificates"
	"github.com/elastic/cloud-on-k8s/operators/pkg/controller/elasticsearch/cleanup"
	esclient "github.com/elastic/cloud-on-k8s/operators/pkg/controller/elasticsearch/client"
	"github.com/elastic/cloud-on-k8s/operators/pkg/controller/elasticsearch/configmap"
	"github.com/elastic/cloud-on-k8s/operators/pkg/controller/elasticsearch/initcontainer"
	"github.com/elastic/cloud-on-k8s/operators/pkg/controller/elasticsearch/license"
	"github.com/elastic/cloud-on-k8s/operators/pkg/controller/elasticsearch/migration"
	"github.com/elastic/cloud-on-k8s/operators/pkg/controller/elasticsearch/mutation"
	"github.com/elastic/cloud-on-k8s/operators/pkg/controller/elasticsearch/name"
	"github.com/elastic/cloud-on-k8s/operators/pkg/controller/elasticsearch/network"
	"github.com/elastic/cloud-on-k8s/operators/pkg/controller/elasticsearch/observer"
	"github.com/elastic/cloud-on-k8s/operators/pkg/controller/elasticsearch/pdb"
	"github.com/elastic/cloud-on-k8s/operators/pkg/controller/elasticsearch/pod"
	"github.com/elastic/cloud-on-k8s/operators/pkg/controller/elasticsearch/pvc"
	"github.com/elastic/cloud-on-k8s/operators/pkg/controller/elasticsearch/reconcile"
	"github.com/elastic/cloud-on-k8s/operators/pkg/controller/elasticsearch/restart"
	"github.com/elastic/cloud-on-k8s/operators/pkg/controller/elasticsearch/services"
	"github.com/elastic/cloud-on-k8s/operators/pkg/controller/elasticsearch/settings"
	"github.com/elastic/cloud-on-k8s/operators/pkg/controller/elasticsearch/user"
	esversion "github.com/elastic/cloud-on-k8s/operators/pkg/controller/elasticsearch/version"
	esvolume "github.com/elastic/cloud-on-k8s/operators/pkg/controller/elasticsearch/volume"
	"github.com/elastic/cloud-on-k8s/operators/pkg/utils/k8s"
)

// defaultDriver is the default Driver implementation
type defaultDriver struct {
	// Options are the options that the driver was created with.
	Options

	// supportedVersions verifies whether we can support upgrading from the current pods.
	supportedVersions esversion.LowestHighestSupportedVersions

	// usersReconciler reconciles external and internal users and returns the current internal users.
	usersReconciler func(
		c k8s.Client,
		scheme *runtime.Scheme,
		es v1alpha1.Elasticsearch,
	) (*user.InternalUsers, error)

	// expectedPodsAndResourcesResolver returns a list of pod specs with context that we would expect to find in the
	// Elasticsearch cluster.
	//
	// paramsTmpl argument is a partially filled NewPodSpecParams (TODO: refactor into its own params struct)
	expectedPodsAndResourcesResolver func(
		es v1alpha1.Elasticsearch,
		paramsTmpl pod.NewPodSpecParams,
		operatorImage string,
	) ([]pod.PodSpecContext, error)

	// observedStateResolver resolves the currently observed state of Elasticsearch from the ES API
	observedStateResolver func(clusterName types.NamespacedName, caCerts []*x509.Certificate, esClient esclient.Client) observer.State

	// resourcesStateResolver resolves the current state of the K8s resources from the K8s API
	resourcesStateResolver func(
		c k8s.Client,
		es v1alpha1.Elasticsearch,
	) (*reconcile.ResourcesState, error)

	// clusterInitialMasterNodesEnforcer enforces that cluster.initial_master_nodes is set where relevant
	// this can safely be set to nil when it's not relevant (e.g for ES <= 6)
	clusterInitialMasterNodesEnforcer func(
		performableChanges mutation.PerformableChanges,
		resourcesState reconcile.ResourcesState,
	) (*mutation.PerformableChanges, error)

	// zen1SettingsUpdater updates the zen1 settings for the current pods.
	// this can safely be set to nil when it's not relevant (e.g when all nodes in the cluster is >= 7)
	zen1SettingsUpdater func(
		cluster v1alpha1.Elasticsearch,
		c k8s.Client,
		esClient esclient.Client,
		allPods []corev1.Pod,
		performableChanges *mutation.PerformableChanges,
		reconcileState *reconcile.State,
	) (bool, error)

	// zen2SettingsUpdater updates the zen2 settings for the current changes.
	// this can safely be set to nil when it's not relevant (e.g when all nodes in the cluster is <7)
	zen2SettingsUpdater func(
		esClient esclient.Client,
		minVersion version.Version,
		changes mutation.Changes,
		performableChanges mutation.PerformableChanges,
	) error

	// TODO: implement
	// // apiObjectsGarbageCollector garbage collects API objects for older versions once they are no longer needed.
	// apiObjectsGarbageCollector func(
	// 	c k8s.Client,
	// 	es v1alpha1.Elasticsearch,
	// 	version version.Version,
	// 	state mutation.PodsState,
	// ) (reconcile.Result, error) // could get away with one impl
}

// Reconcile fulfills the Driver interface and reconciles the cluster resources.
func (d *defaultDriver) Reconcile(
	es v1alpha1.Elasticsearch,
	reconcileState *reconcile.State,
) *reconciler.Results {
	results := &reconciler.Results{}

	// garbage collect secrets attached to this cluster that we don't need anymore
	if err := cleanup.DeleteOrphanedSecrets(d.Client, es); err != nil {
		return results.WithError(err)
	}

	if err := reconcileScriptsConfigMap(d.Client, d.Scheme, es); err != nil {
		return results.WithError(err)
	}

	genericResources, res := reconcileGenericResources(
		d.Client,
		d.Scheme,
		es,
	)
	if results.WithResults(res).HasError() {
		return results
	}

	certificateResources, res := certificates.Reconcile(
		d.Client,
		d.Scheme,
		d.DynamicWatches,
		es,
		[]corev1.Service{genericResources.ExternalService},
		d.Parameters.CACertRotation,
		d.Parameters.CertRotation,
	)
	if results.WithResults(res).HasError() {
		return results
	}

	if err := settings.ReconcileSecureSettings(d.Client, reconcileState.Recorder, d.Scheme, d.DynamicWatches, es); err != nil {
		return results.WithError(err)
	}

	internalUsers, err := d.usersReconciler(d.Client, d.Scheme, es)
	if err != nil {
		return results.WithError(err)
	}

	resourcesState, err := d.resourcesStateResolver(d.Client, es)
	if err != nil {
		return results.WithError(err)
	}
	min, err := esversion.MinVersion(resourcesState.CurrentPods.Pods())
	if err != nil {
		return results.WithError(err)
	}
	if min == nil {
		min = &d.Version
	}

	observedState := d.observedStateResolver(
		k8s.ExtractNamespacedName(&es),
		certificateResources.TrustedHTTPCertificates,
		d.newElasticsearchClient(
			genericResources.ExternalService,
			internalUsers.ControllerUser,
			*min,
			certificateResources.TrustedHTTPCertificates,
		))

	// always update the elasticsearch state bits
	if observedState.ClusterState != nil && observedState.ClusterHealth != nil {
		reconcileState.UpdateElasticsearchState(*resourcesState, observedState)
	}

	if err := pdb.Reconcile(d.Client, d.Scheme, es); err != nil {
		return results.WithError(err)
	}

	podsState := mutation.NewPodsState(*resourcesState, observedState)

	if err := d.supportedVersions.VerifySupportsExistingPods(resourcesState.CurrentPods.Pods()); err != nil {
		return results.WithError(err)
	}

	// TODO: support user-supplied certificate (non-ca)
	esClient := d.newElasticsearchClient(
		genericResources.ExternalService,
		internalUsers.ControllerUser,
		*min,
		certificateResources.TrustedHTTPCertificates,
	)
	defer esClient.Close()

	esReachable, err := services.IsServiceReady(d.Client, genericResources.ExternalService)
	if err != nil {
		return results.WithError(err)
	}

<<<<<<< HEAD
	if esReachable {
		err = remotecluster.UpdateRemoteCluster(d.Client, esClient, es, reconcileState)
		if err != nil {
			msg := "Could not update remote clusters in Elasticsearch settings"
			reconcileState.AddEvent(corev1.EventTypeWarning, events.EventReasonUnexpected, msg)
			log.Error(err, msg, "namespace", es.Namespace, "es_name", es.Name)
			results.WithResult(defaultRequeue)
		}
	}

=======
>>>>>>> 3d0ac133
	namespacedName := k8s.ExtractNamespacedName(&es)

	// There might be some ongoing creations and deletions our k8s client cache
	// hasn't seen yet. In such case, requeue until we are in-sync.
	// Otherwise, we could end up re-creating multiple times the same pod with
	// different generated names through multiple reconciliation iterations.
	if !d.PodsExpectations.Fulfilled(namespacedName) {
		log.Info("Pods creations and deletions expectations are not satisfied yet. Requeuing.", "namespace", es.Namespace, "es_name", es.Name)
		return results.WithResult(defaultRequeue)
	}

	changes, err := d.calculateChanges(internalUsers, es, *resourcesState)
	if err != nil {
		return results.WithError(err)
	}

	log.Info(
		"Calculated all required changes",
		"to_create:", len(changes.ToCreate),
		"to_keep:", len(changes.ToKeep),
		"to_delete:", len(changes.ToDelete),
		"namespace", es.Namespace,
		"es_name", es.Name,
	)

	// restart ES processes that need to be restarted before going on with other changes
	done, err := restart.HandleESRestarts(
		restart.RestartContext{
			Cluster:        es,
			EventsRecorder: reconcileState.Recorder,
			K8sClient:      d.Client,
			Changes:        *changes,
			Dialer:         d.Dialer,
			EsClient:       esClient,
		},
	)
	if err != nil {
		return results.WithError(err)
	}
	if !done {
		log.V(1).Info("Pods restart is not over yet, re-queueing.", "namespace", es.Namespace, "es_name", es.Name)
		return results.WithResult(defaultRequeue)
	}

	// figure out what changes we can perform right now
	performableChanges, err := mutation.CalculatePerformableChanges(es.Spec.UpdateStrategy, *changes, podsState)
	if err != nil {
		return results.WithError(err)
	}

	log.Info(
		"Calculated performable changes",
		"schedule_for_creation_count", len(performableChanges.ToCreate),
		"schedule_for_deletion_count", len(performableChanges.ToDelete),
		"namespace", es.Namespace,
		"es_name", es.Name,
	)

	results.Apply(
		"reconcile-cluster-license",
		func() (controller.Result, error) {
			err := license.Reconcile(
				d.Client,
				es,
				esClient,
				observedState.ClusterLicense,
			)
			if err != nil && esReachable {
				reconcileState.AddEvent(
					corev1.EventTypeWarning,
					events.EventReasonUnexpected,
					fmt.Sprintf("Could not update cluster license: %s", err.Error()),
				)
				return defaultRequeue, err
			}
			return controller.Result{}, err
		},
	)

	if d.clusterInitialMasterNodesEnforcer != nil {
		performableChanges, err = d.clusterInitialMasterNodesEnforcer(*performableChanges, *resourcesState)
		if err != nil {
			return results.WithError(err)
		}
	}

	// Compute seed hosts based on current masters with a podIP
	if err := settings.UpdateSeedHostsConfigMap(d.Client, d.Scheme, es, resourcesState.AllPods); err != nil {
		return results.WithError(err)
	}

	// Call Zen1 setting updater before new masters are created to ensure that they immediately start with the
	// correct value for minimum_master_nodes.
	// For instance if a 3 master nodes cluster is updated and a grow-and-shrink strategy of one node is applied then
	// minimum_master_nodes is increased from 2 to 3 for new and current nodes.
	if d.zen1SettingsUpdater != nil {
		requeue, err := d.zen1SettingsUpdater(
			es,
			d.Client,
			esClient,
			resourcesState.AllPods,
			performableChanges,
			reconcileState,
		)

		if err != nil {
			return results.WithError(err)
		}

		if requeue {
			results.WithResult(defaultRequeue)
		}
	}

	// List the orphaned PVCs before the Pods are created.
	// If there are some orphaned PVCs they will be adopted and remove sequentially from the list when Pods are created.
	orphanedPVCs, err := pvc.FindOrphanedVolumeClaims(d.Client, es)
	if err != nil {
		return results.WithError(err)
	}

	for _, change := range performableChanges.ToCreate {
		d.PodsExpectations.ExpectCreation(namespacedName)
		if err := createElasticsearchPod(
			d.Client,
			d.Scheme,
			es,
			reconcileState,
			change.Pod,
			change.PodSpecCtx,
			orphanedPVCs,
		); err != nil {
			// pod was not created, cancel our expectation by marking it observed
			d.PodsExpectations.CreationObserved(namespacedName)
			return results.WithError(err)
		}
	}
	// passed this point, any pods resource listing should check expectations first

	if !esReachable {
		// We cannot manipulate ES allocation exclude settings if the ES cluster
		// cannot be reached, hence we cannot delete pods.
		// Probably it was just created and is not ready yet.
		// Let's retry in a while.
		log.Info("ES external service not ready yet for shard migration reconciliation. Requeuing.", "namespace", es.Namespace, "es_name", es.Name)

		reconcileState.UpdateElasticsearchPending(resourcesState.CurrentPods.Pods())

		return results.WithResult(defaultRequeue)
	}

	if d.zen2SettingsUpdater != nil {
		// TODO: would prefer to do this after MigrateData iff there's no changes? or is that an premature optimization?
		if err := d.zen2SettingsUpdater(
			esClient,
			*min,
			*changes,
			*performableChanges,
		); err != nil {
			return results.WithResult(defaultRequeue).WithError(err)
		}
	}

	if !changes.HasChanges() {
		// Current state matches expected state
		reconcileState.UpdateElasticsearchOperational(*resourcesState, observedState)
		return results
	}

	// Start migrating data away from all pods to be deleted
	leavingNodeNames := pod.PodListToNames(performableChanges.ToDelete.Pods())
	if err = migration.MigrateData(esClient, leavingNodeNames); err != nil {
		return results.WithError(errors.Wrap(err, "error during migrate data"))
	}

	// Shrink clusters by deleting deprecated pods
	if err = d.attemptPodsDeletion(
		performableChanges,
		reconcileState,
		resourcesState,
		observedState,
		results,
		esClient,
		es,
	); err != nil {
		return results.WithError(err)
	}
	// past this point, any pods resource listing should check expectations first

	if changes.HasChanges() && !performableChanges.HasChanges() {
		// if there are changes we'd like to perform, but none that were performable, we try again later
		results.WithResult(defaultRequeue)
	}

	reconcileState.UpdateElasticsearchState(*resourcesState, observedState)

	return results
}

// attemptPodsDeletion deletes a list of pods after checking there is no migrating data for each of them
func (d *defaultDriver) attemptPodsDeletion(
	changes *mutation.PerformableChanges,
	reconcileState *reconcile.State,
	resourcesState *reconcile.ResourcesState,
	observedState observer.State,
	results *reconciler.Results,
	esClient esclient.Client,
	elasticsearch v1alpha1.Elasticsearch,
) error {
	newState := make([]corev1.Pod, len(resourcesState.CurrentPods))
	copy(newState, resourcesState.CurrentPods.Pods())
	for _, pod := range changes.ToDelete.Pods() {
		newState = removePodFromList(newState, pod)
		preDelete := func() error {
			if d.zen1SettingsUpdater != nil {
				requeue, err := d.zen1SettingsUpdater(
					elasticsearch,
					d.Client,
					esClient,
					newState,
					changes,
					reconcileState)

				if err != nil {
					return err
				}

				if requeue {
					results.WithResult(defaultRequeue)
				}
			}
			return nil
		}

		// do not delete a pod or expect a deletion if a data migration is in progress
		isMigratingData := migration.IsMigratingData(observedState, pod, changes.ToDelete.Pods())
		if isMigratingData {
			log.Info("Skipping deletion because of migrating data", "namespace", elasticsearch.Namespace, "es_name", elasticsearch.Name, "pod_name", pod.Name)
			reconcileState.UpdateElasticsearchMigrating(*resourcesState, observedState)
			results.WithResult(defaultRequeue)
			continue
		}

		namespacedName := k8s.ExtractNamespacedName(&elasticsearch)
		d.PodsExpectations.ExpectDeletion(namespacedName)
		result, err := deleteElasticsearchPod(
			d.Client,
			reconcileState,
			*resourcesState,
			pod,
			preDelete,
		)
		if err != nil {
			// pod was not deleted, cancel our expectation by marking it observed
			d.PodsExpectations.DeletionObserved(namespacedName)
			return err
		}
		results.WithResult(result)
	}
	return nil
}

// removePodFromList removes a single pod from the list, matching by pod name.
func removePodFromList(pods []corev1.Pod, pod corev1.Pod) []corev1.Pod {
	for i, p := range pods {
		if p.Name == pod.Name {
			return append(pods[:i], pods[i+1:]...)
		}
	}
	return pods
}

// calculateChanges calculates the changes we'd need to perform to go from the current cluster configuration to the
// desired one.
func (d *defaultDriver) calculateChanges(
	internalUsers *user.InternalUsers,
	es v1alpha1.Elasticsearch,
	resourcesState reconcile.ResourcesState,
) (*mutation.Changes, error) {
	expectedPodSpecCtxs, err := d.expectedPodsAndResourcesResolver(
		es,
		pod.NewPodSpecParams{
			ProbeUser:    internalUsers.ProbeUser.Auth(),
			KeystoreUser: internalUsers.KeystoreUser.Auth(),
			UnicastHostsVolume: volume.NewConfigMapVolume(
				name.UnicastHostsConfigMap(es.Name), esvolume.UnicastHostsVolumeName, esvolume.UnicastHostsVolumeMountPath,
			),
		},
		d.OperatorImage,
	)
	if err != nil {
		return nil, err
	}

	changes, err := mutation.CalculateChanges(
		es,
		expectedPodSpecCtxs,
		resourcesState,
		func(ctx pod.PodSpecContext) corev1.Pod {
			return esversion.NewPod(es, ctx)
		},
	)
	if err != nil {
		return nil, err
	}
	return &changes, nil
}

// newElasticsearchClient creates a new Elasticsearch HTTP client for this cluster using the provided user
func (d *defaultDriver) newElasticsearchClient(service corev1.Service, user user.User, v version.Version, caCerts []*x509.Certificate) esclient.Client {
	url := fmt.Sprintf("https://%s.%s.svc:%d", service.Name, service.Namespace, network.HTTPPort)
	return esclient.NewElasticsearchClient(d.Dialer, url, user.Auth(), v, caCerts)
}

func reconcileScriptsConfigMap(c k8s.Client, scheme *runtime.Scheme, es v1alpha1.Elasticsearch) error {
	fsScript, err := initcontainer.RenderPrepareFsScript()
	if err != nil {
		return err
	}

	scriptsConfigMap := configmap.NewConfigMapWithData(
		types.NamespacedName{Namespace: es.Namespace, Name: name.ScriptsConfigMap(es.Name)},
		map[string]string{
			pod.ReadinessProbeScriptConfigKey:      pod.ReadinessProbeScript,
			initcontainer.PrepareFsScriptConfigKey: fsScript,
		})

	if err := configmap.ReconcileConfigMap(c, scheme, es, scriptsConfigMap); err != nil {
		return err
	}

	return nil
}<|MERGE_RESOLUTION|>--- conflicted
+++ resolved
@@ -212,19 +212,6 @@
 		return results.WithError(err)
 	}
 
-<<<<<<< HEAD
-	if esReachable {
-		err = remotecluster.UpdateRemoteCluster(d.Client, esClient, es, reconcileState)
-		if err != nil {
-			msg := "Could not update remote clusters in Elasticsearch settings"
-			reconcileState.AddEvent(corev1.EventTypeWarning, events.EventReasonUnexpected, msg)
-			log.Error(err, msg, "namespace", es.Namespace, "es_name", es.Name)
-			results.WithResult(defaultRequeue)
-		}
-	}
-
-=======
->>>>>>> 3d0ac133
 	namespacedName := k8s.ExtractNamespacedName(&es)
 
 	// There might be some ongoing creations and deletions our k8s client cache
