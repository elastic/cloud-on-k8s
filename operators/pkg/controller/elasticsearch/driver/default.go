// Copyright Elasticsearch B.V. and/or licensed to Elasticsearch B.V. under one
// or more contributor license agreements. Licensed under the Elastic License;
// you may not use this file except in compliance with the Elastic License.

package driver

import (
	"crypto/x509"
	"fmt"

	appsv1 "k8s.io/api/apps/v1"
	corev1 "k8s.io/api/core/v1"
	"k8s.io/apimachinery/pkg/runtime"
	"k8s.io/apimachinery/pkg/types"
	controller "sigs.k8s.io/controller-runtime/pkg/reconcile"

	"github.com/elastic/cloud-on-k8s/operators/pkg/controller/elasticsearch/migration"
	esvolume "github.com/elastic/cloud-on-k8s/operators/pkg/controller/elasticsearch/volume"

	"github.com/elastic/cloud-on-k8s/operators/pkg/apis/elasticsearch/v1alpha1"
	"github.com/elastic/cloud-on-k8s/operators/pkg/controller/common"
	"github.com/elastic/cloud-on-k8s/operators/pkg/controller/common/events"
	"github.com/elastic/cloud-on-k8s/operators/pkg/controller/common/reconciler"
	"github.com/elastic/cloud-on-k8s/operators/pkg/controller/common/version"
	"github.com/elastic/cloud-on-k8s/operators/pkg/controller/common/volume"
	"github.com/elastic/cloud-on-k8s/operators/pkg/controller/elasticsearch/certificates"
	"github.com/elastic/cloud-on-k8s/operators/pkg/controller/elasticsearch/cleanup"
	esclient "github.com/elastic/cloud-on-k8s/operators/pkg/controller/elasticsearch/client"
	"github.com/elastic/cloud-on-k8s/operators/pkg/controller/elasticsearch/configmap"
	"github.com/elastic/cloud-on-k8s/operators/pkg/controller/elasticsearch/initcontainer"
	"github.com/elastic/cloud-on-k8s/operators/pkg/controller/elasticsearch/license"
	"github.com/elastic/cloud-on-k8s/operators/pkg/controller/elasticsearch/mutation"
	"github.com/elastic/cloud-on-k8s/operators/pkg/controller/elasticsearch/name"
	"github.com/elastic/cloud-on-k8s/operators/pkg/controller/elasticsearch/network"
	"github.com/elastic/cloud-on-k8s/operators/pkg/controller/elasticsearch/nodespec"
	"github.com/elastic/cloud-on-k8s/operators/pkg/controller/elasticsearch/observer"
	"github.com/elastic/cloud-on-k8s/operators/pkg/controller/elasticsearch/pdb"
	"github.com/elastic/cloud-on-k8s/operators/pkg/controller/elasticsearch/pod"
	"github.com/elastic/cloud-on-k8s/operators/pkg/controller/elasticsearch/reconcile"
	"github.com/elastic/cloud-on-k8s/operators/pkg/controller/elasticsearch/services"
	"github.com/elastic/cloud-on-k8s/operators/pkg/controller/elasticsearch/settings"
	"github.com/elastic/cloud-on-k8s/operators/pkg/controller/elasticsearch/sset"
	"github.com/elastic/cloud-on-k8s/operators/pkg/controller/elasticsearch/user"
	esversion "github.com/elastic/cloud-on-k8s/operators/pkg/controller/elasticsearch/version"
	"github.com/elastic/cloud-on-k8s/operators/pkg/controller/elasticsearch/version/version6"
	"github.com/elastic/cloud-on-k8s/operators/pkg/utils/k8s"
)

// defaultDriver is the default Driver implementation
type defaultDriver struct {
	// Options are the options that the driver was created with.
	Options

	// supportedVersions verifies whether we can support upgrading from the current pods.
	supportedVersions esversion.LowestHighestSupportedVersions

	// usersReconciler reconciles external and internal users and returns the current internal users.
	usersReconciler func(
		c k8s.Client,
		scheme *runtime.Scheme,
		es v1alpha1.Elasticsearch,
	) (*user.InternalUsers, error)

	// expectedPodsAndResourcesResolver returns a list of pod specs with context that we would expect to find in the
	// Elasticsearch cluster.
	//
	// paramsTmpl argument is a partially filled NewPodSpecParams (TODO: refactor into its own params struct)
	expectedPodsAndResourcesResolver func(
		es v1alpha1.Elasticsearch,
		paramsTmpl pod.NewPodSpecParams,
		operatorImage string,
	) ([]pod.PodSpecContext, error)

	// observedStateResolver resolves the currently observed state of Elasticsearch from the ES API
	observedStateResolver func(clusterName types.NamespacedName, caCerts []*x509.Certificate, esClient esclient.Client) observer.State

	// resourcesStateResolver resolves the current state of the K8s resources from the K8s API
	resourcesStateResolver func(
		c k8s.Client,
		es v1alpha1.Elasticsearch,
	) (*reconcile.ResourcesState, error)

	// clusterInitialMasterNodesEnforcer enforces that cluster.initial_master_nodes is set where relevant
	// this can safely be set to nil when it's not relevant (e.g for ES <= 6)
	clusterInitialMasterNodesEnforcer func(
		performableChanges mutation.PerformableChanges,
		resourcesState reconcile.ResourcesState,
	) (*mutation.PerformableChanges, error)

	// zen1SettingsUpdater updates the zen1 settings for the current pods.
	// this can safely be set to nil when it's not relevant (e.g when all nodes in the cluster is >= 7)
	zen1SettingsUpdater func(
		cluster v1alpha1.Elasticsearch,
		c k8s.Client,
		esClient esclient.Client,
		allPods []corev1.Pod,
		performableChanges *mutation.PerformableChanges,
		reconcileState *reconcile.State,
	) (bool, error)

	// zen2SettingsUpdater updates the zen2 settings for the current changes.
	// this can safely be set to nil when it's not relevant (e.g when all nodes in the cluster is <7)
	zen2SettingsUpdater func(
		esClient esclient.Client,
		minVersion version.Version,
		changes mutation.Changes,
		performableChanges mutation.PerformableChanges,
	) error

	// TODO: implement
	// // apiObjectsGarbageCollector garbage collects API objects for older versions once they are no longer needed.
	// apiObjectsGarbageCollector func(
	// 	c k8s.Client,
	// 	es v1alpha1.Elasticsearch,
	// 	version version.Version,
	// 	state mutation.PodsState,
	// ) (reconcile.Result, error) // could get away with one impl
}

// Reconcile fulfills the Driver interface and reconciles the cluster resources.
func (d *defaultDriver) Reconcile(
	es v1alpha1.Elasticsearch,
	reconcileState *reconcile.State,
) *reconciler.Results {
	results := &reconciler.Results{}

	// garbage collect secrets attached to this cluster that we don't need anymore
	if err := cleanup.DeleteOrphanedSecrets(d.Client, es); err != nil {
		return results.WithError(err)
	}

	if err := reconcileScriptsConfigMap(d.Client, d.Scheme, es); err != nil {
		return results.WithError(err)
	}

	genericResources, res := reconcileGenericResources(
		d.Client,
		d.Scheme,
		es,
	)
	if results.WithResults(res).HasError() {
		return results
	}

	certificateResources, res := certificates.Reconcile(
		d.Client,
		d.Scheme,
		d.DynamicWatches,
		es,
		[]corev1.Service{genericResources.ExternalService},
		d.Parameters.CACertRotation,
		d.Parameters.CertRotation,
	)
	if results.WithResults(res).HasError() {
		return results
	}

	if err := settings.ReconcileSecureSettings(d.Client, reconcileState.Recorder, d.Scheme, d.DynamicWatches, es); err != nil {
		return results.WithError(err)
	}

	internalUsers, err := d.usersReconciler(d.Client, d.Scheme, es)
	if err != nil {
		return results.WithError(err)
	}

	resourcesState, err := d.resourcesStateResolver(d.Client, es)
	if err != nil {
		return results.WithError(err)
	}
	min, err := esversion.MinVersion(resourcesState.CurrentPods.Pods())
	if err != nil {
		return results.WithError(err)
	}
	if min == nil {
		min = &d.Version
	}

	warnUnsupportedDistro(resourcesState.AllPods, reconcileState.Recorder)

	observedState := d.observedStateResolver(
		k8s.ExtractNamespacedName(&es),
		certificateResources.TrustedHTTPCertificates,
		d.newElasticsearchClient(
			genericResources.ExternalService,
			internalUsers.ControllerUser,
			*min,
			certificateResources.TrustedHTTPCertificates,
		))

	// always update the elasticsearch state bits
	if observedState.ClusterState != nil && observedState.ClusterHealth != nil {
		reconcileState.UpdateElasticsearchState(*resourcesState, observedState)
	}

	if err := pdb.Reconcile(d.Client, d.Scheme, es); err != nil {
		return results.WithError(err)
	}

	//podsState := mutation.NewPodsState(*resourcesState, observedState)

	if err := d.supportedVersions.VerifySupportsExistingPods(resourcesState.CurrentPods.Pods()); err != nil {
		return results.WithError(err)
	}

	// TODO: support user-supplied certificate (non-ca)
	esClient := d.newElasticsearchClient(
		genericResources.ExternalService,
		internalUsers.ControllerUser,
		*min,
		certificateResources.TrustedHTTPCertificates,
	)
	defer esClient.Close()

	esReachable, err := services.IsServiceReady(d.Client, genericResources.ExternalService)
	if err != nil {
		return results.WithError(err)
	}

<<<<<<< HEAD
	//
	//// There might be some ongoing creations and deletions our k8s client cache
	//// hasn't seen yet. In such case, requeue until we are in-sync.
	//// Otherwise, we could end up re-creating multiple times the same pod with
	//// different generated names through multiple reconciliation iterations.
	//if !d.PodsExpectations.Fulfilled(namespacedName) {
	//	log.Info("Pods creations and deletions expectations are not satisfied yet. Requeuing.")
	//	return results.WithResult(defaultRequeue)
	//}
	//
	//changes, err := d.calculateChanges(internalUsers, es, *resourcesState)
	//if err != nil {
	//	return results.WithError(err)
	//}
	//
	//log.Info(
	//	"Calculated all required changes",
	//	"to_create:", len(changes.ToCreate),
	//	"to_keep:", len(changes.ToKeep),
	//	"to_delete:", len(changes.ToDelete),
	//)
	//
	//// restart ES processes that need to be restarted before going on with other changes
	//done, err := restart.HandleESRestarts(
	//	restart.RestartContext{
	//		Cluster:        es,
	//		EventsRecorder: reconcileState.Recorder,
	//		K8sClient:      d.Client,
	//		Changes:        *changes,
	//		Dialer:         d.Dialer,
	//		EsClient:       esClient,
	//	},
	//)
	//if err != nil {
	//	return results.WithError(err)
	//}
	//if !done {
	//	log.V(1).Info("Pods restart is not over yet, re-queueing.")
	//	return results.WithResult(defaultRequeue)
	//}
	//
	//// figure out what changes we can perform right now
	//performableChanges, err := mutation.CalculatePerformableChanges(es.Spec.UpdateStrategy, *changes, podsState)
	//if err != nil {
	//	return results.WithError(err)
	//}
	//
	//log.Info(
	//	"Calculated performable changes",
	//	"schedule_for_creation_count", len(performableChanges.ToCreate),
	//	"schedule_for_deletion_count", len(performableChanges.ToDelete),
	//)
=======
	namespacedName := k8s.ExtractNamespacedName(&es)

	// There might be some ongoing creations and deletions our k8s client cache
	// hasn't seen yet. In such case, requeue until we are in-sync.
	// Otherwise, we could end up re-creating multiple times the same pod with
	// different generated names through multiple reconciliation iterations.
	if !d.PodsExpectations.Fulfilled(namespacedName) {
		log.Info("Pods creations and deletions expectations are not satisfied yet. Requeuing.", "namespace", es.Namespace, "es_name", es.Name)
		return results.WithResult(defaultRequeue)
	}

	changes, err := d.calculateChanges(internalUsers, es, *resourcesState)
	if err != nil {
		return results.WithError(err)
	}

	log.Info(
		"Calculated all required changes",
		"to_create:", len(changes.ToCreate),
		"to_keep:", len(changes.ToKeep),
		"to_delete:", len(changes.ToDelete),
		"namespace", es.Namespace,
		"es_name", es.Name,
	)

	// restart ES processes that need to be restarted before going on with other changes
	done, err := restart.HandleESRestarts(
		restart.RestartContext{
			Cluster:        es,
			EventsRecorder: reconcileState.Recorder,
			K8sClient:      d.Client,
			Changes:        *changes,
			Dialer:         d.Dialer,
			EsClient:       esClient,
		},
	)
	if err != nil {
		return results.WithError(err)
	}
	if !done {
		log.V(1).Info("Pods restart is not over yet, re-queueing.", "namespace", es.Namespace, "es_name", es.Name)
		return results.WithResult(defaultRequeue)
	}

	// figure out what changes we can perform right now
	performableChanges, err := mutation.CalculatePerformableChanges(es.Spec.UpdateStrategy, *changes, podsState)
	if err != nil {
		return results.WithError(err)
	}

	log.Info(
		"Calculated performable changes",
		"schedule_for_creation_count", len(performableChanges.ToCreate),
		"schedule_for_deletion_count", len(performableChanges.ToDelete),
		"namespace", es.Namespace,
		"es_name", es.Name,
	)
>>>>>>> 2df3769d

	results.Apply(
		"reconcile-cluster-license",
		func() (controller.Result, error) {
			err := license.Reconcile(
				d.Client,
				es,
				esClient,
				observedState.ClusterLicense,
			)
			if err != nil && esReachable {
				reconcileState.AddEvent(
					corev1.EventTypeWarning,
					events.EventReasonUnexpected,
					fmt.Sprintf("Could not update cluster license: %s", err.Error()),
				)
				return defaultRequeue, err
			}
			return controller.Result{}, err
		},
	)
	//
	//if d.clusterInitialMasterNodesEnforcer != nil {
	//	performableChanges, err = d.clusterInitialMasterNodesEnforcer(*performableChanges, *resourcesState)
	//	if err != nil {
	//		return results.WithError(err)
	//	}
	//}

	// Compute seed hosts based on current masters with a podIP
	if err := settings.UpdateSeedHostsConfigMap(d.Client, d.Scheme, es, resourcesState.AllPods); err != nil {
		return results.WithError(err)
	}

	// TODO: this is a mess, refactor and unit test correctly
	podTemplateSpecBuilder := func(nodeSpec v1alpha1.NodeSpec, cfg settings.CanonicalConfig) (corev1.PodTemplateSpec, error) {
		return esversion.BuildPodTemplateSpec(
			es,
			nodeSpec,
			pod.NewPodSpecParams{
				ProbeUser:    internalUsers.ProbeUser.Auth(),
				KeystoreUser: internalUsers.KeystoreUser.Auth(),
				UnicastHostsVolume: volume.NewConfigMapVolume(
					name.UnicastHostsConfigMap(es.Name), esvolume.UnicastHostsVolumeName, esvolume.UnicastHostsVolumeMountPath,
				),
				UsersSecretVolume: volume.NewSecretVolumeWithMountPath(
					user.XPackFileRealmSecretName(es.Name),
					esvolume.XPackFileRealmVolumeName,
					esvolume.XPackFileRealmVolumeMountPath,
				),
			},
			cfg,
			version6.NewEnvironmentVars,
			initcontainer.NewInitContainers,
			d.OperatorImage,
		)
	}

	res = d.reconcileNodeSpecs(es, podTemplateSpecBuilder, esClient, observedState)
	if results.WithResults(res).HasError() {
		return results
	}

	//
	//// Call Zen1 setting updater before new masters are created to ensure that they immediately start with the
	//// correct value for minimum_master_nodes.
	//// For instance if a 3 master nodes cluster is updated and a grow-and-shrink strategy of one node is applied then
	//// minimum_master_nodes is increased from 2 to 3 for new and current nodes.
	//if d.zen1SettingsUpdater != nil {
	//	requeue, err := d.zen1SettingsUpdater(
	//		es,
	//		d.Client,
	//		esClient,
	//		resourcesState.AllPods,
	//		performableChanges,
	//		reconcileState,
	//	)
	//
	//	if err != nil {
	//		return results.WithError(err)
	//	}
	//
	//	if requeue {
	//		results.WithResult(defaultRequeue)
	//	}
	//}
	//
	//// List the orphaned PVCs before the Pods are created.
	//// If there are some orphaned PVCs they will be adopted and remove sequentially from the list when Pods are created.
	//orphanedPVCs, err := pvc.FindOrphanedVolumeClaims(d.Client, es)
	//if err != nil {
	//	return results.WithError(err)
	//}
	//
	//for _, change := range performableChanges.ToCreate {
	//	d.PodsExpectations.ExpectCreation(namespacedName)
	//	if err := createElasticsearchPod(
	//		d.Client,
	//		d.Scheme,
	//		es,
	//		reconcileState,
	//		change.Pod,
	//		change.PodSpecCtx,
	//		orphanedPVCs,
	//	); err != nil {
	//		// pod was not created, cancel our expectation by marking it observed
	//		d.PodsExpectations.CreationObserved(namespacedName)
	//		return results.WithError(err)
	//	}
	//}
	// passed this point, any pods resource listing should check expectations first

	if !esReachable {
		// We cannot manipulate ES allocation exclude settings if the ES cluster
		// cannot be reached, hence we cannot delete pods.
		// Probably it was just created and is not ready yet.
		// Let's retry in a while.
		log.Info("ES external service not ready yet for shard migration reconciliation. Requeuing.", "namespace", es.Namespace, "es_name", es.Name)

		reconcileState.UpdateElasticsearchPending(resourcesState.CurrentPods.Pods())

		return results.WithResult(defaultRequeue)
	}
	//
	//if d.zen2SettingsUpdater != nil {
	//	// TODO: would prefer to do this after MigrateData iff there's no changes? or is that an premature optimization?
	//	if err := d.zen2SettingsUpdater(
	//		esClient,
	//		*min,
	//		*changes,
	//		*performableChanges,
	//	); err != nil {
	//		return results.WithResult(defaultRequeue).WithError(err)
	//	}
	//}
	//
	//if !changes.HasChanges() {
	//	// Current state matches expected state
	//	reconcileState.UpdateElasticsearchOperational(*resourcesState, observedState)
	//	return results
	//}
	//
	//// Start migrating data away from all pods to be deleted
	//leavingNodeNames := pod.PodListToNames(performableChanges.ToDelete.Pods())
	//if err = migration.MigrateData(esClient, leavingNodeNames); err != nil {
	//	return results.WithError(errors.Wrap(err, "error during migrate data"))
	//}
	//
	//// Shrink clusters by deleting deprecated pods
	//if err = d.attemptPodsDeletion(
	//	performableChanges,
	//	reconcileState,
	//	resourcesState,
	//	observedState,
	//	results,
	//	esClient,
	//	es,
	//); err != nil {
	//	return results.WithError(err)
	//}
	//// past this point, any pods resource listing should check expectations first
	//
	//if changes.HasChanges() && !performableChanges.HasChanges() {
	//	// if there are changes we'd like to perform, but none that were performable, we try again later
	//	results.WithResult(defaultRequeue)
	//}

	reconcileState.UpdateElasticsearchState(*resourcesState, observedState)

	return results
}

//
//// attemptPodsDeletion deletes a list of pods after checking there is no migrating data for each of them
//func (d *defaultDriver) attemptPodsDeletion(
//	changes *mutation.PerformableChanges,
//	reconcileState *reconcile.State,
//	resourcesState *reconcile.ResourcesState,
//	observedState observer.State,
//	results *reconciler.Results,
//	esClient esclient.Client,
//	elasticsearch v1alpha1.Elasticsearch,
//) error {
//	newState := make([]corev1.Pod, len(resourcesState.CurrentPods))
//	copy(newState, resourcesState.CurrentPods.Pods())
//	for _, pod := range changes.ToDelete.Pods() {
//		newState = removePodFromList(newState, pod)
//		preDelete := func() error {
//			if d.zen1SettingsUpdater != nil {
//				requeue, err := d.zen1SettingsUpdater(
//					elasticsearch,
//					d.Client,
//					esClient,
//					newState,
//					changes,
//					reconcileState)
//
//				if err != nil {
//					return err
//				}
//
//				if requeue {
//					results.WithResult(defaultRequeue)
//				}
//			}
//			return nil
//		}
//
//		// do not delete a pod or expect a deletion if a data migration is in progress
//		isMigratingData := migration.IsMigratingData(observedState, pod, changes.ToDelete.Pods())
//		if isMigratingData {
//			log.Info("Skipping deletion because of migrating data", "pod", pod.Name)
//			reconcileState.UpdateElasticsearchMigrating(*resourcesState, observedState)
//			results.WithResult(defaultRequeue)
//			continue
//		}
//
//		namespacedName := k8s.ExtractNamespacedName(&elasticsearch)
//		d.PodsExpectations.ExpectDeletion(namespacedName)
//		result, err := deleteElasticsearchPod(
//			d.Client,
//			reconcileState,
//			*resourcesState,
//			pod,
//			preDelete,
//		)
//		if err != nil {
//			// pod was not deleted, cancel our expectation by marking it observed
//			d.PodsExpectations.DeletionObserved(namespacedName)
//			return err
//		}
//		results.WithResult(result)
//	}
//	return nil
//}

// removePodFromList removes a single pod from the list, matching by pod name.
func removePodFromList(pods []corev1.Pod, pod corev1.Pod) []corev1.Pod {
	for i, p := range pods {
		if p.Name == pod.Name {
			return append(pods[:i], pods[i+1:]...)
		}
	}
	return pods
}

func (d *defaultDriver) reconcileNodeSpecs(
	es v1alpha1.Elasticsearch,
	podSpecBuilder esversion.PodTemplateSpecBuilder,
	esClient esclient.Client,
	observedState observer.State,
) *reconciler.Results {
	results := &reconciler.Results{}

	actualStatefulSets, err := sset.RetrieveActualStatefulSets(d.Client, k8s.ExtractNamespacedName(&es))
	if err != nil {
		return results.WithError(err)
	}

	nodeSpecResources, err := nodespec.BuildExpectedResources(es, podSpecBuilder)
	if err != nil {
		return results.WithError(err)
	}

	// TODO: handle zen2 initial master nodes more cleanly
	//  should be empty once cluster is bootstraped
	var initialMasters []string
	// TODO: refactor/move
	for _, res := range nodeSpecResources {
		cfg, err := res.Config.Unpack()
		if err != nil {
			return results.WithError(err)
		}
		if cfg.Node.Master {
			for i := 0; i < int(*res.StatefulSet.Spec.Replicas); i++ {
				initialMasters = append(initialMasters, fmt.Sprintf("%s-%d", res.StatefulSet.Name, i))
			}
		}
	}
	for i := range nodeSpecResources {
		if err := nodeSpecResources[i].Config.SetStrings(settings.ClusterInitialMasterNodes, initialMasters...); err != nil {
			return results.WithError(err)
		}
	}

	// Phase 1: apply expected StatefulSets resources, but don't scale down.
	// The goal is to:
	// 1. scale sset up (eg. go from 3 to 5 replicas).
	// 2. apply configuration changes on the sset resource, to be used for future pods creation/recreation,
	//    but do not rotate pods yet.
	// 3. do **not** apply replicas scale down, otherwise nodes would be deleted before
	//    we handle a clean deletion.
	for _, nodeSpecRes := range nodeSpecResources {
		// always reconcile config (will apply to new & recreated pods)
		if err := settings.ReconcileConfig(d.Client, es, nodeSpecRes.StatefulSet.Name, nodeSpecRes.Config); err != nil {
			return results.WithError(err)
		}
		if _, err := common.ReconcileService(d.Client, d.Scheme, &nodeSpecRes.HeadlessService, &es); err != nil {
			return results.WithError(err)
		}
		ssetToApply := *nodeSpecRes.StatefulSet.DeepCopy()
		actual, exists := actualStatefulSets.GetByName(ssetToApply.Name)
		if exists && sset.Replicas(ssetToApply) < sset.Replicas(actual) {
			// sset needs to be scaled down
			// update the sset to use the new spec but don't scale replicas down for now
			ssetToApply.Spec.Replicas = actual.Spec.Replicas
		}
		if err := sset.ReconcileStatefulSet(d.Client, d.Scheme, es, ssetToApply); err != nil {
			return results.WithError(err)
		}
	}

	// Phase 2: handle sset scale down.
	// We want to safely remove nodes from the cluster, either because the sset requires less replicas,
	// or because it should be removed entirely.
	for i, actual := range actualStatefulSets {
		expected, shouldExist := nodeSpecResources.StatefulSets().GetByName(actual.Name)
		switch {
		// stateful set removal
		case !shouldExist:
			target := int32(0)
			removalResult := d.scaleStatefulSetDown(&actualStatefulSets[i], target, esClient, observedState)
			results.WithResults(removalResult)
			if removalResult.HasError() {
				return results
			}
		// stateful set downscale
		case actual.Spec.Replicas != nil && sset.Replicas(expected) < sset.Replicas(actual):
			target := sset.Replicas(expected)
			downscaleResult := d.scaleStatefulSetDown(&actualStatefulSets[i], target, esClient, observedState)
			if downscaleResult.HasError() {
				return results
			}
		}
	}

	// TODO:
	//  - safe node upgrade (rollingUpdate.Partition + shards allocation)
	//  - change budget
	//  - zen1, zen2
	return results
}

func (d *defaultDriver) scaleStatefulSetDown(
	statefulSet *appsv1.StatefulSet,
	targetReplicas int32,
	esClient esclient.Client,
	observedState observer.State,
) *reconciler.Results {
	results := &reconciler.Results{}
	logger := log.WithValues("statefulset", k8s.ExtractNamespacedName(statefulSet))

<<<<<<< HEAD
	if sset.Replicas(*statefulSet) == 0 && targetReplicas == 0 {
		// we don't expect any new replicas in this statefulset, remove it
		logger.Info("Deleting statefulset")
		if err := d.Client.Delete(statefulSet); err != nil {
			return results.WithError(err)
=======
		// do not delete a pod or expect a deletion if a data migration is in progress
		isMigratingData := migration.IsMigratingData(observedState, pod, changes.ToDelete.Pods())
		if isMigratingData {
			log.Info("Skipping deletion because of migrating data", "namespace", elasticsearch.Namespace, "es_name", elasticsearch.Name, "pod_name", pod.Name)
			reconcileState.UpdateElasticsearchMigrating(*resourcesState, observedState)
			results.WithResult(defaultRequeue)
			continue
>>>>>>> 2df3769d
		}
	}
	// copy the current replicas, to be decremented with nodes to remove
	initialReplicas := sset.Replicas(*statefulSet)
	updatedReplicas := initialReplicas

	// leaving nodes names can be built from StatefulSet name and ordinals
	// nodes are ordered by highest ordinal first
	var leavingNodes []string
	for i := initialReplicas - 1; i > targetReplicas-1; i-- {
		leavingNodes = append(leavingNodes, sset.PodName(statefulSet.Name, int(i)))
	}

	// TODO: don't remove last master/last data nodes?
	// TODO: detect cases where data migration cannot happen since no nodes to host shards?

	// migrate data away from these nodes before removing them
	logger.V(1).Info("Migrating data away from nodes", "nodes", leavingNodes)
	if err := migration.MigrateData(esClient, leavingNodes); err != nil {
		return results.WithError(err)
	}

	for _, node := range leavingNodes {
		if migration.IsMigratingData(observedState, node, leavingNodes) {
			// data migration not over yet: schedule a requeue
			logger.V(1).Info("Data migration not over yet, skipping node deletion", "node", node)
			results.WithResult(defaultRequeue)
			// no need to check other nodes since we remove them in order and this one isn't ready anyway
			break
		}
		// data migration over: allow pod to be removed
		updatedReplicas--
	}

	if updatedReplicas != initialReplicas {
		// update cluster coordination settings to account for nodes deletion
		// TODO: update zen1/zen2

		// trigger deletion of nodes whose data migration is over
		logger.V(1).Info("Scaling replicas down", "from", initialReplicas, "to", updatedReplicas)
		statefulSet.Spec.Replicas = &updatedReplicas
		if err := d.Client.Update(statefulSet); err != nil {
			return results.WithError(err)
		}
	}

	return nil
}

//
//// calculateChanges calculates the changes we'd need to perform to go from the current cluster configuration to the
//// desired one.
//func (d *defaultDriver) calculateChanges(
//	internalUsers *user.InternalUsers,
//	es v1alpha1.Elasticsearch,
//	resourcesState reconcile.ResourcesState,
//) (*mutation.Changes, error) {
//	expectedPodSpecCtxs, err := d.expectedPodsAndResourcesResolver(
//		es,
//		pod.NewPodSpecParams{
//			ProbeUser:    internalUsers.ProbeUser.Auth(),
//			KeystoreUser: internalUsers.KeystoreUser.Auth(),
//			UnicastHostsVolume: volume.NewConfigMapVolume(
//				name.UnicastHostsConfigMap(es.Name), esvolume.UnicastHostsVolumeName, esvolume.UnicastHostsVolumeMountPath,
//			),
//		},
//		d.OperatorImage,
//	)
//	if err != nil {
//		return nil, err
//	}
//
//	changes, err := mutation.CalculateChanges(
//		es,
//		expectedPodSpecCtxs,
//		resourcesState,
//		func(ctx pod.PodSpecContext) corev1.Pod {
//			return esversion.NewPod(es, ctx)
//		},
//	)
//	if err != nil {
//		return nil, err
//	}
//	return &changes, nil
//}

// newElasticsearchClient creates a new Elasticsearch HTTP client for this cluster using the provided user
func (d *defaultDriver) newElasticsearchClient(service corev1.Service, user user.User, v version.Version, caCerts []*x509.Certificate) esclient.Client {
	url := fmt.Sprintf("https://%s.%s.svc:%d", service.Name, service.Namespace, network.HTTPPort)
	return esclient.NewElasticsearchClient(d.Dialer, url, user.Auth(), v, caCerts)
}

func reconcileScriptsConfigMap(c k8s.Client, scheme *runtime.Scheme, es v1alpha1.Elasticsearch) error {
	fsScript, err := initcontainer.RenderPrepareFsScript()
	if err != nil {
		return err
	}

	scriptsConfigMap := configmap.NewConfigMapWithData(
		types.NamespacedName{Namespace: es.Namespace, Name: name.ScriptsConfigMap(es.Name)},
		map[string]string{
			pod.ReadinessProbeScriptConfigKey:      pod.ReadinessProbeScript,
			initcontainer.PrepareFsScriptConfigKey: fsScript,
		})

	if err := configmap.ReconcileConfigMap(c, scheme, es, scriptsConfigMap); err != nil {
		return err
	}

	return nil
}

// warnUnsupportedDistro sends an event of type warning if the Elasticsearch Docker image is not a supported
// distribution by looking at if the prepare fs init container terminated with the UnsupportedDistro exit code.
func warnUnsupportedDistro(pods []corev1.Pod, recorder *events.Recorder) {
	for _, p := range pods {
		for _, s := range p.Status.InitContainerStatuses {
			state := s.LastTerminationState.Terminated
			if s.Name == initcontainer.PrepareFilesystemContainerName &&
				state != nil && state.ExitCode == initcontainer.UnsupportedDistroExitCode {
				recorder.AddEvent(corev1.EventTypeWarning, events.EventReasonUnexpected,
					"Unsupported distribution")
			}
		}
	}
}<|MERGE_RESOLUTION|>--- conflicted
+++ resolved
@@ -217,7 +217,6 @@
 		return results.WithError(err)
 	}
 
-<<<<<<< HEAD
 	//
 	//// There might be some ongoing creations and deletions our k8s client cache
 	//// hasn't seen yet. In such case, requeue until we are in-sync.
@@ -270,65 +269,6 @@
 	//	"schedule_for_creation_count", len(performableChanges.ToCreate),
 	//	"schedule_for_deletion_count", len(performableChanges.ToDelete),
 	//)
-=======
-	namespacedName := k8s.ExtractNamespacedName(&es)
-
-	// There might be some ongoing creations and deletions our k8s client cache
-	// hasn't seen yet. In such case, requeue until we are in-sync.
-	// Otherwise, we could end up re-creating multiple times the same pod with
-	// different generated names through multiple reconciliation iterations.
-	if !d.PodsExpectations.Fulfilled(namespacedName) {
-		log.Info("Pods creations and deletions expectations are not satisfied yet. Requeuing.", "namespace", es.Namespace, "es_name", es.Name)
-		return results.WithResult(defaultRequeue)
-	}
-
-	changes, err := d.calculateChanges(internalUsers, es, *resourcesState)
-	if err != nil {
-		return results.WithError(err)
-	}
-
-	log.Info(
-		"Calculated all required changes",
-		"to_create:", len(changes.ToCreate),
-		"to_keep:", len(changes.ToKeep),
-		"to_delete:", len(changes.ToDelete),
-		"namespace", es.Namespace,
-		"es_name", es.Name,
-	)
-
-	// restart ES processes that need to be restarted before going on with other changes
-	done, err := restart.HandleESRestarts(
-		restart.RestartContext{
-			Cluster:        es,
-			EventsRecorder: reconcileState.Recorder,
-			K8sClient:      d.Client,
-			Changes:        *changes,
-			Dialer:         d.Dialer,
-			EsClient:       esClient,
-		},
-	)
-	if err != nil {
-		return results.WithError(err)
-	}
-	if !done {
-		log.V(1).Info("Pods restart is not over yet, re-queueing.", "namespace", es.Namespace, "es_name", es.Name)
-		return results.WithResult(defaultRequeue)
-	}
-
-	// figure out what changes we can perform right now
-	performableChanges, err := mutation.CalculatePerformableChanges(es.Spec.UpdateStrategy, *changes, podsState)
-	if err != nil {
-		return results.WithError(err)
-	}
-
-	log.Info(
-		"Calculated performable changes",
-		"schedule_for_creation_count", len(performableChanges.ToCreate),
-		"schedule_for_deletion_count", len(performableChanges.ToDelete),
-		"namespace", es.Namespace,
-		"es_name", es.Name,
-	)
->>>>>>> 2df3769d
 
 	results.Apply(
 		"reconcile-cluster-license",
@@ -681,21 +621,11 @@
 	results := &reconciler.Results{}
 	logger := log.WithValues("statefulset", k8s.ExtractNamespacedName(statefulSet))
 
-<<<<<<< HEAD
 	if sset.Replicas(*statefulSet) == 0 && targetReplicas == 0 {
 		// we don't expect any new replicas in this statefulset, remove it
-		logger.Info("Deleting statefulset")
+		logger.Info("Deleting statefulset", "namespace", statefulSet.Namespace, "name", statefulSet.Name)
 		if err := d.Client.Delete(statefulSet); err != nil {
 			return results.WithError(err)
-=======
-		// do not delete a pod or expect a deletion if a data migration is in progress
-		isMigratingData := migration.IsMigratingData(observedState, pod, changes.ToDelete.Pods())
-		if isMigratingData {
-			log.Info("Skipping deletion because of migrating data", "namespace", elasticsearch.Namespace, "es_name", elasticsearch.Name, "pod_name", pod.Name)
-			reconcileState.UpdateElasticsearchMigrating(*resourcesState, observedState)
-			results.WithResult(defaultRequeue)
-			continue
->>>>>>> 2df3769d
 		}
 	}
 	// copy the current replicas, to be decremented with nodes to remove
