// Copyright Elasticsearch B.V. and/or licensed to Elasticsearch B.V. under one
// or more contributor license agreements. Licensed under the Elastic License;
// you may not use this file except in compliance with the Elastic License.

package driver

import (
	corev1 "k8s.io/api/core/v1"
	apierrors "k8s.io/apimachinery/pkg/api/errors"
	"k8s.io/apimachinery/pkg/runtime"
	"sigs.k8s.io/controller-runtime/pkg/controller/controllerutil"
	"sigs.k8s.io/controller-runtime/pkg/reconcile"

	"github.com/elastic/cloud-on-k8s/operators/pkg/apis/elasticsearch/v1alpha1"
	"github.com/elastic/cloud-on-k8s/operators/pkg/controller/common/events"
	"github.com/elastic/cloud-on-k8s/operators/pkg/controller/common/volume"
	"github.com/elastic/cloud-on-k8s/operators/pkg/controller/elasticsearch/certificates/transport"
	"github.com/elastic/cloud-on-k8s/operators/pkg/controller/elasticsearch/label"
	"github.com/elastic/cloud-on-k8s/operators/pkg/controller/elasticsearch/name"
	"github.com/elastic/cloud-on-k8s/operators/pkg/controller/elasticsearch/pod"
	pvcpkg "github.com/elastic/cloud-on-k8s/operators/pkg/controller/elasticsearch/pvc"
	pvcutils "github.com/elastic/cloud-on-k8s/operators/pkg/controller/elasticsearch/pvc"
	esreconcile "github.com/elastic/cloud-on-k8s/operators/pkg/controller/elasticsearch/reconcile"
	"github.com/elastic/cloud-on-k8s/operators/pkg/controller/elasticsearch/settings"
	esvolume "github.com/elastic/cloud-on-k8s/operators/pkg/controller/elasticsearch/volume"
	"github.com/elastic/cloud-on-k8s/operators/pkg/utils/k8s"
	"github.com/elastic/cloud-on-k8s/operators/pkg/utils/stringsutil"
)

// createElasticsearchPod creates the given elasticsearch pod
func createElasticsearchPod(
	c k8s.Client,
	scheme *runtime.Scheme,
	es v1alpha1.Elasticsearch,
	reconcileState *esreconcile.State,
	pod corev1.Pod,
	podSpecCtx pod.PodSpecContext,
	orphanedPVCs *pvcutils.OrphanedPersistentVolumeClaims,
) error {
	// when can we re-use a metav1.PersistentVolumeClaim?
	// - It is the same size, storageclass etc, or resizable as such
	// 		(https://kubernetes.io/docs/concepts/storage/persistent-volumes/#expanding-persistent-volumes-claims)
	// - If a local volume: when we know it's going to the same node
	//   - How can we tell?
	//     - Only guaranteed if a required node affinity specifies a specific, singular node.
	//       - Usually they are more generic, yielding a range of possible target nodes
	// - If an EBS and non-regional PDs (GCP) volume: when we know it's going to the same AZ:
	// 	 - How can we tell?
	//     - Only guaranteed if a required node affinity specifies a specific availability zone
	//       - Often
	//     - This is /hard/
	// - Other persistent
	//
	// - Limitations
	//   - Node-specific volume limits: https://kubernetes.io/docs/concepts/storage/storage-limits/
	//
	// How to technically re-use a volume:
	// - Re-use the same name for the PVC.
	//   - E.g, List PVCs, if a PVC we want to use exist

	for _, claimTemplate := range podSpecCtx.NodeSpec.VolumeClaimTemplates {
		// TODO : we are creating PVC way too far in the process, it's almost too late to compare them with existing ones
		pvc, err := getOrCreatePVC(&pod, claimTemplate, orphanedPVCs, c, scheme, es)
		if err != nil {
			return err
		}

		vol := corev1.Volume{
			Name: claimTemplate.Name,
			VolumeSource: corev1.VolumeSource{
				PersistentVolumeClaim: &corev1.PersistentVolumeClaimVolumeSource{
					ClaimName: pvc.Name,
					// TODO: support read only pvcs
				},
			},
		}
		pod = replaceVolume(pod, vol)
	}

	// create the transport certificates secret for this pod because it must exist before we're able to create the
	// pod
	log.Info("Ensuring that transport certificate secret exists for pod", "pod", pod.Name)
	transportCertificatesSecret, err := transport.EnsureTransportCertificateSecretExists(
		c,
		scheme,
		es,
		pod,
	)
	if err != nil {
		return err
	}

	// we finally have the transport certificates secret made, so we can inject the secret volume into the pod
	transportCertsVolume := volume.NewSecretVolumeWithMountPath(
		transportCertificatesSecret.Name,
		esvolume.TransportCertificatesSecretVolumeName,
		esvolume.TransportCertificatesSecretVolumeMountPath).Volume()
	pod = replaceVolume(pod, transportCertsVolume)

	// create the config volume for this pod, now that we have a proper name for the pod
	if err := settings.ReconcileConfig(c, es, pod, podSpecCtx.Config); err != nil {
		return err
	}
	configSecretVolume := settings.ConfigSecretVolume(pod.Name).Volume()
	pod = replaceVolume(pod, configSecretVolume)

	if err := controllerutil.SetControllerReference(&es, &pod, scheme); err != nil {
		return err
	}
	if err := c.Create(&pod); err != nil {
		return err
	}
	reconcileState.AddEvent(corev1.EventTypeNormal, events.EventReasonCreated, stringsutil.Concat("Created pod ", pod.Name))
	log.Info("Created pod", "name", pod.Name, "namespace", pod.Namespace)

	return nil
}

// replaceVolume replaces an existing volume in the pod that has the same name as the given one.
func replaceVolume(pod corev1.Pod, volume corev1.Volume) corev1.Pod {
	for i, v := range pod.Spec.Volumes {
		if v.Name == volume.Name {
			pod.Spec.Volumes[i] = volume
			break
		}
	}
	return pod
}

// getOrCreatePVC tries to attach a PVC that already exists or attaches a new one otherwise.
func getOrCreatePVC(pod *corev1.Pod,
	claimTemplate corev1.PersistentVolumeClaim,
	orphanedPVCs *pvcutils.OrphanedPersistentVolumeClaims,
	c k8s.Client,
	scheme *runtime.Scheme,
	es v1alpha1.Elasticsearch,
) (*corev1.PersistentVolumeClaim, error) {
	// Generate the desired PVC from the template
	pvc := newPVCFromTemplate(claimTemplate, pod)
	// Seek for an orphaned PVC that matches the desired one
	orphanedPVC := orphanedPVCs.GetOrphanedVolumeClaim(pod.Labels, pvc)

	if orphanedPVC != nil {
		// ReUSE the orphaned PVC
		pvc = orphanedPVC
		// Update the name of the pod to reflect the change
		podName, err := pvcutils.GetPodNameFromLabels(pvc)
		if err != nil {
			return nil, err
		}
		pod.Name = podName
		log.Info("Reusing PVC", "pod", pod.Name, "pvc", pvc.Name)
		return pvc, nil
	}

	// No match, create a new PVC
	log.Info("Creating PVC", "pod", pod.Name, "pvc", pvc.Name)
	if err := controllerutil.SetControllerReference(&es, pvc, scheme); err != nil {
		return nil, err
	}
	err := c.Create(pvc)
	if err != nil && !apierrors.IsAlreadyExists(err) {
		return nil, err
	}
	return pvc, nil
}

func newPVCFromTemplate(claimTemplate corev1.PersistentVolumeClaim, pod *corev1.Pod) *corev1.PersistentVolumeClaim {
	pvc := claimTemplate.DeepCopy()
	pvc.Name = name.NewPVCName(pod.Name, claimTemplate.Name)
	pvc.Namespace = pod.Namespace
	// reuse some labels also applied to the pod for comparison purposes
	if pvc.Labels == nil {
		pvc.Labels = map[string]string{}
	}
	for _, k := range pvcpkg.PodLabelsInPVCs {
		pvc.Labels[k] = pod.Labels[k]
	}
	// Add the current pod name as a label
	pvc.Labels[label.PodNameLabelName] = pod.Name
<<<<<<< HEAD
	pvc.Labels[label.VolumeNameLabelName] = claimTemplate.Name
	pvc.Annotations = pod.Annotations
	// TODO: add more labels or annotations?
=======
>>>>>>> 8085b6ce
	return pvc
}

// deleteElasticsearchPod deletes the given elasticsearch pod. Tests to check if the pod can be safely deleted must
// be done before the call to this function.
func deleteElasticsearchPod(
	c k8s.Client,
	reconcileState *esreconcile.State,
	resourcesState esreconcile.ResourcesState,
	pod corev1.Pod,
	preDelete func() error,
) (reconcile.Result, error) {

	// delete all PVCs associated with this pod
	// TODO: perhaps this is better to reconcile after the fact?
	for _, volume := range pod.Spec.Volumes {
		if volume.PersistentVolumeClaim == nil {
			continue
		}

		// TODO: perhaps not assuming all PVCs will be managed by us? and maybe we should not categorically delete?
		pvc, err := resourcesState.FindPVCByName(volume.PersistentVolumeClaim.ClaimName)
		if err != nil {
			return reconcile.Result{}, err
		}

		if err := c.Delete(&pvc); err != nil && !apierrors.IsNotFound(err) {
			return reconcile.Result{}, err
		}
	}

	if err := preDelete(); err != nil {
		return reconcile.Result{}, err
	}
	if err := c.Delete(&pod); err != nil && !apierrors.IsNotFound(err) {
		return reconcile.Result{}, err
	}
	reconcileState.AddEvent(
		corev1.EventTypeNormal, events.EventReasonDeleted, stringsutil.Concat("Deleted pod ", pod.Name),
	)
	log.Info("Deleted pod", "name", pod.Name, "namespace", pod.Namespace)

	// delete configuration for that pod (would be garbage collected otherwise)
	secret, err := settings.GetESConfigSecret(c, k8s.ExtractNamespacedName(&pod))
	if err != nil && !apierrors.IsNotFound(err) {
		return reconcile.Result{}, err
	}
	if err = c.Delete(&secret); err != nil && !apierrors.IsNotFound(err) {
		return reconcile.Result{}, err
	}

	return reconcile.Result{}, nil
}<|MERGE_RESOLUTION|>--- conflicted
+++ resolved
@@ -178,12 +178,7 @@
 	}
 	// Add the current pod name as a label
 	pvc.Labels[label.PodNameLabelName] = pod.Name
-<<<<<<< HEAD
 	pvc.Labels[label.VolumeNameLabelName] = claimTemplate.Name
-	pvc.Annotations = pod.Annotations
-	// TODO: add more labels or annotations?
-=======
->>>>>>> 8085b6ce
 	return pvc
 }
 
