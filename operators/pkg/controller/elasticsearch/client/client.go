--- conflicted
+++ resolved
@@ -6,19 +6,7 @@
 
 import (
 	"context"
-<<<<<<< HEAD
-=======
-	"crypto/tls"
-	"crypto/x509"
-	"encoding/json"
-	"fmt"
-	"io"
-	"net/http"
-	"path"
-	"strconv"
-	"strings"
 	"time"
->>>>>>> 2a4dfc2f
 
 	logf "sigs.k8s.io/controller-runtime/pkg/runtime/log"
 )
