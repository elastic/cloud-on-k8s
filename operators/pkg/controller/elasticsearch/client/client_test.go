// Copyright Elasticsearch B.V. and/or licensed to Elasticsearch B.V. under one
// or more contributor license agreements. Licensed under the Elastic License;
// you may not use this file except in compliance with the Elastic License.

package client

import (
	"bytes"
	"context"
	"crypto/x509"
	"encoding/json"
	"fmt"
	"io/ioutil"
	"net/http"
	"sort"
	"strings"
	"testing"
	"time"

	"github.com/elastic/k8s-operators/operators/pkg/controller/common/certificates"
	fixtures "github.com/elastic/k8s-operators/operators/pkg/controller/elasticsearch/client/test_fixtures"
	"github.com/elastic/k8s-operators/operators/pkg/dev/portforward"
	"github.com/stretchr/testify/assert"
	"github.com/stretchr/testify/require"
)

func TestParseRoutingTable(t *testing.T) {

	tests := []struct {
		name string
		args string
		want []Shard
	}{
		{
			name: "Can parse populated routing table",
			args: fixtures.ClusterStateSample,
			want: []Shard{
				Shard{Index: "sample-data-2", Shard: 0, Primary: true, State: STARTED, Node: "stack-sample-es-lkrjf7224s"},
				Shard{Index: "sample-data-2", Shard: 1, Primary: false, State: STARTED, Node: "stack-sample-es-4fxm76vnwj"},
				Shard{Index: "sample-data-2", Shard: 2, Primary: true, State: UNASSIGNED, Node: ""},
			},
		},
		{
			name: "Can parse an empty routing table",
			args: fixtures.EmptyClusterStateSample,
			want: []Shard{},
		},
	}

	for _, tt := range tests {
		var clusterState ClusterState
		b := []byte(tt.args)
		err := json.Unmarshal(b, &clusterState)
		if err != nil {
			t.Error(err)
		}
		shards := clusterState.GetShards()
		assert.True(t, len(shards) == len(tt.want))
		sort.SliceStable(shards, func(i, j int) bool {
			return shards[i].Shard < shards[j].Shard
		})
		for i := range shards {
			assert.EqualValues(t, tt.want[i], shards[i])
		}

	}

}

func errorResponses(statusCodes []int) RoundTripFunc {
	i := 0
	return func(req *http.Request) *http.Response {
		nextCode := statusCodes[i%len(statusCodes)]
		i++
		return &http.Response{
			StatusCode: nextCode,
			Body:       nil,
			Header:     make(http.Header),
			Request:    req,
		}
	}

}

func requestAssertion(test func(req *http.Request)) RoundTripFunc {
	return func(req *http.Request) *http.Response {
		test(req)
		return &http.Response{
			StatusCode: 200,
			Body:       ioutil.NopCloser(bytes.NewBufferString(`{}`)),
			Header:     make(http.Header),
			Request:    req,
		}
	}
}

func TestClientErrorHandling(t *testing.T) {
	// 303 would lead to a redirect to another error response if we would also set the Location header
	codes := []int{100, 303, 400, 404, 500}
	testClient := NewMockClient(errorResponses(codes))
	requests := []func() (string, error){
		func() (string, error) {
			_, err := testClient.GetClusterState(context.TODO())
			return "GetClusterState", err
		},
		func() (string, error) {
			return "ExcludeFromShardAllocation", testClient.ExcludeFromShardAllocation(context.TODO(), "")
		},
		func() (string, error) {
			return "UpsertSnapshotRepository", testClient.UpsertSnapshotRepository(context.TODO(), "test", SnapshotRepository{})
		},
	}

	for range codes {
		for _, f := range requests {
			name, err := f()
			assert.Error(t, err, fmt.Sprintf("%s should return an error for anything not 2xx", name))
		}
	}

}

func TestClientUsesJsonContentType(t *testing.T) {
	testClient := NewMockClient(requestAssertion(func(req *http.Request) {
		assert.Equal(t, []string{"application/json; charset=utf-8"}, req.Header["Content-Type"])
	}))

	_, err := testClient.GetClusterState(context.TODO())
	assert.NoError(t, err)

	assert.NoError(t, testClient.ExcludeFromShardAllocation(context.TODO(), ""))
}

func TestClientSupportsBasicAuth(t *testing.T) {

	type expected struct {
		user        UserAuth
		authPresent bool
	}

	tests := []struct {
		name string
		args UserAuth
		want expected
	}{
		{
			name: "Context with user information should be respected",
			args: UserAuth{Name: "elastic", Password: "changeme"},
			want: expected{
				user:        UserAuth{Name: "elastic", Password: "changeme"},
				authPresent: true,
			},
		},
		{
			name: "Context w/o user information is ok too",
			args: UserAuth{},
			want: expected{
				user:        UserAuth{Name: "", Password: ""},
				authPresent: false,
			},
		},
	}

	for _, tt := range tests {
		testClient := NewMockClient(requestAssertion(func(req *http.Request) {
			username, password, ok := req.BasicAuth()
			assert.Equal(t, tt.want.authPresent, ok)
			assert.Equal(t, tt.want.user.Name, username)
			assert.Equal(t, tt.want.user.Password, password)
		}))
		testClient.User = tt.args

		_, err := testClient.GetClusterState(context.TODO())
		assert.NoError(t, err)
		assert.NoError(t, testClient.ExcludeFromShardAllocation(context.TODO(), ""))
		assert.NoError(t, testClient.UpsertSnapshotRepository(context.TODO(), "", SnapshotRepository{}))

	}

}

func TestClient_request(t *testing.T) {
	testPath := "/_i_am_an/elasticsearch/endpoint"

	testClient := NewMockClient(requestAssertion(func(req *http.Request) {
		assert.Equal(t, testPath, req.URL.Path)
	}))
	requests := []func() (string, error){
		func() (string, error) {
			return "get", testClient.get(context.TODO(), testPath, nil)
		},
		func() (string, error) {
			return "put", testClient.put(context.TODO(), testPath, nil, nil)
		},
		func() (string, error) {
			return "delete", testClient.delete(context.TODO(), testPath, nil, nil)
		},
	}

	for _, f := range requests {
		name, err := f()
		assert.NoError(t, err, fmt.Sprintf("%s should not return an error", name))
	}
}

func TestAPIError_Error(t *testing.T) {
	type fields struct {
		response *http.Response
	}
	tests := []struct {
		name   string
		fields fields
		want   string
	}{
		{
			name: "Elasticsearch JSON error response",
			fields: fields{&http.Response{
				Status: "400 Bad Request",
				Body:   ioutil.NopCloser(bytes.NewBufferString(fixtures.ErrorSample)),
			}},
			want: "400 Bad Request: illegal value can't update [discovery.zen.minimum_master_nodes] from [1] to [6]",
		},
		{
			name: "non-JSON error response",
			fields: fields{&http.Response{
				Status: "500 Internal Server Error",
				Body:   ioutil.NopCloser(bytes.NewBufferString("")),
			}},
			want: "500 Internal Server Error: unknown",
		},
	}
	for _, tt := range tests {
		t.Run(tt.name, func(t *testing.T) {
			e := &APIError{
				response: tt.fields.response,
			}
			if got := e.Error(); got != tt.want {
				t.Errorf("APIError.Error() = %v, want %v", got, tt.want)
			}
		})
	}
}

func TestClientGetNodes(t *testing.T) {
	expectedPath := "/_nodes/_all/jvm,settings"
	testClient := NewMockClient(func(req *http.Request) *http.Response {
		require.Equal(t, expectedPath, req.URL.Path)
		return &http.Response{
			StatusCode: 200,
			Body:       ioutil.NopCloser(strings.NewReader(fixtures.NodesSample)),
			Header:     make(http.Header),
			Request:    req,
		}
	})
	resp, err := testClient.GetNodes(context.TODO())
	require.NoError(t, err)
	require.Equal(t, 3, len(resp.Nodes))
	require.Contains(t, resp.Nodes, "iXqjbgPYThO-6S7reL5_HA")
	require.ElementsMatch(t, []string{"master", "data", "ingest"}, resp.Nodes["iXqjbgPYThO-6S7reL5_HA"].Roles)
	require.Equal(t, 2130051072, resp.Nodes["iXqjbgPYThO-6S7reL5_HA"].JVM.Mem.HeapMaxInBytes)
}

func TestGetInfo(t *testing.T) {
	expectedPath := "/"
	testClient := NewMockClient(func(req *http.Request) *http.Response {
		require.Equal(t, expectedPath, req.URL.Path)
		return &http.Response{
			StatusCode: 200,
			Body:       ioutil.NopCloser(strings.NewReader(fixtures.InfoSample)),
			Header:     make(http.Header),
			Request:    req,
		}
	})
	info, err := testClient.GetClusterInfo(context.TODO())
	require.NoError(t, err)
	require.Equal(t, "af932d24216a4dd69ba47d2fd3214796", info.ClusterName)
	require.Equal(t, "LGA3VblKTNmzP6Q6SWxfkw", info.ClusterUUID)
	require.Equal(t, "6.4.1", info.Version.Number)
}

func TestClient_Equal(t *testing.T) {
	dummyEndpoint := "es-url"
	dummyUser := UserAuth{Name: "user", Password: "password"}
	createCert := func() *x509.Certificate {
		ca, err := certificates.NewSelfSignedCA(certificates.CABuilderOptions{})
		require.NoError(t, err)
		return ca.Cert
	}
	dummyCACerts := []*x509.Certificate{createCert()}
	x509.NewCertPool()
	tests := []struct {
		name string
		c1   *Client
		c2   *Client
		want bool
	}{
		{
			name: "c1 and c2 equals",
			c1:   NewElasticsearchClient(nil, dummyEndpoint, dummyUser, dummyCACerts),
			c2:   NewElasticsearchClient(nil, dummyEndpoint, dummyUser, dummyCACerts),
			want: true,
		},
		{
			name: "c2 nil",
			c1:   NewElasticsearchClient(nil, dummyEndpoint, dummyUser, dummyCACerts),
			c2:   nil,
			want: false,
		},
		{
			name: "different endpoint",
			c1:   NewElasticsearchClient(nil, dummyEndpoint, dummyUser, dummyCACerts),
			c2:   NewElasticsearchClient(nil, "another-endpoint", dummyUser, dummyCACerts),
			want: false,
		},
		{
			name: "different user",
<<<<<<< HEAD
			c1:   NewElasticsearchClient(nil, dummyEndpoint, dummyUser, dummyCACerts),
			c2:   NewElasticsearchClient(nil, dummyEndpoint, User{Name: "user", Password: "another-password"}, dummyCACerts),
=======
			c1:   NewElasticsearchClient(nil, dummyEndpoint, dummyUser, dummyCaCerts),
			c2:   NewElasticsearchClient(nil, dummyEndpoint, UserAuth{Name: "user", Password: "another-password"}, dummyCaCerts),
>>>>>>> a3fb165d
			want: false,
		},
		{
			name: "different CA cert",
			c1:   NewElasticsearchClient(nil, dummyEndpoint, dummyUser, dummyCACerts),
			c2:   NewElasticsearchClient(nil, dummyEndpoint, dummyUser, []*x509.Certificate{createCert()}),
			want: false,
		},
		{
			name: "different CA certs length",
			c1:   NewElasticsearchClient(nil, dummyEndpoint, dummyUser, dummyCACerts),
			c2:   NewElasticsearchClient(nil, dummyEndpoint, dummyUser, []*x509.Certificate{createCert(), createCert()}),
			want: false,
		},
		{
			name: "different dialers are not taken into consideration",
			c1:   NewElasticsearchClient(nil, dummyEndpoint, dummyUser, dummyCACerts),
			c2:   NewElasticsearchClient(portforward.NewForwardingDialer(), dummyEndpoint, dummyUser, dummyCACerts),
			want: true,
		},
	}
	for _, tt := range tests {
		t.Run(tt.name, func(t *testing.T) {
			require.True(t, tt.c1.Equal(tt.c2) == tt.want)
		})
	}
}

func TestClient_UpdateLicense(t *testing.T) {
	expectedPath := "/_xpack/license"
	testClient := NewMockClient(func(req *http.Request) *http.Response {
		require.Equal(t, expectedPath, req.URL.Path)
		return &http.Response{
			StatusCode: 200,
			Body:       ioutil.NopCloser(strings.NewReader(fixtures.LicenseUpdateResponseSample)),
			Header:     make(http.Header),
			Request:    req,
		}
	})
	in := LicenseUpdateRequest{
		Licenses: []License{
			{
				UID:                "893361dc-9749-4997-93cb-802e3d7fa4xx",
				Type:               "basic",
				IssueDateInMillis:  0,
				ExpiryDateInMillis: 0,
				MaxNodes:           1,
				IssuedTo:           "unit-test",
				Issuer:             "test-issuer",
				Signature:          "xx",
			},
		},
	}

	got, err := testClient.UpdateLicense(context.TODO(), in)
	assert.NoError(t, err)
	assert.Equal(t, true, got.Acknowledged)
	assert.Equal(t, "valid", got.LicenseStatus)
}

func TestClient_GetLicense(t *testing.T) {
	expectedPath := "/_xpack/license"
	testClient := NewMockClient(func(req *http.Request) *http.Response {
		require.Equal(t, expectedPath, req.URL.Path)
		return &http.Response{
			StatusCode: 200,
			Body:       ioutil.NopCloser(strings.NewReader(fixtures.LicenseGetSample)),
			Header:     make(http.Header),
			Request:    req,
		}
	})
	got, err := testClient.GetLicense(context.TODO())
	assert.NoError(t, err)
	assert.Equal(t, "893361dc-9749-4997-93cb-802e3d7fa4xx", got.UID)
	assert.Equal(t, "platinum", got.Type)
	assert.EqualValues(t, time.Unix(0, 1548115200000*int64(time.Millisecond)).UTC(), *got.IssueDate)
	assert.Equal(t, int64(1548115200000), got.IssueDateInMillis)
	assert.EqualValues(t, time.Unix(0, 1561247999999*int64(time.Millisecond)).UTC(), *got.ExpiryDate)
	assert.Equal(t, int64(1561247999999), got.ExpiryDateInMillis)
	assert.Equal(t, 100, got.MaxNodes)
	assert.Equal(t, "issuer", got.Issuer)
	assert.Equal(t, int64(1548115200000), got.StartDateInMillis)
}<|MERGE_RESOLUTION|>--- conflicted
+++ resolved
@@ -314,13 +314,8 @@
 		},
 		{
 			name: "different user",
-<<<<<<< HEAD
-			c1:   NewElasticsearchClient(nil, dummyEndpoint, dummyUser, dummyCACerts),
-			c2:   NewElasticsearchClient(nil, dummyEndpoint, User{Name: "user", Password: "another-password"}, dummyCACerts),
-=======
-			c1:   NewElasticsearchClient(nil, dummyEndpoint, dummyUser, dummyCaCerts),
-			c2:   NewElasticsearchClient(nil, dummyEndpoint, UserAuth{Name: "user", Password: "another-password"}, dummyCaCerts),
->>>>>>> a3fb165d
+			c1:   NewElasticsearchClient(nil, dummyEndpoint, dummyUser, dummyCACerts),
+			c2:   NewElasticsearchClient(nil, dummyEndpoint, UserAuth{Name: "user", Password: "another-password"}, dummyCACerts),
 			want: false,
 		},
 		{
