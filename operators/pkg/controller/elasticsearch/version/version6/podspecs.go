--- conflicted
+++ resolved
@@ -116,15 +116,9 @@
 			Env: []corev1.EnvVar{
 				{Name: sidecar.EnvSourceDir, Value: keystoreVolume.VolumeMount().MountPath},
 				{Name: sidecar.EnvReloadCredentials, Value: "true"},
-<<<<<<< HEAD
-				{Name: sidecar.EnvUsername, Value: spec.ProbeUser.Name},
-				{Name: sidecar.EnvPasswordFile, Value: path.Join(volume.ProbeUserSecretMountPath, spec.ProbeUser.Name)},
-				{Name: sidecar.EnvCertPath, Value: path.Join(certs.VolumeMount().MountPath, nodecerts.CAFileName)},
-=======
 				{Name: sidecar.EnvUsername, Value: spec.ReloadCredsUser.Name},
 				{Name: sidecar.EnvPasswordFile, Value: path.Join(volume.ReloadCredsUserSecretMountPath, spec.ReloadCredsUser.Name)},
-				{Name: sidecar.EnvCertPath, Value: path.Join(certs.VolumeMount().MountPath, nodecerts.SecretCAKey)},
->>>>>>> 7369542d
+				{Name: sidecar.EnvCertPath, Value: path.Join(certs.VolumeMount().MountPath, nodecerts.CAFileName)},
 			},
 			VolumeMounts: append(
 				initcontainer.PrepareFsSharedVolumes.EsContainerVolumeMounts(),
