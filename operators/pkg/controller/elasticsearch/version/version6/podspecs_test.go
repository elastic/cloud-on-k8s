// Copyright Elasticsearch B.V. and/or licensed to Elasticsearch B.V. under one
// or more contributor license agreements. Licensed under the Elastic License;
// you may not use this file except in compliance with the Elastic License.

package version6

import (
<<<<<<< HEAD
=======
	"fmt"
	"path"
	"reflect"
>>>>>>> 235928b6
	"testing"

	"github.com/elastic/k8s-operators/operators/pkg/controller/elasticsearch/settings"
	"github.com/elastic/k8s-operators/operators/pkg/controller/elasticsearch/version"

	"github.com/elastic/k8s-operators/operators/pkg/apis/elasticsearch/v1alpha1"
	"github.com/elastic/k8s-operators/operators/pkg/controller/elasticsearch/client"
	"github.com/elastic/k8s-operators/operators/pkg/controller/elasticsearch/pod"
	"github.com/elastic/k8s-operators/operators/pkg/controller/elasticsearch/processmanager"
	"github.com/elastic/k8s-operators/operators/pkg/controller/elasticsearch/volume"
	"github.com/stretchr/testify/assert"

	corev1 "k8s.io/api/core/v1"
	metav1 "k8s.io/apimachinery/pkg/apis/meta/v1"
)

var testProbeUser = client.UserAuth{Name: "username1", Password: "supersecure"}
var testReloadCredsUser = client.UserAuth{Name: "username2", Password: "supersecure"}
var testObjectMeta = metav1.ObjectMeta{
	Name:      "my-es",
	Namespace: "default",
}

func TestNewEnvironmentVars(t *testing.T) {
	type args struct {
<<<<<<< HEAD
		p                      pod.NewPodSpecParams
		nodeCertificatesVolume volume.SecretVolume
		reloadCredsUserVolume  volume.SecretVolume
		keystoreVolume         volume.SecretVolume
		extraFilesSecretVolume volume.SecretVolume
=======
		p pod.NewPodSpecParams
>>>>>>> 235928b6
	}
	tests := []struct {
		name    string
		args    args
		wantEnv []corev1.EnvVar
	}{
		{
			name: "2 nodes",
			args: args{
				p: pod.NewPodSpecParams{
					ProbeUser: testProbeUser,
				},
<<<<<<< HEAD
				nodeCertificatesVolume: volume.NewSecretVolumeWithMountPath("certs", "/certs", "/certs"),
				reloadCredsUserVolume:  volume.NewSecretVolumeWithMountPath("creds", "/creds", "/creds"),
				keystoreVolume:         volume.NewSecretVolumeWithMountPath("keystore", "/keystore", "/keystore"),
				extraFilesSecretVolume: volume.SecretVolume{},
			},
			wantEnvSubset: []corev1.EnvVar{
				{Name: "discovery.zen.ping.unicast.hosts", Value: "discovery-service"},
				{Name: "cluster.name", Value: "cluster"},
				{Name: "discovery.zen.minimum_master_nodes", Value: "3"},
				{Name: "network.host", Value: "0.0.0.0"},
				{Name: "path.data", Value: "/usr/share/elasticsearch/data"},
				{Name: "path.logs", Value: "/usr/share/elasticsearch/logs"},
				{Name: "ES_JAVA_OPTS", Value: "-Xms512M -Xmx512M -Djava.security.properties=/usr/share/elasticsearch/config/managed/security.properties"},
				{Name: "node.master", Value: "true"},
				{Name: "node.data", Value: "true"},
				{Name: "node.ingest", Value: "false"},
				{Name: "node.ml", Value: "true"},
				{Name: "xpack.security.enabled", Value: "true"},
				{Name: "xpack.security.authc.reserved_realm.enabled", Value: "false"},
				{Name: "PROBE_USERNAME", Value: "username1"},
				{Name: "READINESS_PROBE_PROTOCOL", Value: "https"},
				{Name: processmanager.EnvProcName, Value: "es"},
				{Name: processmanager.EnvProcCmd, Value: "/usr/local/bin/docker-entrypoint.sh"},
				{Name: "KEYSTORE_SOURCE_DIR", Value: "/keystore"},
				{Name: "KEYSTORE_RELOAD_CREDENTIALS", Value: "true"},
				{Name: "KEYSTORE_ES_USERNAME", Value: "username2"},
				{Name: "KEYSTORE_ES_PASSWORD_FILE", Value: "/creds/username2"},
				{Name: "KEYSTORE_ES_CA_CERTS_PATH", Value: "/certs/ca.pem"},
				{Name: "KEYSTORE_ES_ENDPOINT", Value: "https://127.0.0.1:9200"},
			},
		},
		{
			name: "trial license",
			args: args{
				p: pod.NewPodSpecParams{
					ClusterName:                    "cluster",
					CustomImageName:                "myImage",
					DiscoveryServiceName:           "discovery-service",
					DiscoveryZenMinimumMasterNodes: 3,
					LicenseType:                    v1alpha1.LicenseTypeTrial,
					NodeTypes: v1alpha1.NodeTypesSpec{
						Master: true,
						Data:   true,
						Ingest: false,
						ML:     true,
					},
					SetVMMaxMapCount: true,
					Version:          "1.2.3",
					ProbeUser:        testProbeUser,
					ReloadCredsUser:  testReloadCredsUser,
				},
				nodeCertificatesVolume: volume.SecretVolume{},
				extraFilesSecretVolume: volume.SecretVolume{},
			},
			wantEnvSubset: []corev1.EnvVar{
				{Name: "xpack.license.self_generated.type", Value: "trial"},
				{Name: "xpack.security.enabled", Value: "true"},
				{Name: "READINESS_PROBE_PROTOCOL", Value: "https"},
			},
		},
		{
			name: "basic license",
			args: args{
				p: pod.NewPodSpecParams{
					ClusterName:                    "cluster",
					CustomImageName:                "myImage",
					DiscoveryServiceName:           "discovery-service",
					DiscoveryZenMinimumMasterNodes: 3,
					LicenseType:                    v1alpha1.LicenseTypeBasic,
					NodeTypes: v1alpha1.NodeTypesSpec{
						Master: true,
						Data:   true,
						Ingest: false,
						ML:     true,
					},
					SetVMMaxMapCount: true,
					Version:          "1.2.3",
					ProbeUser:        testProbeUser,
					ReloadCredsUser:  testReloadCredsUser,
				},
				nodeCertificatesVolume: volume.SecretVolume{},
				extraFilesSecretVolume: volume.SecretVolume{},
			},
			wantEnvSubset: []corev1.EnvVar{
				{Name: "READINESS_PROBE_PROTOCOL", Value: "http"},
				{Name: "xpack.security.enabled", Value: "false"},
			},
			dontWantEnvSubset: []corev1.EnvVar{
				{Name: "xpack.license.self_generated.type", Value: "trial"},
			},
		},
		{
			name: "gold license",
			args: args{
				p: pod.NewPodSpecParams{
					ClusterName:                    "cluster",
					CustomImageName:                "myImage",
					DiscoveryServiceName:           "discovery-service",
					DiscoveryZenMinimumMasterNodes: 3,
					LicenseType:                    v1alpha1.LicenseTypeGold,
					NodeTypes: v1alpha1.NodeTypesSpec{
						Master: true,
						Data:   true,
						Ingest: false,
						ML:     true,
					},
					SetVMMaxMapCount: true,
					Version:          "1.2.3",
					ProbeUser:        testProbeUser,
					ReloadCredsUser:  testReloadCredsUser,
				},
				nodeCertificatesVolume: volume.SecretVolume{},
				extraFilesSecretVolume: volume.SecretVolume{},
			},
			wantEnvSubset: []corev1.EnvVar{
				{Name: "READINESS_PROBE_PROTOCOL", Value: "https"},
				{Name: "xpack.security.enabled", Value: "true"},
=======
			},
			wantEnv: []corev1.EnvVar{
				{Name: settings.EnvPodName, Value: "", ValueFrom: &corev1.EnvVarSource{
					FieldRef: &corev1.ObjectFieldSelector{APIVersion: "v1", FieldPath: "metadata.name"},
				}},
				{Name: settings.EnvPodIP, Value: "", ValueFrom: &corev1.EnvVarSource{
					FieldRef: &corev1.ObjectFieldSelector{APIVersion: "v1", FieldPath: "status.podIP"},
				}},
				{Name: settings.EnvEsJavaOpts, Value: fmt.Sprintf("-Xms%dM -Xmx%dM -Djava.security.properties=%s", 512, 512, version.SecurityPropsFile)},
				{Name: settings.EnvReadinessProbeProtocol, Value: "https"},
				{Name: settings.EnvProbeUsername, Value: "username1"},
				{Name: settings.EnvProbePasswordFile, Value: path.Join(volume.ProbeUserSecretMountPath, "username1")},
>>>>>>> 235928b6
			},
		},
	}
	for _, tt := range tests {
		t.Run(tt.name, func(t *testing.T) {
<<<<<<< HEAD
			got := newEnvironmentVars(
				tt.args.p, tt.args.nodeCertificatesVolume, tt.args.reloadCredsUserVolume, tt.args.keystoreVolume, tt.args.extraFilesSecretVolume,
			)
			for _, v := range tt.wantEnvSubset {
				assert.Contains(t, got, v)
			}
			for _, v := range tt.dontWantEnvSubset {
				assert.NotContains(t, got, v)
			}
=======
			got := newEnvironmentVars(tt.args.p)
			assert.Equal(t, tt.wantEnv, got)
>>>>>>> 235928b6
		})
	}
}

func TestCreateExpectedPodSpecsReturnsCorrectNodeCount(t *testing.T) {
	tests := []struct {
		name             string
		es               v1alpha1.Elasticsearch
		expectedPodCount int
	}{
		{
			name: "2 nodes es",
			es: v1alpha1.Elasticsearch{
				ObjectMeta: testObjectMeta,
				Spec: v1alpha1.ElasticsearchSpec{
					Topology: []v1alpha1.TopologyElementSpec{
						{
							NodeCount: 2,
						},
					},
				},
			},
			expectedPodCount: 2,
		},
		{
			name: "1 master 2 data",
			es: v1alpha1.Elasticsearch{
				ObjectMeta: testObjectMeta,
				Spec: v1alpha1.ElasticsearchSpec{
					Topology: []v1alpha1.TopologyElementSpec{
						{
							NodeCount: 1,
							NodeTypes: v1alpha1.NodeTypesSpec{Master: true},
						},
						{
							NodeCount: 2,
							NodeTypes: v1alpha1.NodeTypesSpec{Data: true},
						},
					},
				},
			},
			expectedPodCount: 3,
		},
	}
	for _, tt := range tests {
		t.Run(tt.name, func(t *testing.T) {
			podSpecs, err := ExpectedPodSpecs(
				tt.es,
				pod.NewPodSpecParams{ProbeUser: testProbeUser},
				"operator-image-dummy",
			)
			assert.NoError(t, err)
			assert.Equal(t, tt.expectedPodCount, len(podSpecs))
		})
	}
}

func TestCreateExpectedPodSpecsReturnsCorrectPodSpec(t *testing.T) {
	es := v1alpha1.Elasticsearch{
		ObjectMeta: testObjectMeta,
		Spec: v1alpha1.ElasticsearchSpec{
			Version:          "1.2.3",
			Image:            "custom-image",
			SetVMMaxMapCount: true,
			Topology: []v1alpha1.TopologyElementSpec{
				{
					NodeCount: 1,
					NodeTypes: v1alpha1.NodeTypesSpec{Master: true},
				},
			},
		},
	}
	podSpec, err := ExpectedPodSpecs(
		es,
		pod.NewPodSpecParams{ProbeUser: testProbeUser},
		"operator-image-dummy",
	)
	assert.NoError(t, err)
	assert.Equal(t, 1, len(podSpec))

	esPodSpec := podSpec[0].PodSpec
	assert.Equal(t, 1, len(esPodSpec.Containers))
	assert.Equal(t, 4, len(esPodSpec.InitContainers))
	assert.Equal(t, 12, len(esPodSpec.Volumes))

	esContainer := esPodSpec.Containers[0]
	assert.NotEqual(t, 0, esContainer.Env)
	// esContainer.Env actual values are tested in environment_test.go
	assert.Equal(t, "custom-image", esContainer.Image)
	assert.NotNil(t, esContainer.ReadinessProbe)
	assert.ElementsMatch(t, pod.DefaultContainerPorts, esContainer.Ports)
<<<<<<< HEAD
	// volume mounts is one less than volumes because we're not mounting the node certs secret until pod creation time
	assert.Equal(t, 13, len(esContainer.VolumeMounts))
=======
	assert.Equal(t, 11, len(esContainer.VolumeMounts))
>>>>>>> 235928b6
	assert.NotEmpty(t, esContainer.ReadinessProbe.Handler.Exec.Command)
}<|MERGE_RESOLUTION|>--- conflicted
+++ resolved
@@ -5,12 +5,9 @@
 package version6
 
 import (
-<<<<<<< HEAD
-=======
 	"fmt"
+	"github.com/elastic/k8s-operators/operators/pkg/controller/elasticsearch/keystore"
 	"path"
-	"reflect"
->>>>>>> 235928b6
 	"testing"
 
 	"github.com/elastic/k8s-operators/operators/pkg/controller/elasticsearch/settings"
@@ -36,15 +33,10 @@
 
 func TestNewEnvironmentVars(t *testing.T) {
 	type args struct {
-<<<<<<< HEAD
 		p                      pod.NewPodSpecParams
 		nodeCertificatesVolume volume.SecretVolume
 		reloadCredsUserVolume  volume.SecretVolume
 		keystoreVolume         volume.SecretVolume
-		extraFilesSecretVolume volume.SecretVolume
-=======
-		p pod.NewPodSpecParams
->>>>>>> 235928b6
 	}
 	tests := []struct {
 		name    string
@@ -57,125 +49,9 @@
 				p: pod.NewPodSpecParams{
 					ProbeUser: testProbeUser,
 				},
-<<<<<<< HEAD
 				nodeCertificatesVolume: volume.NewSecretVolumeWithMountPath("certs", "/certs", "/certs"),
 				reloadCredsUserVolume:  volume.NewSecretVolumeWithMountPath("creds", "/creds", "/creds"),
 				keystoreVolume:         volume.NewSecretVolumeWithMountPath("keystore", "/keystore", "/keystore"),
-				extraFilesSecretVolume: volume.SecretVolume{},
-			},
-			wantEnvSubset: []corev1.EnvVar{
-				{Name: "discovery.zen.ping.unicast.hosts", Value: "discovery-service"},
-				{Name: "cluster.name", Value: "cluster"},
-				{Name: "discovery.zen.minimum_master_nodes", Value: "3"},
-				{Name: "network.host", Value: "0.0.0.0"},
-				{Name: "path.data", Value: "/usr/share/elasticsearch/data"},
-				{Name: "path.logs", Value: "/usr/share/elasticsearch/logs"},
-				{Name: "ES_JAVA_OPTS", Value: "-Xms512M -Xmx512M -Djava.security.properties=/usr/share/elasticsearch/config/managed/security.properties"},
-				{Name: "node.master", Value: "true"},
-				{Name: "node.data", Value: "true"},
-				{Name: "node.ingest", Value: "false"},
-				{Name: "node.ml", Value: "true"},
-				{Name: "xpack.security.enabled", Value: "true"},
-				{Name: "xpack.security.authc.reserved_realm.enabled", Value: "false"},
-				{Name: "PROBE_USERNAME", Value: "username1"},
-				{Name: "READINESS_PROBE_PROTOCOL", Value: "https"},
-				{Name: processmanager.EnvProcName, Value: "es"},
-				{Name: processmanager.EnvProcCmd, Value: "/usr/local/bin/docker-entrypoint.sh"},
-				{Name: "KEYSTORE_SOURCE_DIR", Value: "/keystore"},
-				{Name: "KEYSTORE_RELOAD_CREDENTIALS", Value: "true"},
-				{Name: "KEYSTORE_ES_USERNAME", Value: "username2"},
-				{Name: "KEYSTORE_ES_PASSWORD_FILE", Value: "/creds/username2"},
-				{Name: "KEYSTORE_ES_CA_CERTS_PATH", Value: "/certs/ca.pem"},
-				{Name: "KEYSTORE_ES_ENDPOINT", Value: "https://127.0.0.1:9200"},
-			},
-		},
-		{
-			name: "trial license",
-			args: args{
-				p: pod.NewPodSpecParams{
-					ClusterName:                    "cluster",
-					CustomImageName:                "myImage",
-					DiscoveryServiceName:           "discovery-service",
-					DiscoveryZenMinimumMasterNodes: 3,
-					LicenseType:                    v1alpha1.LicenseTypeTrial,
-					NodeTypes: v1alpha1.NodeTypesSpec{
-						Master: true,
-						Data:   true,
-						Ingest: false,
-						ML:     true,
-					},
-					SetVMMaxMapCount: true,
-					Version:          "1.2.3",
-					ProbeUser:        testProbeUser,
-					ReloadCredsUser:  testReloadCredsUser,
-				},
-				nodeCertificatesVolume: volume.SecretVolume{},
-				extraFilesSecretVolume: volume.SecretVolume{},
-			},
-			wantEnvSubset: []corev1.EnvVar{
-				{Name: "xpack.license.self_generated.type", Value: "trial"},
-				{Name: "xpack.security.enabled", Value: "true"},
-				{Name: "READINESS_PROBE_PROTOCOL", Value: "https"},
-			},
-		},
-		{
-			name: "basic license",
-			args: args{
-				p: pod.NewPodSpecParams{
-					ClusterName:                    "cluster",
-					CustomImageName:                "myImage",
-					DiscoveryServiceName:           "discovery-service",
-					DiscoveryZenMinimumMasterNodes: 3,
-					LicenseType:                    v1alpha1.LicenseTypeBasic,
-					NodeTypes: v1alpha1.NodeTypesSpec{
-						Master: true,
-						Data:   true,
-						Ingest: false,
-						ML:     true,
-					},
-					SetVMMaxMapCount: true,
-					Version:          "1.2.3",
-					ProbeUser:        testProbeUser,
-					ReloadCredsUser:  testReloadCredsUser,
-				},
-				nodeCertificatesVolume: volume.SecretVolume{},
-				extraFilesSecretVolume: volume.SecretVolume{},
-			},
-			wantEnvSubset: []corev1.EnvVar{
-				{Name: "READINESS_PROBE_PROTOCOL", Value: "http"},
-				{Name: "xpack.security.enabled", Value: "false"},
-			},
-			dontWantEnvSubset: []corev1.EnvVar{
-				{Name: "xpack.license.self_generated.type", Value: "trial"},
-			},
-		},
-		{
-			name: "gold license",
-			args: args{
-				p: pod.NewPodSpecParams{
-					ClusterName:                    "cluster",
-					CustomImageName:                "myImage",
-					DiscoveryServiceName:           "discovery-service",
-					DiscoveryZenMinimumMasterNodes: 3,
-					LicenseType:                    v1alpha1.LicenseTypeGold,
-					NodeTypes: v1alpha1.NodeTypesSpec{
-						Master: true,
-						Data:   true,
-						Ingest: false,
-						ML:     true,
-					},
-					SetVMMaxMapCount: true,
-					Version:          "1.2.3",
-					ProbeUser:        testProbeUser,
-					ReloadCredsUser:  testReloadCredsUser,
-				},
-				nodeCertificatesVolume: volume.SecretVolume{},
-				extraFilesSecretVolume: volume.SecretVolume{},
-			},
-			wantEnvSubset: []corev1.EnvVar{
-				{Name: "READINESS_PROBE_PROTOCOL", Value: "https"},
-				{Name: "xpack.security.enabled", Value: "true"},
-=======
 			},
 			wantEnv: []corev1.EnvVar{
 				{Name: settings.EnvPodName, Value: "", ValueFrom: &corev1.EnvVarSource{
@@ -188,26 +64,22 @@
 				{Name: settings.EnvReadinessProbeProtocol, Value: "https"},
 				{Name: settings.EnvProbeUsername, Value: "username1"},
 				{Name: settings.EnvProbePasswordFile, Value: path.Join(volume.ProbeUserSecretMountPath, "username1")},
->>>>>>> 235928b6
+				{Name: processmanager.EnvProcName, Value: "es"},
+				{Name: processmanager.EnvProcCmd, Value: "/usr/local/bin/docker-entrypoint.sh"},
+				{Name: keystore.EnvSourceDir, Value: "/keystore"},
+				{Name: keystore.EnvReloadCredentials, Value: "true"},
+				{Name: keystore.EnvEsUsername, Value: "username2"},
+				{Name: keystore.EnvEsPasswordFile, Value: "/creds/username2"},
+				{Name: keystore.EnvEsCaCertsPath, Value: "/certs/ca.pem"},
+				{Name: keystore.EnvEsEndpoint, Value: "https://127.0.0.1:9200"},
 			},
 		},
 	}
 	for _, tt := range tests {
 		t.Run(tt.name, func(t *testing.T) {
-<<<<<<< HEAD
-			got := newEnvironmentVars(
-				tt.args.p, tt.args.nodeCertificatesVolume, tt.args.reloadCredsUserVolume, tt.args.keystoreVolume, tt.args.extraFilesSecretVolume,
-			)
-			for _, v := range tt.wantEnvSubset {
-				assert.Contains(t, got, v)
-			}
-			for _, v := range tt.dontWantEnvSubset {
-				assert.NotContains(t, got, v)
-			}
-=======
-			got := newEnvironmentVars(tt.args.p)
+			got := newEnvironmentVars(tt.args.p,
+				tt.args.nodeCertificatesVolume, tt.args.reloadCredsUserVolume, tt.args.keystoreVolume)
 			assert.Equal(t, tt.wantEnv, got)
->>>>>>> 235928b6
 		})
 	}
 }
@@ -299,11 +171,7 @@
 	assert.Equal(t, "custom-image", esContainer.Image)
 	assert.NotNil(t, esContainer.ReadinessProbe)
 	assert.ElementsMatch(t, pod.DefaultContainerPorts, esContainer.Ports)
-<<<<<<< HEAD
 	// volume mounts is one less than volumes because we're not mounting the node certs secret until pod creation time
-	assert.Equal(t, 13, len(esContainer.VolumeMounts))
-=======
-	assert.Equal(t, 11, len(esContainer.VolumeMounts))
->>>>>>> 235928b6
+	assert.Equal(t, 12, len(esContainer.VolumeMounts))
 	assert.NotEmpty(t, esContainer.ReadinessProbe.Handler.Exec.Command)
 }