// Copyright Elasticsearch B.V. and/or licensed to Elasticsearch B.V. under one
// or more contributor license agreements. Licensed under the Elastic License;
// you may not use this file except in compliance with the Elastic License.

package reconcile

import (
	"fmt"
	"reflect"

	"github.com/elastic/k8s-operators/operators/pkg/apis/elasticsearch/v1alpha1"
	"github.com/elastic/k8s-operators/operators/pkg/controller/common/events"
	"github.com/elastic/k8s-operators/operators/pkg/controller/common/validation"
	"github.com/elastic/k8s-operators/operators/pkg/controller/elasticsearch/observer"
	corev1 "k8s.io/api/core/v1"
)

// State holds the accumulated state during the reconcile loop including the response and a pointer to an
// Elasticsearch resource for status updates.
type State struct {
	*events.Recorder
	cluster v1alpha1.Elasticsearch
	status  v1alpha1.ElasticsearchStatus
}

// NewState creates a new reconcile state based on the given cluster
func NewState(c v1alpha1.Elasticsearch) *State {
	return &State{Recorder: events.NewRecorder(), cluster: c, status: *c.Status.DeepCopy()}
}

// AvailableElasticsearchNodes filters a slice of pods for the ones that are ready.
func AvailableElasticsearchNodes(pods []corev1.Pod) []corev1.Pod {
	var nodesAvailable []corev1.Pod
	for _, pod := range pods {
		if IsAvailable(pod) {
			nodesAvailable = append(nodesAvailable, pod)
		}
	}
	return nodesAvailable
}

// IsAvailable checks if both conditions ContainersReady and PodReady of a Pod are true.
func IsAvailable(pod corev1.Pod) bool {
	conditionsTrue := 0
	for _, cond := range pod.Status.Conditions {
		if cond.Status == corev1.ConditionTrue && (cond.Type == corev1.ContainersReady || cond.Type == corev1.PodReady) {
			conditionsTrue++
		}
	}
	return conditionsTrue == 2
}

func (s *State) updateWithPhase(
	phase v1alpha1.ElasticsearchOrchestrationPhase,
	resourcesState ResourcesState,
	observedState observer.State,
) *State {
	if observedState.ClusterState != nil {
		s.status.ClusterUUID = observedState.ClusterState.ClusterUUID
		s.status.MasterNode = observedState.ClusterState.MasterNodeName()
	}

	s.status.AvailableNodes = len(AvailableElasticsearchNodes(resourcesState.CurrentPods.Pods()))
	s.status.Phase = phase
	s.status.ExternalService = resourcesState.ExternalService.Name

	s.status.Health = v1alpha1.ElasticsearchHealth("unknown")
	if observedState.ClusterHealth != nil && observedState.ClusterHealth.Status != "" {
		s.status.Health = v1alpha1.ElasticsearchHealth(observedState.ClusterHealth.Status)
	}
	return s
}

// UpdateElasticsearchState updates the Elasticsearch section of the state resource status based on the given pods.
func (s *State) UpdateElasticsearchState(
	resourcesState ResourcesState,
	observedState observer.State,
) *State {
	return s.updateWithPhase(s.status.Phase, resourcesState, observedState)
}

// UpdateElasticsearchOperational marks Elasticsearch as being operational in the resource status.
func (s *State) UpdateElasticsearchOperational(
	resourcesState ResourcesState,
	observedState observer.State,

) *State {
	return s.updateWithPhase(v1alpha1.ElasticsearchOperationalPhase, resourcesState, observedState)
}

// UpdateElasticsearchPending marks Elasticsearch as being the pending phase in the resource status.
func (s *State) UpdateElasticsearchPending(pods []corev1.Pod) *State {
	s.status.AvailableNodes = len(AvailableElasticsearchNodes(pods))
	s.status.Phase = v1alpha1.ElasticsearchPendingPhase
	s.status.Health = v1alpha1.ElasticsearchRedHealth
	return s
}

// UpdateElasticsearchMigrating marks Elasticsearch as being in the data migration phase in the resource status.
func (s *State) UpdateElasticsearchMigrating(
	resourcesState ResourcesState,
	observedState observer.State,
) *State {
	s.AddEvent(
		corev1.EventTypeNormal,
		events.EventReasonDelayed,
		"Requested topology change delayed by data migration",
	)
	return s.updateWithPhase(v1alpha1.ElasticsearchMigratingDataPhase, resourcesState, observedState)
}

// UpdateRemoteClusters updates the remote clusters saved in the persistent settings of the cluster.
func (s *State) UpdateRemoteClusters(remoteCluster map[string]string) {
	s.status.RemoteClusters = remoteCluster
}

// GetRemoteClusters returns the remote clusters that have been set in the cluster.
func (s *State) GetRemoteClusters() map[string]string {
	return s.status.RemoteClusters
}

<<<<<<< HEAD
// UpdateZen1MinimumMasterNodes updates the current minimum master nodes in the state.
func (s *State) UpdateZen1MinimumMasterNodes(value int) {
	s.status.ZenDiscovery = v1alpha1.ZenDiscoveryStatus{
		MinimumMasterNodes: value,
	}
}

// GetZen1MinimumMasterNodes returns the current minimum master nodes as it is stored in the state.
func (s *State) GetZen1MinimumMasterNodes() int {
	return s.status.ZenDiscovery.MinimumMasterNodes
}

// AddEvent records the intent to emit a k8s event with the given attributes.
func (s *State) AddEvent(eventType, reason, message string) *State {
	s.events = append(s.events, Event{
		eventType,
		reason,
		message,
	})
	return s
}

=======
>>>>>>> 00609646
// Apply takes the current Elasticsearch status, compares it to the previous status, and updates the status accordingly.
// It returns the events to emit and an updated version of the Elasticsearch cluster resource with
// the current status applied to its status sub-resource.
func (s *State) Apply() ([]events.Event, *v1alpha1.Elasticsearch) {
	previous := s.cluster.Status
	current := s.status
	if reflect.DeepEqual(previous, current) {
		return s.Events(), nil
	}
	if current.IsDegraded(previous) {
		s.AddEvent(corev1.EventTypeWarning, events.EventReasonUnhealthy, "Elasticsearch cluster health degraded")
	}
	oldUUID := previous.ClusterUUID
	newUUID := current.ClusterUUID
	if newUUID == "" {
		// don't record false positives when the cluster is temporarily unavailable
		current.ClusterUUID = oldUUID
		newUUID = oldUUID
	}
	if newUUID != oldUUID && oldUUID != "" { // don't record the initial UUID assignment on cluster formation as an event
		s.AddEvent(corev1.EventTypeWarning, events.EventReasonUnexpected,
			fmt.Sprintf("Cluster UUID changed (was: %s, is: %s)", oldUUID, newUUID),
		)
	}
	newMaster := current.MasterNode
	oldMaster := previous.MasterNode
	// empty master means loss of master node or no valid cluster data
	// we record it in status but don't emit an event. This might be transient but is a valid state
	// as opposed to the same thing for the cluster UUID where we are interested in the eventual loss of state
	// and want to ignore intermediate 'empty' states
	var masterChanged = newMaster != oldMaster && newMaster != ""
	if masterChanged {
		s.AddEvent(corev1.EventTypeNormal, events.EventReasonStateChange,
			fmt.Sprintf("Master node is now %s", newMaster),
		)
	}
	s.cluster.Status = current
	return s.Events(), &s.cluster
}

func (s *State) UpdateElasticsearchInvalid(results []validation.Result) {
	s.status.Phase = v1alpha1.ElasticsearchResourceInvalid
	for _, r := range results {
		s.AddEvent(corev1.EventTypeWarning, events.EventReasonValidation, r.Reason)
	}
}<|MERGE_RESOLUTION|>--- conflicted
+++ resolved
@@ -119,7 +119,6 @@
 	return s.status.RemoteClusters
 }
 
-<<<<<<< HEAD
 // UpdateZen1MinimumMasterNodes updates the current minimum master nodes in the state.
 func (s *State) UpdateZen1MinimumMasterNodes(value int) {
 	s.status.ZenDiscovery = v1alpha1.ZenDiscoveryStatus{
@@ -132,18 +131,6 @@
 	return s.status.ZenDiscovery.MinimumMasterNodes
 }
 
-// AddEvent records the intent to emit a k8s event with the given attributes.
-func (s *State) AddEvent(eventType, reason, message string) *State {
-	s.events = append(s.events, Event{
-		eventType,
-		reason,
-		message,
-	})
-	return s
-}
-
-=======
->>>>>>> 00609646
 // Apply takes the current Elasticsearch status, compares it to the previous status, and updates the status accordingly.
 // It returns the events to emit and an updated version of the Elasticsearch cluster resource with
 // the current status applied to its status sub-resource.
