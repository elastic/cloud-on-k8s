--- conflicted
+++ resolved
@@ -151,10 +151,7 @@
 		)
 	}
 	s.cluster.Status = current
-<<<<<<< HEAD
 	return s.Events(), &s.cluster
-=======
-	return s.events, &s.cluster
 }
 
 func (s *State) UpdateElasticsearchInvalid(results []validation.Result) {
@@ -162,5 +159,4 @@
 	for _, r := range results {
 		s.AddEvent(corev1.EventTypeWarning, events.EventReasonValidation, r.Reason)
 	}
->>>>>>> bd54948e
 }