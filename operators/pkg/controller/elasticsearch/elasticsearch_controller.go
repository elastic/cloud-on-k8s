// Copyright Elasticsearch B.V. and/or licensed to Elasticsearch B.V. under one
// or more contributor license agreements. Licensed under the Elastic License;
// you may not use this file except in compliance with the Elastic License.

package elasticsearch

import (
	"fmt"
	"sync/atomic"
	"time"

	"k8s.io/apimachinery/pkg/runtime"
	"k8s.io/client-go/tools/record"
	"sigs.k8s.io/controller-runtime/pkg/controller"
	"sigs.k8s.io/controller-runtime/pkg/handler"
	"sigs.k8s.io/controller-runtime/pkg/manager"
	"sigs.k8s.io/controller-runtime/pkg/reconcile"
	"sigs.k8s.io/controller-runtime/pkg/source"

	elasticsearchv1alpha1 "github.com/elastic/cloud-on-k8s/operators/pkg/apis/elasticsearch/v1alpha1"
	"github.com/elastic/cloud-on-k8s/operators/pkg/controller/common"
	"github.com/elastic/cloud-on-k8s/operators/pkg/controller/common/certificates"
	"github.com/elastic/cloud-on-k8s/operators/pkg/controller/common/finalizer"
	"github.com/elastic/cloud-on-k8s/operators/pkg/controller/common/operator"
	"github.com/elastic/cloud-on-k8s/operators/pkg/controller/common/reconciler"
	commonversion "github.com/elastic/cloud-on-k8s/operators/pkg/controller/common/version"
	"github.com/elastic/cloud-on-k8s/operators/pkg/controller/common/watches"
	"github.com/elastic/cloud-on-k8s/operators/pkg/controller/elasticsearch/driver"
	"github.com/elastic/cloud-on-k8s/operators/pkg/controller/elasticsearch/label"
	"github.com/elastic/cloud-on-k8s/operators/pkg/controller/elasticsearch/observer"
	esreconcile "github.com/elastic/cloud-on-k8s/operators/pkg/controller/elasticsearch/reconcile"
	"github.com/elastic/cloud-on-k8s/operators/pkg/controller/elasticsearch/settings"
	"github.com/elastic/cloud-on-k8s/operators/pkg/controller/elasticsearch/validation"
	"github.com/elastic/cloud-on-k8s/operators/pkg/utils/k8s"
	corev1 "k8s.io/api/core/v1"
	apierrors "k8s.io/apimachinery/pkg/api/errors"
	logf "sigs.k8s.io/controller-runtime/pkg/runtime/log"
)

const name = "elasticsearch-controller"

var log = logf.Log.WithName(name)

// Add creates a new Elasticsearch Controller and adds it to the Manager with default RBAC. The Manager will set fields
// on the Controller and Start it when the Manager is Started.
func Add(mgr manager.Manager, params operator.Parameters) error {
	reconciler, err := newReconciler(mgr, params)
	if err != nil {
		return err
	}
	c, err := add(mgr, reconciler)
	if err != nil {
		return err
	}
	return addWatches(c, reconciler)
}

// newReconciler returns a new reconcile.Reconciler
func newReconciler(mgr manager.Manager, params operator.Parameters) (*ReconcileElasticsearch, error) {
	client := k8s.WrapClient(mgr.GetClient())
	return &ReconcileElasticsearch{
		Client:   client,
		scheme:   mgr.GetScheme(),
		recorder: mgr.GetRecorder(name),

		csrClient:   certificates.NewCertInitializerCSRClient(params.Dialer, certificates.CSRRequestTimeout),
		esObservers: observer.NewManager(params.Dialer, client, observer.DefaultSettings),

		finalizers:       finalizer.NewHandler(client),
		dynamicWatches:   watches.NewDynamicWatches(),
		podsExpectations: reconciler.NewExpectations(),

		Parameters: params,
	}, nil
}

// add adds a new Controller to mgr with r as the reconcile.Reconciler
func add(mgr manager.Manager, r reconcile.Reconciler) (controller.Controller, error) {
	// Create a new controller
	return controller.New(name, mgr, controller.Options{Reconciler: r})
}

func addWatches(c controller.Controller, r *ReconcileElasticsearch) error {
	// Watch for changes to Elasticsearch
	if err := c.Watch(
		&source.Kind{Type: &elasticsearchv1alpha1.Elasticsearch{}}, &handler.EnqueueRequestForObject{},
	); err != nil {
		return err
	}

	// Watch pods
	if err := c.Watch(&source.Kind{Type: &corev1.Pod{}}, r.dynamicWatches.Pods); err != nil {
		return err
	}
	if err := r.dynamicWatches.Pods.AddHandlers(
		// trigger reconciliation loop on ES pods owned by this controller
		&watches.OwnerWatch{
			EnqueueRequestForOwner: handler.EnqueueRequestForOwner{
				IsController: true,
				OwnerType:    &elasticsearchv1alpha1.Elasticsearch{},
			},
		},
		// Reconcile pods expectations.
		// This does not technically need to be part of a dynamic watch, since it will
		// stay there forever (nothing dynamic here).
		// Turns out our dynamic watch mechanism happens to be a pretty nice way to
		// setup multiple "static" handlers for a single watch.
		watches.NewExpectationsWatch(
			"pods-expectations",
			r.podsExpectations,
			// retrieve cluster name from pod labels
			label.ClusterFromResourceLabels,
		)); err != nil {
		return err
	}

	// watch trust relationships and queue reconciliation for their associated cluster on changes
	if err := c.Watch(&source.Kind{Type: &elasticsearchv1alpha1.TrustRelationship{}}, &handler.EnqueueRequestsFromMapFunc{
		ToRequests: label.NewToRequestsFuncFromClusterNameLabel(),
	}); err != nil {
		return err
	}

	// Watch remote clusters and queue reconciliation for their associated cluster on changes.
	if err := c.Watch(&source.Kind{Type: &elasticsearchv1alpha1.RemoteCluster{}}, &handler.EnqueueRequestsFromMapFunc{
		ToRequests: label.NewToRequestsFuncFromClusterNameLabel(),
	}); err != nil {
		return err
	}

	// Watch services
	if err := c.Watch(&source.Kind{Type: &corev1.Service{}}, &handler.EnqueueRequestForOwner{
		IsController: true,
		OwnerType:    &elasticsearchv1alpha1.Elasticsearch{},
	}); err != nil {
		return err
	}

	// Watch secrets
	if err := c.Watch(&source.Kind{Type: &corev1.Secret{}}, r.dynamicWatches.Secrets); err != nil {
		return err
	}
	if err := r.dynamicWatches.Secrets.AddHandler(&watches.OwnerWatch{
		EnqueueRequestForOwner: handler.EnqueueRequestForOwner{
			IsController: true,
			OwnerType:    &elasticsearchv1alpha1.Elasticsearch{},
		},
	}); err != nil {
		return err
	}

<<<<<<< HEAD
	// ClusterLicense
	if err := c.Watch(&source.Kind{Type: &elasticsearchv1alpha1.ClusterLicense{}}, r.dynamicWatches.ClusterLicense); err != nil {
=======
	// Users
	if err := c.Watch(&source.Kind{Type: &elasticsearchv1alpha1.User{}}, &handler.EnqueueRequestsFromMapFunc{
		ToRequests: label.NewToRequestsFuncFromClusterNameLabel(),
	}); err != nil {
>>>>>>> 0948f3e6
		return err
	}

	// Trigger a reconciliation when observers report a cluster health change
	if err := c.Watch(observer.WatchClusterHealthChange(r.esObservers), reconciler.GenericEventHandler()); err != nil {
		return err
	}

	return nil
}

var _ reconcile.Reconciler = &ReconcileElasticsearch{}

// ReconcileElasticsearch reconciles a Elasticsearch object
type ReconcileElasticsearch struct {
	k8s.Client
	operator.Parameters
	scheme   *runtime.Scheme
	recorder record.EventRecorder

	csrClient certificates.CSRClient

	esObservers *observer.Manager

	finalizers finalizer.Handler

	dynamicWatches watches.DynamicWatches

	// podsExpectations help dealing with inconsistencies in our client cache,
	// by marking Pods creation/deletion as expected, and waiting til they are effectively observed.
	podsExpectations *reconciler.Expectations

	// iteration is the number of times this controller has run its Reconcile method
	iteration int64
}

// Reconcile reads that state of the cluster for a Elasticsearch object and makes changes based on the state read and
// what is in the Elasticsearch.Spec
func (r *ReconcileElasticsearch) Reconcile(request reconcile.Request) (reconcile.Result, error) {
	// atomically update the iteration to support concurrent runs.
	currentIteration := atomic.AddInt64(&r.iteration, 1)
	iterationStartTime := time.Now()
	log.Info("Start reconcile iteration", "iteration", currentIteration, "request", request)
	defer func() {
		log.Info("End reconcile iteration", "iteration", currentIteration, "took", time.Since(iterationStartTime), "request", request)
	}()

	// Fetch the Elasticsearch instance
	es := elasticsearchv1alpha1.Elasticsearch{}
	err := r.Get(request.NamespacedName, &es)
	if err != nil {
		if apierrors.IsNotFound(err) {
			// Object not found, return.  Created objects are automatically garbage collected.
			// For additional cleanup logic use finalizers.
			return reconcile.Result{}, nil
		}
		// Error reading the object - requeue the request.
		return reconcile.Result{}, err
	}

	if common.IsPaused(es.ObjectMeta) {
		log.Info("Paused : skipping reconciliation", "iteration", currentIteration)
		return common.PauseRequeue, nil
	}

	state := esreconcile.NewState(es)
	results := r.internalReconcile(es, state)
	err = r.updateStatus(es, state)
	if err != nil && apierrors.IsConflict(err) {
		log.V(1).Info("Conflict while updating status")
		return reconcile.Result{Requeue: true}, nil
	}
	return results.WithError(err).Aggregate()
}

func (r *ReconcileElasticsearch) internalReconcile(
	es elasticsearchv1alpha1.Elasticsearch,
	reconcileState *esreconcile.State,
) *reconciler.Results {
	results := &reconciler.Results{}

	if err := r.finalizers.Handle(&es, r.finalizersFor(es, r.dynamicWatches)...); err != nil {
		return results.WithError(err)
	}

	if es.IsMarkedForDeletion() {
		// resource will be deleted, nothing to reconcile
		// pre-delete operations are handled by finalizers
		return results
	}

	ver, err := commonversion.Parse(es.Spec.Version)
	if err != nil {
		return results.WithError(err)
	}

	violations, err := validation.Validate(es)
	if err != nil {
		return results.WithError(err)
	}
	if len(violations) > 0 {
		reconcileState.UpdateElasticsearchInvalid(violations)
		return results
	}

	driver, err := driver.NewDriver(driver.Options{
		Client: r.Client,
		Scheme: r.scheme,

		Version: *ver,

		CSRClient:        r.csrClient,
		Observers:        r.esObservers,
		DynamicWatches:   r.dynamicWatches,
		PodsExpectations: r.podsExpectations,
		Parameters:       r.Parameters,
	})
	if err != nil {
		return results.WithError(err)
	}

	return driver.Reconcile(es, reconcileState)
}

func (r *ReconcileElasticsearch) updateStatus(
	es elasticsearchv1alpha1.Elasticsearch,
	reconcileState *esreconcile.State,
) error {
	log.Info("Updating status", "iteration", atomic.LoadInt64(&r.iteration))
	events, cluster := reconcileState.Apply()
	for _, evt := range events {
		log.Info(fmt.Sprintf("Recording event %+v", evt))
		r.recorder.Event(&es, evt.EventType, evt.Reason, evt.Message)
	}
	if cluster == nil {
		return nil
	}
	return r.Status().Update(cluster)
}

// finalizersFor returns the list of finalizers applying to a given es cluster
func (r *ReconcileElasticsearch) finalizersFor(
	es elasticsearchv1alpha1.Elasticsearch,
	watched watches.DynamicWatches,
) []finalizer.Finalizer {
	clusterName := k8s.ExtractNamespacedName(&es)
	return []finalizer.Finalizer{
		reconciler.ExpectationsFinalizer(clusterName, r.podsExpectations),
		r.esObservers.Finalizer(clusterName),
		settings.SecureSettingsFinalizer(clusterName, watched),
	}
}<|MERGE_RESOLUTION|>--- conflicted
+++ resolved
@@ -149,18 +149,6 @@
 		return err
 	}
 
-<<<<<<< HEAD
-	// ClusterLicense
-	if err := c.Watch(&source.Kind{Type: &elasticsearchv1alpha1.ClusterLicense{}}, r.dynamicWatches.ClusterLicense); err != nil {
-=======
-	// Users
-	if err := c.Watch(&source.Kind{Type: &elasticsearchv1alpha1.User{}}, &handler.EnqueueRequestsFromMapFunc{
-		ToRequests: label.NewToRequestsFuncFromClusterNameLabel(),
-	}); err != nil {
->>>>>>> 0948f3e6
-		return err
-	}
-
 	// Trigger a reconciliation when observers report a cluster health change
 	if err := c.Watch(observer.WatchClusterHealthChange(r.esObservers), reconciler.GenericEventHandler()); err != nil {
 		return err
