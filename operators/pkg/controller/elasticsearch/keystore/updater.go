// Copyright Elasticsearch B.V. and/or licensed to Elasticsearch B.V. under one
// or more contributor license agreements. Licensed under the Elastic License;
// you may not use this file except in compliance with the Elastic License.

package keystore

import (
	"context"
	"crypto/x509"
	"fmt"
	"io/ioutil"
	"os"
	"os/exec"
	"path"
	"path/filepath"
	"regexp"
	"strings"
	"sync"
	"time"

	"github.com/elastic/k8s-operators/operators/pkg/controller/common/certificates"
	"github.com/elastic/k8s-operators/operators/pkg/controller/elasticsearch/client"
	"github.com/elastic/k8s-operators/operators/pkg/utils/fs"
	logf "sigs.k8s.io/controller-runtime/pkg/runtime/log"
)

const (
	attemptReload         = "attempt-reload"
	waitEsReadinessPeriod = 10 * time.Second
)

var (
	log = logf.Log.WithName("keystore-updater")
)

// Updater updates the keystore
type Updater struct {
	config Config
	status Status
	lock   sync.RWMutex
}

// NewUpdater returns a new keystore updater.
func NewUpdater(cfg Config) *Updater {
	return &Updater{
		config: cfg,
		status: Status{notInitializedState, "Keystore updater created", time.Now()},
	}
}

<<<<<<< HEAD
=======
// Status returns the Keystore updater status
func (u *Updater) Status() (Status, error) {
	u.lock.RLock()
	defer u.lock.RUnlock()
	return u.status, nil
}

// updateStatus updates the Keystore updater status
>>>>>>> 9974c3ad
func (u *Updater) updateStatus(s State, msg string, err error) {
	u.lock.Lock()
	defer u.lock.Unlock()
	reason := msg
	if err != nil {
		reason = fmt.Sprintf("%s: %s", reason, err.Error())
	}
	u.status = Status{s, reason, time.Now()}
}

// Start updates the keystore once and then starts a watcher on source dir to update again on file changes.
func (u *Updater) Start() {
<<<<<<< HEAD
	u.waitForElasticsearchReady()

=======
>>>>>>> 9974c3ad
	if u.config.ReloadCredentials {
		go u.coalescingRetry()
	}

	go u.watchForUpdate()
}

<<<<<<< HEAD
func (u *Updater) waitForElasticsearchReady() {
	caCerts, err := loadCerts(u.config.EsCACertsPath)
	if err != nil {
		log.Error(err, "Cannot create Elasticsearch client with CA certs")
		return
	}
	esClient := client.NewElasticsearchClient(nil, u.config.EsEndpoint, u.config.EsUser, u.config.EsVersion, caCerts)

	u.updateStatus(waitingState, "Waiting for Elasticsearch to be ready", nil)

	for {
		ctx, cancel := context.WithTimeout(context.Background(), client.DefaultReqTimeout)
		_, err := esClient.GetClusterInfo(ctx)
		cancel()
		if err == nil {
			break
		}
		log.Info("Waiting for Elasticsearch to be ready")
		time.Sleep(waitEsReadinessPeriod)
	}
}

=======
>>>>>>> 9974c3ad
func (u *Updater) watchForUpdate() {
	// on each filesystem event for config.SourceDir, update the keystore
	onEvent := func(files fs.FilesCRC) (stop bool, e error) {
		log.Info("On event")
		err, msg := u.updateKeystore()
		if err != nil {
			log.Error(err, "Cannot update keystore", "msg", msg)
			u.updateStatus(failedState, msg, err)
		} else {
			u.updateStatus(runningState, "Keystore updated", nil)
		}
		return false, nil // run forever
	}

	log.Info("Watch for update")
	watcher, err := fs.DirectoryWatcher(context.Background(), u.config.SecretsSourceDir, onEvent, 1*time.Second)
	if err != nil {
		msg := "Cannot watch filesystem"
		log.Error(err, msg, "path", u.config.SecretsSourceDir)
		u.updateStatus(failedState, msg, err)
		return
	}
	// execute at least once with the initial fs content
	err, msg := u.updateKeystore()
	if err != nil {
		log.Error(err, "Cannot update keystore", "msg", msg)
		u.updateStatus(failedState, msg, err)
	}
	// then run on files change
	if err := watcher.Run(); err != nil {
		msg := "Cannot watch filesystem"
		log.Error(err, msg, "path", u.config.SecretsSourceDir)
		u.updateStatus(failedState, msg, err)
	}
}

// coalescingRetry attempts to reload the keystore coalescing subsequent requests into one when retrying.
func (u *Updater) coalescingRetry() {
	var item interface{}
	shutdown := false
	for !shutdown {
		log.Info("Wait for reloading credentials")
		item, shutdown = u.config.ReloadQueue.Get()

		err, msg := u.reloadCredentials()
		if err != nil {
			log.Error(err, msg+". Continuing.")
			u.updateStatus(failedState, msg, err)
			u.config.ReloadQueue.AddAfter(item, 5*time.Second) // TODO exp. backoff w/ jitter
		} else {
			msg := "Successfully reloaded credentials"
			u.updateStatus(runningState, msg, nil)
			log.Info(msg)
		}
		u.config.ReloadQueue.Done(item)
	}
}

// reloadCredentials tries to make an API call to the reload_secure_credentials API
// to reload reloadable settings after the keystore has been updated.
func (u *Updater) reloadCredentials() (error, string) {
	log.Info("Reloading secure settings")
	caCerts, err := loadCerts(u.config.EsCACertsPath)
	if err != nil {
		return err, "cannot create Elasticsearch client with CA certs"
	}
	api := client.NewElasticsearchClient(nil, u.config.EsEndpoint, u.config.EsUser, u.config.EsVersion, caCerts)
	// TODO this is problematic as this call is supposed to happen only when all nodes have the updated
	// keystore which is something we cannot guarantee from this process. Also this call will be issued
	// on each node which is redundant and might be problematic as well.
	ctx, cancel := context.WithTimeout(context.Background(), 10*time.Second)
	defer cancel()
	return api.ReloadSecureSettings(ctx), "Error reloading credentials"
}

// loadCerts returns the certificates given a certificates path.
func loadCerts(caCertPath string) ([]*x509.Certificate, error) {
	bytes, err := ioutil.ReadFile(caCertPath)
	if err != nil {
		return nil, err
	}
	return certificates.ParsePEMCerts(bytes)
}

// updateKeystore reconciles the source directory with Elasticsearch keystores by recreating the
// keystore and adding a setting for each file in the source directory.
func (u *Updater) updateKeystore() (error, string) {
	// delete existing keystore (TODO can we do that to a running cluster?)
	_, err := os.Stat(u.config.KeystorePath)
	if !os.IsNotExist(err) {
		log.Info("Removing keystore", "keystore-path", u.config.KeystorePath)
		err := os.Remove(u.config.KeystorePath)
		if err != nil {
			return err, "could not delete keystore file"
		}
	}

	log.Info("Creating keystore", "keystore-path", u.config.KeystorePath)
	create := exec.Command(u.config.KeystoreBinary, "create", "--silent")
	create.Dir = filepath.Dir(u.config.KeystorePath)
	err = create.Run()
	if err != nil {
		return err, "could not create new keystore"
	}

	fileInfos, err := ioutil.ReadDir(u.config.SecretsSourceDir)
	if err != nil {
		return err, "could not read source directory"
	}

	for _, file := range fileInfos {
		if strings.HasPrefix(file.Name(), ".") {
			log.Info(fmt.Sprintf("Ignoring %s", file.Name()))
			continue
		}
		log.Info("Adding setting to keystore", "file", file.Name())
		add := exec.Command(u.config.KeystoreBinary, "add-file", file.Name(), path.Join(u.config.SecretsSourceDir, file.Name()))
		err := add.Run()
		if err != nil {
			return err, fmt.Sprintf("could not add setting %s", file.Name())
		}
	}

	list := exec.Command(u.config.KeystoreBinary, "list")
	bytes, err := list.Output()
	if err != nil {
		return err, "error during listing keystore settings"
	}

	re := regexp.MustCompile(`\r?\n`)
	input := re.ReplaceAllString(string(bytes), " ")
	log.Info("keystore updated", "settings", input)

	if u.config.ReloadCredentials {
		u.config.ReloadQueue.Add(attemptReload)
	}

	return nil, ""
}<|MERGE_RESOLUTION|>--- conflicted
+++ resolved
@@ -48,8 +48,6 @@
 	}
 }
 
-<<<<<<< HEAD
-=======
 // Status returns the Keystore updater status
 func (u *Updater) Status() (Status, error) {
 	u.lock.RLock()
@@ -58,7 +56,6 @@
 }
 
 // updateStatus updates the Keystore updater status
->>>>>>> 9974c3ad
 func (u *Updater) updateStatus(s State, msg string, err error) {
 	u.lock.Lock()
 	defer u.lock.Unlock()
@@ -71,11 +68,8 @@
 
 // Start updates the keystore once and then starts a watcher on source dir to update again on file changes.
 func (u *Updater) Start() {
-<<<<<<< HEAD
 	u.waitForElasticsearchReady()
 
-=======
->>>>>>> 9974c3ad
 	if u.config.ReloadCredentials {
 		go u.coalescingRetry()
 	}
@@ -83,7 +77,6 @@
 	go u.watchForUpdate()
 }
 
-<<<<<<< HEAD
 func (u *Updater) waitForElasticsearchReady() {
 	caCerts, err := loadCerts(u.config.EsCACertsPath)
 	if err != nil {
@@ -106,8 +99,6 @@
 	}
 }
 
-=======
->>>>>>> 9974c3ad
 func (u *Updater) watchForUpdate() {
 	// on each filesystem event for config.SourceDir, update the keystore
 	onEvent := func(files fs.FilesCRC) (stop bool, e error) {
