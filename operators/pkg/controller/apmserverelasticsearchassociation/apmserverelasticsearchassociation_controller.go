// Copyright Elasticsearch B.V. and/or licensed to Elasticsearch B.V. under one
// or more contributor license agreements. Licensed under the Elastic License;
// you may not use this file except in compliance with the Elastic License.

package apmserverelasticsearchassociation

import (
	"reflect"
	"sync/atomic"
	"time"

	corev1 "k8s.io/api/core/v1"
	apierrors "k8s.io/apimachinery/pkg/api/errors"
	"k8s.io/apimachinery/pkg/runtime"
	"k8s.io/apimachinery/pkg/types"
	"k8s.io/client-go/tools/record"
	"sigs.k8s.io/controller-runtime/pkg/client"
	"sigs.k8s.io/controller-runtime/pkg/controller"
	"sigs.k8s.io/controller-runtime/pkg/handler"
	"sigs.k8s.io/controller-runtime/pkg/manager"
	"sigs.k8s.io/controller-runtime/pkg/reconcile"
	logf "sigs.k8s.io/controller-runtime/pkg/runtime/log"
	"sigs.k8s.io/controller-runtime/pkg/source"

	apmtype "github.com/elastic/cloud-on-k8s/operators/pkg/apis/apm/v1alpha1"
	associationsv1alpha1 "github.com/elastic/cloud-on-k8s/operators/pkg/apis/associations/v1alpha1"
	commonv1alpha1 "github.com/elastic/cloud-on-k8s/operators/pkg/apis/common/v1alpha1"
	estype "github.com/elastic/cloud-on-k8s/operators/pkg/apis/elasticsearch/v1alpha1"
	"github.com/elastic/cloud-on-k8s/operators/pkg/controller/common"
	"github.com/elastic/cloud-on-k8s/operators/pkg/controller/common/finalizer"
	"github.com/elastic/cloud-on-k8s/operators/pkg/controller/common/operator"
	"github.com/elastic/cloud-on-k8s/operators/pkg/controller/common/watches"
	"github.com/elastic/cloud-on-k8s/operators/pkg/controller/elasticsearch/nodecerts"
	"github.com/elastic/cloud-on-k8s/operators/pkg/controller/elasticsearch/services"
	"github.com/elastic/cloud-on-k8s/operators/pkg/controller/kibanaassociation"
	"github.com/elastic/cloud-on-k8s/operators/pkg/utils/k8s"
)

var (
	log            = logf.Log.WithName("apm-es-association-controller")
	defaultRequeue = reconcile.Result{Requeue: true, RequeueAfter: 10 * time.Second}
)

// Add creates a new ApmServerElasticsearchAssociation Controller and adds it to the Manager with default RBAC. The Manager will set fields on the Controller
// and Start it when the Manager is Started.
func Add(mgr manager.Manager, _ operator.Parameters) error {
	r, err := newReconciler(mgr)
	if err != nil {
		return err
	}
	c, err := add(mgr, r)
	if err != nil {
		return err
	}
	return addWatches(c, r)
}

// newReconciler returns a new reconcile.Reconciler
func newReconciler(mgr manager.Manager) (*ReconcileApmServerElasticsearchAssociation, error) {
	client := k8s.WrapClient(mgr.GetClient())
	return &ReconcileApmServerElasticsearchAssociation{
		Client:   client,
		scheme:   mgr.GetScheme(),
		watches:  watches.NewDynamicWatches(),
		recorder: mgr.GetRecorder("association-controller"),
	}, nil
}

// add adds a new Controller to mgr with r as the reconcile.Reconciler
func add(mgr manager.Manager, r reconcile.Reconciler) (controller.Controller, error) {
	// Create a new controller
	c, err := controller.New("apm-es-association-controller", mgr, controller.Options{Reconciler: r})
	if err != nil {
		return nil, err
	}
	return c, nil
}

func addWatches(c controller.Controller, r *ReconcileApmServerElasticsearchAssociation) error {
	// Watch for changes to ApmServers
	if err := c.Watch(&source.Kind{Type: &apmtype.ApmServer{}}, &handler.EnqueueRequestForObject{}); err != nil {
		return err
	}

	// Watch Elasticsearch cluster objects
	if err := c.Watch(&source.Kind{Type: &estype.Elasticsearch{}}, r.watches.ElasticsearchClusters); err != nil {
		return err
	}

	return nil
}

var _ reconcile.Reconciler = &ReconcileApmServerElasticsearchAssociation{}

// ReconcileApmServerElasticsearchAssociation reconciles a ApmServerElasticsearchAssociation object
type ReconcileApmServerElasticsearchAssociation struct {
	k8s.Client
	scheme   *runtime.Scheme
	recorder record.EventRecorder
	watches  watches.DynamicWatches

	// iteration is the number of times this controller has run its Reconcile method
	iteration int64
}

// Reconcile reads that state of the cluster for a ApmServerElasticsearchAssociation object and makes changes based on the state read
// and what is in the ApmServerElasticsearchAssociation.Spec
func (r *ReconcileApmServerElasticsearchAssociation) Reconcile(request reconcile.Request) (reconcile.Result, error) {
	// atomically update the iteration to support concurrent runs.
	currentIteration := atomic.AddInt64(&r.iteration, 1)
	iterationStartTime := time.Now()
	log.Info("Start reconcile iteration", "iteration", currentIteration)
	defer func() {
		log.Info("End reconcile iteration", "iteration", currentIteration, "took", time.Since(iterationStartTime))
	}()

	var apmServer apmtype.ApmServer
	err := r.Get(request.NamespacedName, &apmServer)
	if err != nil {
		if apierrors.IsNotFound(err) {
			// Object not found, return.  Created objects are automatically garbage collected.
			return reconcile.Result{}, nil
		}
		return reconcile.Result{}, err
	}

	if common.IsPaused(apmServer.ObjectMeta) {
		log.Info("Paused : skipping reconciliation", "iteration", currentIteration)
		return common.PauseRequeue, nil
	}

	handler := finalizer.NewHandler(r)
	err = handler.Handle(&apmServer, watchFinalizer(k8s.ExtractNamespacedName(&apmServer), r.watches))
	if err != nil {
		// failed to prepare finalizer or run finalizer: retry
		return defaultRequeue, err
	}

	// ApmServer is being deleted short-circuit reconciliation
	if !apmServer.DeletionTimestamp.IsZero() {
		return reconcile.Result{}, nil
	}

	newStatus, err := r.reconcileInternal(apmServer)
	// maybe update status
	origStatus := apmServer.Status.DeepCopy()
	apmServer.Status.Association = newStatus

	if !reflect.DeepEqual(*origStatus, apmServer.Status) {
		if err := r.Status().Update(&apmServer); err != nil {
			return defaultRequeue, err
		}
	}
	return resultFromStatus(newStatus), err
}

func elasticsearchWatchName(assocKey types.NamespacedName) string {
	return assocKey.Namespace + "-" + assocKey.Name + "-es-watch"
}

func apmServerWatchName(assocKey types.NamespacedName) string {
	return assocKey.Namespace + "-" + assocKey.Name + "-apm-server-watch"
}

// watchFinalizer ensure that we remove watches for Elasticsearch clusters that we are no longer interested in
// because the assocation to the APM server has been deleted.
func watchFinalizer(assocKey types.NamespacedName, w watches.DynamicWatches) finalizer.Finalizer {
	return finalizer.Finalizer{
		Name: "dynamic-watches.finalizers.apm.k8s.elastic.co",
		Execute: func() error {
			w.ElasticsearchClusters.RemoveHandlerForKey(elasticsearchWatchName(assocKey))
			return nil
		},
	}
}

func resultFromStatus(status commonv1alpha1.AssociationStatus) reconcile.Result {
	switch status {
	case commonv1alpha1.AssociationPending:
		return defaultRequeue // retry again
	case commonv1alpha1.AssociationEstablished, commonv1alpha1.AssociationFailed:
		return reconcile.Result{} // we are done or there is not much we can do
	default:
		return reconcile.Result{} // make the compiler happy
	}
}

<<<<<<< HEAD
func (r *ReconcileApmServerElasticsearchAssociation) reconcileInternal(apmServer apmtype.ApmServer) (associationsv1alpha1.AssociationStatus, error) {
	assocKey := k8s.ExtractNamespacedName(&apmServer)
	// no auto-association nothing to do
	elasticsearchRef := apmServer.Spec.Output.Elasticsearch.Ref
	if elasticsearchRef == nil {
		return "", nil
	}
=======
func (r *ReconcileApmServerElasticsearchAssociation) reconcileInternal(association associationsv1alpha1.ApmServerElasticsearchAssociation) (commonv1alpha1.AssociationStatus, error) {
	assocKey := k8s.ExtractNamespacedName(&association)
>>>>>>> 181f02ba

	// Make sure we see events from Elasticsearch using a dynamic watch
	// will become more relevant once we refactor user handling to CRDs and implement
	// syncing of user credentials across namespaces
	err := r.watches.ElasticsearchClusters.AddHandler(watches.NamedWatch{
		Name:    elasticsearchWatchName(assocKey),
<<<<<<< HEAD
		Watched: elasticsearchRef.NamespacedName(),
=======
		Watched: association.Spec.Elasticsearch.NamespacedName(),
		Watcher: assocKey,
	})
	if err != nil {
		return commonv1alpha1.AssociationFailed, err
	}
	err = r.watches.ApmServers.AddHandler(watches.NamedWatch{
		Name:    apmServerWatchName(assocKey),
		Watched: association.Spec.ApmServer.NamespacedName(),
>>>>>>> 181f02ba
		Watcher: assocKey,
	})
	if err != nil {
		return commonv1alpha1.AssociationFailed, err
	}

	var es estype.Elasticsearch
	err = r.Get(elasticsearchRef.NamespacedName(), &es)
	if err != nil {
		if apierrors.IsNotFound(err) {
			// Es not found, could be deleted or not yet created? Recheck in a while
			return commonv1alpha1.AssociationPending, nil
		}
		return commonv1alpha1.AssociationFailed, err
	}

	// TODO reconcile external user CRD here
	err = reconcileEsUser(r.Client, r.scheme, apmServer)
	if err != nil {
		return commonv1alpha1.AssociationPending, err // TODO distinguish conflicts and non-recoverable errors here
	}

	var expectedEsConfig apmtype.ElasticsearchOutput
	expectedEsConfig.Ref = apmServer.Spec.Output.Elasticsearch.Ref

	// TODO: look up CA name from the ES cluster resource
	var publicCACertSecret corev1.Secret
	publicCACertSecretKey := types.NamespacedName{Namespace: es.Namespace, Name: nodecerts.CACertSecretName(es.Name)}
	if err = r.Get(publicCACertSecretKey, &publicCACertSecret); err != nil {
		return commonv1alpha1.AssociationPending, err // maybe not created yet
	}
	// TODO this is currently limiting the association to the same namespace
	expectedEsConfig.SSL.CertificateAuthoritiesSecret = &publicCACertSecret.Name
	expectedEsConfig.Hosts = []string{services.ExternalServiceURL(es)}
<<<<<<< HEAD
	expectedEsConfig.Auth.SecretKeyRef = clearTextSecretKeySelector(apmServer)
=======
	expectedEsConfig.Auth.SecretKeyRef = clearTextSecretKeySelector(association)

	var currentApmServer apmtype.ApmServer
	if err := r.Get(association.Spec.ApmServer.NamespacedName(), &currentApmServer); err != nil {
		if apierrors.IsNotFound(err) {
			return commonv1alpha1.AssociationPending, err
		}
		return commonv1alpha1.AssociationFailed, err
	}
>>>>>>> 181f02ba

	// TODO: this is a bit rough
	if !reflect.DeepEqual(apmServer.Spec.Output.Elasticsearch, expectedEsConfig) {
		apmServer.Spec.Output.Elasticsearch = expectedEsConfig
		log.Info("Updating Apm Server spec with Elasticsearch output configuration")
<<<<<<< HEAD
		if err := r.Update(&apmServer); err != nil {
			return associationsv1alpha1.AssociationPending, err
=======
		if err := r.Update(&currentApmServer); err != nil {
			return commonv1alpha1.AssociationPending, err
>>>>>>> 181f02ba
		}
	}

	if err := deleteOrphanedResources(r, apmServer); err != nil {
		log.Error(err, "Error while trying to delete orphaned resources. Continuing.")
	}

	return commonv1alpha1.AssociationEstablished, nil
}

// deleteOrphanedResources deletes resources created by this association that are left over from previous reconciliation
// attempts. If a user changes namespace on a vertex of an association the standard reconcile mechanism will not delete the
// now redundant old user object/secret. This function lists all resources that don't match the current name/namespace
// combinations and deletes them.
func deleteOrphanedResources(c k8s.Client, apm apmtype.ApmServer) error {
	var secrets corev1.SecretList
<<<<<<< HEAD
	selector := association.NewResourceSelector(apm.Name)
=======
	selector := kibanaassociation.NewResourceSelector(assoc.Name)
>>>>>>> 181f02ba
	if err := c.List(&client.ListOptions{LabelSelector: selector}, &secrets); err != nil {
		return err
	}
	expectedSecretKey := secretKey(apm)
	for _, s := range secrets.Items {
		if k8s.ExtractNamespacedName(&s) != expectedSecretKey {
			log.Info("Deleting", "secret", k8s.ExtractNamespacedName(&s))
			if err := c.Delete(&s); err != nil {
				return err
			}
		}
	}

	var users estype.UserList
	if err := c.List(&client.ListOptions{LabelSelector: selector}, &users); err != nil {
		return err
	}
	expectedUserKey := userKey(apm)
	if expectedUserKey == nil {
		return nil
	}
	for _, u := range users.Items {
		if k8s.ExtractNamespacedName(&u) != *expectedUserKey {
			log.Info("Deleting", "user", k8s.ExtractNamespacedName(&u))
			if err := c.Delete(&u); err != nil {
				return err
			}
		}
	}
	return nil
}<|MERGE_RESOLUTION|>--- conflicted
+++ resolved
@@ -23,7 +23,6 @@
 	"sigs.k8s.io/controller-runtime/pkg/source"
 
 	apmtype "github.com/elastic/cloud-on-k8s/operators/pkg/apis/apm/v1alpha1"
-	associationsv1alpha1 "github.com/elastic/cloud-on-k8s/operators/pkg/apis/associations/v1alpha1"
 	commonv1alpha1 "github.com/elastic/cloud-on-k8s/operators/pkg/apis/common/v1alpha1"
 	estype "github.com/elastic/cloud-on-k8s/operators/pkg/apis/elasticsearch/v1alpha1"
 	"github.com/elastic/cloud-on-k8s/operators/pkg/controller/common"
@@ -185,37 +184,20 @@
 	}
 }
 
-<<<<<<< HEAD
-func (r *ReconcileApmServerElasticsearchAssociation) reconcileInternal(apmServer apmtype.ApmServer) (associationsv1alpha1.AssociationStatus, error) {
+func (r *ReconcileApmServerElasticsearchAssociation) reconcileInternal(apmServer apmtype.ApmServer) (commonv1alpha1.AssociationStatus, error) {
 	assocKey := k8s.ExtractNamespacedName(&apmServer)
 	// no auto-association nothing to do
 	elasticsearchRef := apmServer.Spec.Output.Elasticsearch.Ref
 	if elasticsearchRef == nil {
 		return "", nil
 	}
-=======
-func (r *ReconcileApmServerElasticsearchAssociation) reconcileInternal(association associationsv1alpha1.ApmServerElasticsearchAssociation) (commonv1alpha1.AssociationStatus, error) {
-	assocKey := k8s.ExtractNamespacedName(&association)
->>>>>>> 181f02ba
 
 	// Make sure we see events from Elasticsearch using a dynamic watch
 	// will become more relevant once we refactor user handling to CRDs and implement
 	// syncing of user credentials across namespaces
 	err := r.watches.ElasticsearchClusters.AddHandler(watches.NamedWatch{
 		Name:    elasticsearchWatchName(assocKey),
-<<<<<<< HEAD
 		Watched: elasticsearchRef.NamespacedName(),
-=======
-		Watched: association.Spec.Elasticsearch.NamespacedName(),
-		Watcher: assocKey,
-	})
-	if err != nil {
-		return commonv1alpha1.AssociationFailed, err
-	}
-	err = r.watches.ApmServers.AddHandler(watches.NamedWatch{
-		Name:    apmServerWatchName(assocKey),
-		Watched: association.Spec.ApmServer.NamespacedName(),
->>>>>>> 181f02ba
 		Watcher: assocKey,
 	})
 	if err != nil {
@@ -250,31 +232,14 @@
 	// TODO this is currently limiting the association to the same namespace
 	expectedEsConfig.SSL.CertificateAuthoritiesSecret = &publicCACertSecret.Name
 	expectedEsConfig.Hosts = []string{services.ExternalServiceURL(es)}
-<<<<<<< HEAD
 	expectedEsConfig.Auth.SecretKeyRef = clearTextSecretKeySelector(apmServer)
-=======
-	expectedEsConfig.Auth.SecretKeyRef = clearTextSecretKeySelector(association)
-
-	var currentApmServer apmtype.ApmServer
-	if err := r.Get(association.Spec.ApmServer.NamespacedName(), &currentApmServer); err != nil {
-		if apierrors.IsNotFound(err) {
-			return commonv1alpha1.AssociationPending, err
-		}
-		return commonv1alpha1.AssociationFailed, err
-	}
->>>>>>> 181f02ba
 
 	// TODO: this is a bit rough
 	if !reflect.DeepEqual(apmServer.Spec.Output.Elasticsearch, expectedEsConfig) {
 		apmServer.Spec.Output.Elasticsearch = expectedEsConfig
 		log.Info("Updating Apm Server spec with Elasticsearch output configuration")
-<<<<<<< HEAD
 		if err := r.Update(&apmServer); err != nil {
-			return associationsv1alpha1.AssociationPending, err
-=======
-		if err := r.Update(&currentApmServer); err != nil {
 			return commonv1alpha1.AssociationPending, err
->>>>>>> 181f02ba
 		}
 	}
 
@@ -291,11 +256,7 @@
 // combinations and deletes them.
 func deleteOrphanedResources(c k8s.Client, apm apmtype.ApmServer) error {
 	var secrets corev1.SecretList
-<<<<<<< HEAD
-	selector := association.NewResourceSelector(apm.Name)
-=======
-	selector := kibanaassociation.NewResourceSelector(assoc.Name)
->>>>>>> 181f02ba
+	selector := kibanaassociation.NewResourceSelector(apm.Name)
 	if err := c.List(&client.ListOptions{LabelSelector: selector}, &secrets); err != nil {
 		return err
 	}
