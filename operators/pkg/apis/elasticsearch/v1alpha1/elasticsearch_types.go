// Copyright Elasticsearch B.V. and/or licensed to Elasticsearch B.V. under one
// or more contributor license agreements. Licensed under the Elastic License;
// you may not use this file except in compliance with the Elastic License.

package v1alpha1

import (
	commonv1alpha1 "github.com/elastic/k8s-operators/operators/pkg/apis/common/v1alpha1"
	corev1 "k8s.io/api/core/v1"
	metav1 "k8s.io/apimachinery/pkg/apis/meta/v1"
)

// ElasticsearchSpec defines the desired state of Elasticsearch
type ElasticsearchSpec struct {
	// Version represents the version of the stack
	Version string `json:"version,omitempty"`

	// Image represents the docker image that will be used.
	Image string `json:"image,omitempty"`

	// LicenseType represents the expected license type for this cluster.
	// Will default to "basic" if not set.
	// +kubebuilder:validation:Enum=basic,trial,gold,platinum
	LicenseType string `json:"licenseType,omitempty"`

	// SetVMMaxMapCount indicates whether a init container should be used to ensure that the `vm.max_map_count`
	// is set according to https://www.elastic.co/guide/en/elasticsearch/reference/current/vm-max-map-count.html.
	// Setting this to true requires the kubelet to allow running privileged containers.
	SetVMMaxMapCount bool `json:"setVmMaxMapCount,omitempty"`

	// Expose determines which service type to use for this workload. The
	// options are: `ClusterIP|LoadBalancer|NodePort`. Defaults to ClusterIP.
	// +kubebuilder:validation:Enum=ClusterIP,LoadBalancer,NodePort
	Expose string `json:"expose,omitempty"`

	// Topology represents a list of topology elements to be part of the cluster
	Topology []TopologyElementSpec `json:"topology,omitempty"`

	// SnapshotRepository defines a snapshot repository to be used for automatic snapshots.
	SnapshotRepository *SnapshotRepository `json:"snapshotRepository,omitempty"`

	// FeatureFlags are instance-specific flags that enable or disable specific experimental features
	FeatureFlags commonv1alpha1.FeatureFlags `json:"featureFlags,omitempty"`

	// UpdateStrategy specifies how updates to the cluster should be performed.
	UpdateStrategy UpdateStrategy `json:"updateStrategy,omitempty"`
}

// SnapshotRepositoryType as in gcs, AWS s3, file etc.
type SnapshotRepositoryType string

// Supported repository types
const (
	SnapshotRepositoryTypeGCS SnapshotRepositoryType = "gcs"
)

// SnapshotRepositorySettings specify a storage location for snapshots.
type SnapshotRepositorySettings struct {
	// BucketName is the name of the provider specific storage bucket to use.
	BucketName string `json:"bucketName,omitempty"`
	// Credentials is a reference to a secret containing credentials for the storage provider.
	Credentials corev1.SecretReference `json:"credentials,omitempty"`
}

// SnapshotRepository specifies that the user wants automatic snapshots to happen and indicates where they should be stored.
type SnapshotRepository struct {
	// Type of repository
	// +kubebuilder:validation:Enum=gcs
	Type SnapshotRepositoryType `json:"type"`
	// Settings are provider specific repository settings
	Settings SnapshotRepositorySettings `json:"settings"`
}

// NodeCount returns the total number of nodes of the Elasticsearch cluster
func (es ElasticsearchSpec) NodeCount() int32 {
	count := int32(0)
	for _, topoElem := range es.Topology {
		count += topoElem.NodeCount
	}
	return count
}

<<<<<<< HEAD
// GetLicenseType returns the type of license expected for this cluster.
// If not provided, default to "basic".
func (es ElasticsearchSpec) GetLicenseType() LicenseType {
	licenseType, err := LicenseTypeFromString(es.LicenseType)
	if err != nil {
		return LicenseTypeBasic
	}
	return licenseType
}

// ElasticsearchTopologySpec defines a common topology for a set of Elasticsearch nodes
type ElasticsearchTopologySpec struct {
	// NodeTypes represents the node type
=======
// TopologyElementSpec defines a common topology for a set of Elasticsearch nodes
type TopologyElementSpec struct {
	// NodeTypes represents the node types
>>>>>>> 1a21194e
	NodeTypes NodeTypesSpec `json:"nodeTypes,omitempty"`

	// Resources to be allocated for this topology
	Resources commonv1alpha1.ResourcesSpec `json:"resources,omitempty"`

	// NodeCount defines how many nodes have this topology
	NodeCount int32 `json:"nodeCount,omitempty"`

	// PodTemplate is the object that describes the Elasticsearch pods.
	// +optional
	PodTemplate ElasticsearchPodTemplateSpec `json:"template,omitempty"`

	// VolumeClaimTemplates is a list of claims that pods are allowed to reference.
	// Every claim in this list must have at least one matching (by name) volumeMount in one
	// container in the template. A claim in this list takes precedence over
	// any volumes in the template, with the same name.
	// TODO: Define the behavior if a claim already exists with the same name.
	// TODO: define special behavior based on claim metadata.name. (e.g data / logs volumes)
	// +optional
	VolumeClaimTemplates []corev1.PersistentVolumeClaim `json:"volumeClaimTemplates,omitempty"`
}

// ElasticsearchPodTemplateSpec describes the data a pod should have when created from a template
type ElasticsearchPodTemplateSpec struct {
	// Standard object's metadata.
	// More info: https://git.k8s.io/community/contributors/devel/api-conventions.md#metadata
	// +optional
	metav1.ObjectMeta `json:"metadata,omitempty"`

	// Specification of the desired behavior of the pod.
	// More info: https://git.k8s.io/community/contributors/devel/api-conventions.md#spec-and-status
	// +optional
	Spec ElasticsearchPodSpec `json:"spec,omitempty"`
}

type ElasticsearchPodSpec struct {
	// Affinity is the pod's scheduling constraints
	// +optional
	Affinity *corev1.Affinity `json:"affinity,omitempty" protobuf:"bytes,18,opt,name=affinity"`
}

// NodeTypesSpec defines the types associated to the node
type NodeTypesSpec struct {
	// Master represents a master node
	Master bool `json:"master,omitempty"`
	// Data represents a data node
	Data bool `json:"data,omitempty"`
	// Ingest represents an ingest node
	Ingest bool `json:"ingest,omitempty"`
	// ML represents a machine learning node
	ML bool `json:"ml,omitempty"`
}

// UpdateStrategy specifies how updates to the cluster should be performed.
type UpdateStrategy struct {
	// Groups is a list of groups that should have their cluster mutations considered in a fair manner with a strict
	// change budget (not allowing any surge or unavailability) before the entire cluster is reconciled with the
	// full change budget.
	Groups []GroupingDefinition `json:"groups,omitempty"`

	// ChangeBudget is the change budget that should be used when performing mutations to the cluster.
	ChangeBudget *ChangeBudget `json:"changeBudget,omitempty"`
}

// ResolveChangeBudget resolves the optional ChangeBudget into the user-provided one or a defaulted one.
func (s UpdateStrategy) ResolveChangeBudget() ChangeBudget {
	if s.ChangeBudget != nil {
		return *s.ChangeBudget
	}

	return DefaultChangeBudget
}

// GroupingDefinition is used to select a group of pods.
type GroupingDefinition struct {
	// Selector is the selector used to match pods.
	Selector metav1.LabelSelector `json:"selector,omitempty"`
}

// ChangeBudget defines how Pods in a single group should be updated.
type ChangeBudget struct {
	// TODO: MaxUnavailable and MaxSurge would be great to have as intstrs, but due to
	// https://github.com/kubernetes-sigs/kubebuilder/issues/442 this is not currently an option.

	// MaxUnavailable is the maximum number of pods that can be unavailable during the update.
	// Value can be an absolute number (ex: 5) or a percentage of total pods at the start of update (ex: 10%).
	// Absolute number is calculated from percentage by rounding down.
	// This can not be 0 if MaxSurge is 0 if you want automatic rolling changes to be applied.
	// By default, a fixed value of 0 is used.
	// Example: when this is set to 30%, the group can be scaled down by 30%
	// immediately when the rolling update starts. Once new pods are ready, the group
	// can be scaled down further, followed by scaling up the group, ensuring
	// that at least 70% of the target number of pods are available at all times
	// during the update.
	MaxUnavailable int `json:"maxUnavailable"`

	// MaxSurge is the maximum number of pods that can be scheduled above the original number of
	// pods.
	// By default, a fixed value of 1 is used.
	// Value can be an absolute number (ex: 5) or a percentage of total pods at
	// the start of the update (ex: 10%). This can not be 0 if MaxUnavailable is 0 if you want automatic rolling
	// updates to be applied.
	// Absolute number is calculated from percentage by rounding up.
	// Example: when this is set to 30%, the new group can be scaled up by 30%
	// immediately when the rolling update starts. Once old pods have been killed,
	// new group can be scaled up further, ensuring that total number of pods running
	// at any time during the update is at most 130% of the target number of pods.
	MaxSurge int `json:"maxSurge"`
}

// DefaultFallbackGroupingDefinition is the grouping definition that is used if no user-defined groups are specified or
// there are pods that are not selected by the user-defined groups.
var DefaultFallbackGroupingDefinition = GroupingDefinition{
	// use a selector that matches everything
	Selector: metav1.LabelSelector{},
}

// DefaultChangeBudget is used when no change budget is provided. It might not be the most effective, but should work in
// every case
var DefaultChangeBudget = ChangeBudget{
	MaxSurge:       1,
	MaxUnavailable: 0,
}

// ElasticsearchHealth is the health of the cluster as returned by the health API.
type ElasticsearchHealth string

// Possible traffic light states Elasticsearch health can have.
const (
	ElasticsearchRedHealth    ElasticsearchHealth = "red"
	ElasticsearchYellowHealth ElasticsearchHealth = "yellow"
	ElasticsearchGreenHealth  ElasticsearchHealth = "green"
)

// Less for ElasticsearchHealth means green > yellow > red
func (h ElasticsearchHealth) Less(other ElasticsearchHealth) bool {
	switch {
	case h == other:
		return false
	case h == ElasticsearchGreenHealth:
		return false
	case h == ElasticsearchYellowHealth && other == ElasticsearchRedHealth:
		return false
	default:
		return true
	}
}

// ElasticsearchOrchestrationPhase is the phase Elasticsearch is in from the controller point of view.
type ElasticsearchOrchestrationPhase string

const (
	// ElasticsearchOperationalPhase is operating at the desired spec.
	ElasticsearchOperationalPhase ElasticsearchOrchestrationPhase = "Operational"
	// ElasticsearchPendingPhase controller is working towards a desired state, cluster can be unavailable.
	ElasticsearchPendingPhase ElasticsearchOrchestrationPhase = "Pending"
	// ElasticsearchMigratingDataPhase Elasticsearch is currently migrating data to another node.
	ElasticsearchMigratingDataPhase ElasticsearchOrchestrationPhase = "MigratingData"
)

// ElasticsearchStatus defines the observed state of Elasticsearch
type ElasticsearchStatus struct {
	commonv1alpha1.ReconcilerStatus
	Health          ElasticsearchHealth             `json:"health,omitempty"`
	Phase           ElasticsearchOrchestrationPhase `json:"phase,omitempty"`
	ClusterUUID     string                          `json:"clusterUUID,omitempty"`
	MasterNode      string                          `json:"masterNode,omitempty"`
	ExternalService string                          `json:"service,omitempty"`
}

// IsDegraded returns true if the current status is worse than the previous.
func (es ElasticsearchStatus) IsDegraded(prev ElasticsearchStatus) bool {
	return es.Health.Less(prev.Health)
}

// +genclient
// +k8s:deepcopy-gen:interfaces=k8s.io/apimachinery/pkg/runtime.Object

// Elasticsearch is the Schema for the elasticsearches API
// +k8s:openapi-gen=true
// +kubebuilder:subresource:status
// +kubebuilder:categories=elastic
// +kubebuilder:printcolumn:name="health",type="string",JSONPath=".status.health"
// +kubebuilder:printcolumn:name="nodes",type="integer",JSONPath=".status.availableNodes",description="Available nodes"
// +kubebuilder:printcolumn:name="phase",type="string",JSONPath=".status.phase"
// +kubebuilder:printcolumn:name="age",type="date",JSONPath=".metadata.creationTimestamp"
type Elasticsearch struct {
	metav1.TypeMeta   `json:",inline"`
	metav1.ObjectMeta `json:"metadata,omitempty"`

	Spec   ElasticsearchSpec   `json:"spec,omitempty"`
	Status ElasticsearchStatus `json:"status,omitempty"`
}

// IsMarkedForDeletion returns true if the Elasticsearch is going to be deleted
func (e Elasticsearch) IsMarkedForDeletion() bool {
	if e.DeletionTimestamp.IsZero() { // already handles nil pointer
		return false
	}
	return true
}

// +k8s:deepcopy-gen:interfaces=k8s.io/apimachinery/pkg/runtime.Object

// ElasticsearchList contains a list of Elasticsearch clusters
type ElasticsearchList struct {
	metav1.TypeMeta `json:",inline"`
	metav1.ListMeta `json:"metadata,omitempty"`
	Items           []Elasticsearch `json:"items"`
}

// TrustRelationshipSpec contains configuration for trust restrictions.
type TrustRelationshipSpec struct {
	// CaCert contains the PEM-encoded CA certificate for the remote cluster.
	CaCert string `json:"caCert,omitempty"`
	// TrustRestrictions contains configuration for the trust restrictions feature of Elasticsearch for this
	// relationship
	TrustRestrictions TrustRestrictions `json:"trustRestrictions,omitempty"`
}

// TrustRestrictions is the trust restrictions of an Elasticsearch cluster.
type TrustRestrictions struct {
	// Trust contains configuration for the Elasticsearch trust restrictions.
	Trust Trust `json:"trust,omitempty"`
}

// Trust contains configuration for the Elasticsearch trust restrictions.
type Trust struct {
	// SubjectName is a list of patterns that incoming TLS client certificates must match.
	SubjectName []string `json:"subjectName,omitempty"`
}

// TrustRelationship describes one direction of the trust relationship between two Elasticsearch clusters.
// +k8s:deepcopy-gen:interfaces=k8s.io/apimachinery/pkg/runtime.Object
// +k8s:openapi-gen=true
type TrustRelationship struct {
	metav1.TypeMeta   `json:",inline"`
	metav1.ObjectMeta `json:"metadata,omitempty"`

	Spec TrustRelationshipSpec `json:"spec,omitempty"`
}

// TrustRelationshipList contains a list of TrustRelationships.
// +k8s:deepcopy-gen:interfaces=k8s.io/apimachinery/pkg/runtime.Object
type TrustRelationshipList struct {
	metav1.TypeMeta `json:",inline"`
	metav1.ListMeta `json:"metadata,omitempty"`
	Items           []TrustRelationship `json:"items"`
}

func init() {
	SchemeBuilder.Register(
		&Elasticsearch{}, &ElasticsearchList{},
		&TrustRelationship{}, &TrustRelationshipList{},
	)
}<|MERGE_RESOLUTION|>--- conflicted
+++ resolved
@@ -80,7 +80,6 @@
 	return count
 }
 
-<<<<<<< HEAD
 // GetLicenseType returns the type of license expected for this cluster.
 // If not provided, default to "basic".
 func (es ElasticsearchSpec) GetLicenseType() LicenseType {
@@ -91,14 +90,9 @@
 	return licenseType
 }
 
-// ElasticsearchTopologySpec defines a common topology for a set of Elasticsearch nodes
-type ElasticsearchTopologySpec struct {
-	// NodeTypes represents the node type
-=======
 // TopologyElementSpec defines a common topology for a set of Elasticsearch nodes
 type TopologyElementSpec struct {
 	// NodeTypes represents the node types
->>>>>>> 1a21194e
 	NodeTypes NodeTypesSpec `json:"nodeTypes,omitempty"`
 
 	// Resources to be allocated for this topology
