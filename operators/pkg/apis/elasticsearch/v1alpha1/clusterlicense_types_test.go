--- conflicted
+++ resolved
@@ -10,11 +10,7 @@
 	"testing"
 	"time"
 
-<<<<<<< HEAD
-	"github.com/elastic/k8s-operators/operators/pkg/utils/test"
-=======
 	"github.com/elastic/k8s-operators/operators/pkg/utils/chrono"
->>>>>>> ac01ba10
 	"github.com/stretchr/testify/require"
 )
 
@@ -36,39 +32,24 @@
 		{
 			name: "valid license - starts now",
 			fields: fields{
-<<<<<<< HEAD
-				startMillis:  test.Millis("2019-01-31"),
-				expiryMillis: test.Millis("2019-12-31"),
-=======
 				startMillis:  chrono.MustMillis("2019-01-31"),
 				expiryMillis: chrono.MustMillis("2019-12-31"),
->>>>>>> ac01ba10
 			},
 			want: true,
 		},
 		{
 			name: "valid license - no offset",
 			fields: fields{
-<<<<<<< HEAD
-				startMillis:  test.Millis("2019-01-01"),
-				expiryMillis: test.Millis("2019-12-31"),
-=======
 				startMillis:  chrono.MustMillis("2019-01-01"),
 				expiryMillis: chrono.MustMillis("2019-12-31"),
->>>>>>> ac01ba10
 			},
 			want: true,
 		},
 		{
 			name: "valid license - with offset",
 			fields: fields{
-<<<<<<< HEAD
-				startMillis:  test.Millis("2019-01-01"),
-				expiryMillis: test.Millis("2019-12-31"),
-=======
 				startMillis:  chrono.MustMillis("2019-01-01"),
 				expiryMillis: chrono.MustMillis("2019-12-31"),
->>>>>>> ac01ba10
 			},
 			args: args{
 				offset: 30 * 24 * time.Hour,
@@ -78,13 +59,8 @@
 		{
 			name: "invalid license - because of offset",
 			fields: fields{
-<<<<<<< HEAD
-				startMillis:  test.Millis("2019-01-30"),
-				expiryMillis: test.Millis("2019-02-28"),
-=======
 				startMillis:  chrono.MustMillis("2019-01-30"),
 				expiryMillis: chrono.MustMillis("2019-02-28"),
->>>>>>> ac01ba10
 			},
 			args: args{
 				offset: 90 * 24 * time.Hour,
@@ -94,13 +70,8 @@
 		{
 			name: "invalid license - expired",
 			fields: fields{
-<<<<<<< HEAD
-				startMillis:  test.Millis("2018-01-01"),
-				expiryMillis: test.Millis("2019-01-01"),
-=======
 				startMillis:  chrono.MustMillis("2018-01-01"),
 				expiryMillis: chrono.MustMillis("2019-01-01"),
->>>>>>> ac01ba10
 			},
 			want: false,
 		},
