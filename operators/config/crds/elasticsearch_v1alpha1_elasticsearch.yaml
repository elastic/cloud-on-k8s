apiVersion: apiextensions.k8s.io/v1beta1
kind: CustomResourceDefinition
metadata:
  creationTimestamp: null
  labels:
    controller-tools.k8s.io: "1.0"
  name: elasticsearches.elasticsearch.k8s.elastic.co
spec:
  additionalPrinterColumns:
  - JSONPath: .status.health
    name: health
    type: string
  - JSONPath: .status.availableNodes
    description: Available nodes
    name: nodes
    type: integer
  - JSONPath: .spec.version
    description: Elasticsearch version
    name: version
    type: string
  - JSONPath: .status.phase
    name: phase
    type: string
  - JSONPath: .metadata.creationTimestamp
    name: age
    type: date
  group: elasticsearch.k8s.elastic.co
  names:
    categories:
    - elastic
    kind: Elasticsearch
    plural: elasticsearches
    shortNames:
    - es
  scope: Namespaced
  subresources:
    status: {}
  validation:
    openAPIV3Schema:
      properties:
        apiVersion:
          description: 'APIVersion defines the versioned schema of this representation
            of an object. Servers should convert recognized schemas to the latest
            internal value, and may reject unrecognized values. More info: https://git.k8s.io/community/contributors/devel/api-conventions.md#resources'
          type: string
        kind:
          description: 'Kind is a string value representing the REST resource this
            object represents. Servers may infer this from the endpoint the client
            submits requests to. Cannot be updated. In CamelCase. More info: https://git.k8s.io/community/contributors/devel/api-conventions.md#types-kinds'
          type: string
        metadata:
          type: object
        spec:
          properties:
            expose:
              description: 'Expose determines which service type to use for this workload.
                The options are: `ClusterIP|LoadBalancer|NodePort`. Defaults to ClusterIP.'
              enum:
              - ClusterIP
              - LoadBalancer
              - NodePort
              type: string
            featureFlags:
              description: FeatureFlags are instance-specific flags that enable or
                disable specific experimental features
              type: object
            image:
              description: Image represents the docker image that will be used.
              type: string
            licenseType:
              description: LicenseType represents the expected license type for this
                cluster. Will default to "basic" if not set.
              enum:
              - basic
              - trial
              - gold
              - platinum
              type: string
<<<<<<< HEAD
            nodes:
              description: Nodes represents a list of groups of  nodes with the same
                configuration to be part of the cluster
=======
            secureSettings:
              description: SecureSettings reference the name of a secret containing
                secure settings, to be injected into Elasticsearch keystore on each
                node. It must exist in the same namespace as the Elasticsearch resource.
              properties:
                name:
                  type: string
              required:
              - name
              type: object
            setVmMaxMapCount:
              description: SetVMMaxMapCount indicates whether an init container should
                be used to ensure that the `vm.max_map_count` is set according to
                https://www.elastic.co/guide/en/elasticsearch/reference/current/vm-max-map-count.html.
                Setting this to true requires the kubelet to allow running privileged
                containers. Defaults to true if not specified. To be disabled, it
                must be explicitly set to false.
              type: boolean
            topology:
              description: Topology represents a list of topology elements to be part
                of the cluster
>>>>>>> 59e36ccf
              items:
                properties:
                  config:
                    description: Config represents Elasticsearch configuration.
                    type: object
                  nodeCount:
                    description: NodeCount defines how many nodes have this topology
                    format: int32
                    type: integer
                  resources:
                    description: Resources to be allocated for this topology
                    properties:
                      limits:
                        description: Limits represents the limits to considerate for
                          these resources
                        type: object
                    type: object
                  template:
                    description: PodTemplate is the object that describes the Elasticsearch
                      pods.
                    properties:
                      metadata:
                        description: 'Standard object''s metadata. More info: https://git.k8s.io/community/contributors/devel/api-conventions.md#metadata'
                        type: object
                      spec:
                        description: 'Specification of the desired behavior of the
                          pod. More info: https://git.k8s.io/community/contributors/devel/api-conventions.md#spec-and-status'
                        properties:
                          affinity:
                            description: Affinity is the pod's scheduling constraints
                            type: object
                        type: object
                    type: object
                  volumeClaimTemplates:
                    description: 'VolumeClaimTemplates is a list of claims that pods
                      are allowed to reference. Every claim in this list must have
                      at least one matching (by name) volumeMount in one container
                      in the template. A claim in this list takes precedence over
                      any volumes in the template, with the same name. TODO: Define
                      the behavior if a claim already exists with the same name. TODO:
                      define special behavior based on claim metadata.name. (e.g data
                      / logs volumes)'
                    items:
                      type: object
                    type: array
                type: object
              type: array
            setVmMaxMapCount:
              description: SetVMMaxMapCount indicates whether an init container should
                be used to ensure that the `vm.max_map_count` is set according to
                https://www.elastic.co/guide/en/elasticsearch/reference/current/vm-max-map-count.html.
                Setting this to true requires the kubelet to allow running privileged
                containers. Defaults to true if not specified. To be disabled, it
                must be explicitly set to false.
              type: boolean
            updateStrategy:
              description: UpdateStrategy specifies how updates to the cluster should
                be performed.
              properties:
                changeBudget:
                  description: ChangeBudget is the change budget that should be used
                    when performing mutations to the cluster.
                  properties:
                    maxSurge:
                      description: 'MaxSurge is the maximum number of pods that can
                        be scheduled above the original number of pods. By default,
                        a fixed value of 1 is used. Value can be an absolute number
                        (ex: 5) or a percentage of total pods at the start of the
                        update (ex: 10%). This can not be 0 if MaxUnavailable is 0
                        if you want automatic rolling updates to be applied. Absolute
                        number is calculated from percentage by rounding up. Example:
                        when this is set to 30%, the new group can be scaled up by
                        30% immediately when the rolling update starts. Once old pods
                        have been killed, new group can be scaled up further, ensuring
                        that total number of pods running at any time during the update
                        is at most 130% of the target number of pods.'
                      format: int64
                      type: integer
                    maxUnavailable:
                      description: 'MaxUnavailable is the maximum number of pods that
                        can be unavailable during the update. Value can be an absolute
                        number (ex: 5) or a percentage of total pods at the start
                        of update (ex: 10%). Absolute number is calculated from percentage
                        by rounding down. This can not be 0 if MaxSurge is 0 if you
                        want automatic rolling changes to be applied. By default,
                        a fixed value of 0 is used. Example: when this is set to 30%,
                        the group can be scaled down by 30% immediately when the rolling
                        update starts. Once new pods are ready, the group can be scaled
                        down further, followed by scaling up the group, ensuring that
                        at least 70% of the target number of pods are available at
                        all times during the update.'
                      format: int64
                      type: integer
                  required:
                  - maxUnavailable
                  - maxSurge
                  type: object
                groups:
                  description: Groups is a list of groups that should have their cluster
                    mutations considered in a fair manner with a strict change budget
                    (not allowing any surge or unavailability) before the entire cluster
                    is reconciled with the full change budget.
                  items:
                    properties:
                      selector:
                        description: Selector is the selector used to match pods.
                        type: object
                    type: object
                  type: array
              type: object
            version:
              description: Version represents the version of the stack
              type: string
          type: object
        status:
          properties:
            clusterUUID:
              type: string
            health:
              type: string
            masterNode:
              type: string
            phase:
              type: string
            remoteClusters:
              type: object
            service:
              type: string
          type: object
  version: v1alpha1
status:
  acceptedNames:
    kind: ""
    plural: ""
  conditions: []
  storedVersions: []<|MERGE_RESOLUTION|>--- conflicted
+++ resolved
@@ -76,33 +76,9 @@
               - gold
               - platinum
               type: string
-<<<<<<< HEAD
             nodes:
               description: Nodes represents a list of groups of  nodes with the same
                 configuration to be part of the cluster
-=======
-            secureSettings:
-              description: SecureSettings reference the name of a secret containing
-                secure settings, to be injected into Elasticsearch keystore on each
-                node. It must exist in the same namespace as the Elasticsearch resource.
-              properties:
-                name:
-                  type: string
-              required:
-              - name
-              type: object
-            setVmMaxMapCount:
-              description: SetVMMaxMapCount indicates whether an init container should
-                be used to ensure that the `vm.max_map_count` is set according to
-                https://www.elastic.co/guide/en/elasticsearch/reference/current/vm-max-map-count.html.
-                Setting this to true requires the kubelet to allow running privileged
-                containers. Defaults to true if not specified. To be disabled, it
-                must be explicitly set to false.
-              type: boolean
-            topology:
-              description: Topology represents a list of topology elements to be part
-                of the cluster
->>>>>>> 59e36ccf
               items:
                 properties:
                   config:
@@ -150,6 +126,16 @@
                     type: array
                 type: object
               type: array
+            secureSettings:
+              description: SecureSettings reference the name of a secret containing
+                secure settings, to be injected into Elasticsearch keystore on each
+                node. It must exist in the same namespace as the Elasticsearch resource.
+              properties:
+                name:
+                  type: string
+              required:
+              - name
+              type: object
             setVmMaxMapCount:
               description: SetVMMaxMapCount indicates whether an init container should
                 be used to ensure that the `vm.max_map_count` is set according to
