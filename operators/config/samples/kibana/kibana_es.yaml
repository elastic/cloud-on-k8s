--- conflicted
+++ resolved
@@ -81,13 +81,9 @@
 spec:
   version: "6.7.2"
   nodeCount: 1
-<<<<<<< HEAD
   elasticsearchRef:
     name: "elasticsearch-sample"
-  expose: LoadBalancer
-=======
   http:
     service:
       spec:
-        type: LoadBalancer
->>>>>>> 332b1bdf
+        type: LoadBalancer