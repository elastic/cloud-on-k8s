# Copyright Elasticsearch B.V. and/or licensed to Elasticsearch B.V. under one
# or more contributor license agreements. Licensed under the Elastic License;
# you may not use this file except in compliance with the Elastic License.
export SHELL := /bin/bash

OPERATOR_NAMESPACE ?= elastic-operators-system

GCLOUD_PROJECT ?= elastic-cloud-dev
REGISTRY ?= eu.gcr.io
ifeq ($(KUBECTL_CLUSTER), minikube)
	# on minikube, use a local registry
	REGISTRY = localhost:5000
endif
# suffix image name with current user name
IMG_SUFFIX ?= -$(subst _,,$(USER))
IMG ?= $(REGISTRY)/$(GCLOUD_PROJECT)/k8s-operators$(IMG_SUFFIX)
GIT_SHA1 = $(shell git rev-parse --verify HEAD)
OPERATOR_IMAGE ?= $(IMG):$(GIT_SHA1)
OPERATOR_IMAGE_LATEST ?= $(IMG):latest


<<<<<<< HEAD
#####################################
##  --       Development       --  ##
#####################################
=======
# namespace in which the namespace operator is deployed (see config/namespace-operator)
NAMESPACE_OPERATOR_NAMESPACE ?= elastic-namespace-operators
# namespace in which the global operator is deployed (see config/global-operator)
GLOBAL_OPERATOR_NAMESPACE ?= elastic-system
# namespace in which the namespace operator should watch resources
MANAGED_NAMESPACE ?= default
>>>>>>> a71d4e5a

all: dep-vendor-only unit integration check-fmt elastic-operator keystore-updater check-license-header

## -- build

dep:
	dep ensure -v

dep-vendor-only:
	# don't attempt to upgrade Gopkg.lock
	dep ensure --vendor-only -v

# Generate API types code and manifests from annotations e.g. CRD, RBAC etc.
generate:
	go generate ./pkg/... ./cmd/...
	go run vendor/sigs.k8s.io/controller-tools/cmd/controller-gen/main.go all

elastic-operator: generate
	go build -o bin/elastic-operator github.com/elastic/k8s-operators/operators/cmd

keystore-updater: generate
	go build -o bin/keystore-updater github.com/elastic/k8s-operators/operators/cmd/keystore-updater

<<<<<<< HEAD
fmt:
	goimports -w pkg cmd

## -- tests

unit:
	go test ./pkg/... ./cmd/... -coverprofile cover.out

integration: generate
	go test -tags=integration ./pkg/... ./cmd/... -coverprofile cover.out

check-fmt:
ifneq ($(shell goimports -l pkg cmd),)
	$(error Invalid go formatting. Please run `make fmt`)
=======
# CI job
.PHONY: ci
ci: check-fmt dep-vendor-only elastic-operator integration keystore-updater

# Run against the configured Kubernetes cluster in ~/.kube/config
OPERATOR_IMAGE ?= $(IMG):$(IMG_TAG)
run: generate fmt vet
ifeq ($(KUBECTL_CONFIG),$(GKE_KUBECTL_CONFIG))
	# Deploy on gke
	@ gcloud auth configure-docker
	@ $(MAKE) docker-build docker-push deploy-namespace-operator deploy-global-operator
	@ echo "-> type \"make logs-namespace-operator\" to tail the operators's logs."
else
	@ echo "-> Checking existence of the operator image in minikube..."
	@ eval $$(minikube docker-env) ; docker pull $(OPERATOR_IMAGE) &> /dev/null
	# Run the operator locally with port-forwarding enabled, so that
	# it can reach services running in the cluster through k8s port-forward feature
	AUTO_PORT_FORWARD=true OPERATOR_IMAGE=$(OPERATOR_IMAGE) \
		go run ./cmd/main.go manager --development $(MANAGER_ARGS) --namespace $(MANAGED_NAMESPACE) --operator-role=all
>>>>>>> a71d4e5a
endif
	go vet ./pkg/... ./cmd/...

lint:
	golangci-lint run $(LINTER_ARGS) ./pkg/... ./cmd/... ./test/...


#############################
##  --       Run       --  ##
#############################

install-crds: generate
	kubectl apply -f config/crds

# Run locally against the configured Kubernetes cluster, with port-forwarding enabled so that
# the operator can reach services running in the cluster through k8s port-forward feature
run: install-crds
	# Run the operator locally, with sidecar image set to latest
	AUTO_PORT_FORWARD=true OPERATOR_IMAGE=$(OPERATOR_IMAGE_LATEST) \
		go run ./cmd/main.go manager --development

# Deploy the operator in the configured Kubernetes cluster
deploy: install-crds docker-build docker-push
	kustomize build config/default | kubectl apply -f -
	@ echo "-> type \"make logs\" to tail the operator logs."

<<<<<<< HEAD
logs:
	@ kubectl --namespace=$(OPERATOR_NAMESPACE) logs -f statefulset.apps/elastic-operators-controller-manager
=======
.PHONY: logs
logs-namespace-operator:
	@ kubectl --namespace=$(NAMESPACE_OPERATOR_NAMESPACE) logs -f statefulset.apps/elastic-namespace-operator

.PHONY: logs
logs-global-operator:
	@ kubectl --namespace=$(GLOBAL_OPERATOR_NAMESPACE) logs -f statefulset.apps/elastic-global-operator
>>>>>>> a71d4e5a

samples:
	@ echo "-> Pushing samples to Kubernetes cluster..."
	@ kubectl apply -f config/samples/deployments_v1alpha1_stack.yaml

<<<<<<< HEAD
# display elasticsearch credentials for the first stack
show-credentials:
	@ echo "elastic:$$(kubectl get secret stack-sample-elastic-user -o json | jq -r '.data.elastic' | base64 -D)"
=======
# Deploy the namespace operator in the configured Kubernetes cluster in ~/.kube/config
deploy-namespace-operator: manifests
	kubectl --cluster=$(KUBECTL_CONFIG) apply -f config/crds
	kustomize build config/namespace-operator | sed -e 's|$$OPERATOR_IMAGE|$(IMG):$(IMG_TAG)|g' | kubectl --cluster=$(KUBECTL_CONFIG) apply -f -

# Deploy the global operator in the configured Kubernetes cluster in ~/.kube/config
deploy-global-operator: manifests
	kubectl --cluster=$(KUBECTL_CONFIG) apply -f config/crds
	kustomize build config/global-operator | sed -e 's|$$OPERATOR_IMAGE|$(IMG):$(IMG_TAG)|g' | kubectl --cluster=$(KUBECTL_CONFIG) apply -f -
>>>>>>> a71d4e5a


##########################################
##  --    K8s clusters bootstrap    --  ##
##########################################

KUBECTL_CLUSTER = $(shell kubectl config current-context)

cluster-bootstrap: dep-vendor-only elastic-operator install-crds

clean-k8s-cluster:
	kubectl delete deployments --all
	kubectl delete statefulsets --all
	kubectl delete svc --all
	kubectl delete rc --all
	kubectl delete po --all

<<<<<<< HEAD
## -- minikube
=======
# Build the docker image
docker-build: unit
	docker build . -t $(IMG):$(IMG_TAG)
>>>>>>> a71d4e5a

set-context-minikube:
	kubectl config use-context "minikube"
	$(eval KUBECTL_CLUSTER="minikube")

bootstrap-minikube: 
	hack/minikube-cluster.sh
	$(MAKE) set-context-minikube registry lazy-push-latest-operator-image-in-local-registry cluster-bootstrap


## -- gke

set-context-gke:
	minikube stop || true
	kubectl config use-context $(shell hack/gke-cluster.sh name)
	$(eval KUBECTL_CLUSTER=$(shell hack/gke-cluster.sh name))

bootstrap-gke:
	./hack/gke-cluster.sh create
	$(MAKE) set-context-gke cluster-bootstrap

delete-gke:
	./hack/gke-cluster.sh delete

# -- registry in the cluster

registry:
	@ echo "-> Deploying registry..."
	@ hack/registry.sh create

lazy-push-latest-operator-image-in-local-registry:
	@ hack/registry.sh port-forward start
	@ docker pull $(OPERATOR_IMAGE_LATEST) || $(MAKE) docker-build docker-push OPERATOR_IMAGE=$(OPERATOR_IMAGE_LATEST)
	@ hack/registry.sh port-forward stop

force-push-latest-operator-image-in-local-registry:
	@ hack/registry.sh port-forward start
	@ $(MAKE) docker-build docker-push OPERATOR_IMAGE=$(OPERATOR_IMAGE_LATEST)
	@ hack/registry.sh port-forward stop


#################################
##  --    Docker images    --  ##
#################################

docker-build:
	docker build . -t $(OPERATOR_IMAGE)
	@ echo "-> Updating kustomize image patch file for manager resource"
	# TODO: fix this on merge conflict with PR #342
	@ cp config/default/manager_image_patch.orig.yaml config/default/manager_image_patch.yaml
	@ $(eval EXTRASEDFLAG := "''")
ifeq ($(shell uname -s),Linux)
	@ $(eval EXTRASEDFLAG := "-e")
endif
	sed -i ${EXTRASEDFLAG} 's@image: .*@image: '"$(OPERATOR_IMAGE)"'@' config/default/manager_image_patch.yaml
	sed -i ${EXTRASEDFLAG} 's@value: .*@value: '"$(OPERATOR_IMAGE)"'@' config/default/manager_image_patch.yaml

docker-push:
ifeq ($(KUBECTL_CLUSTER), minikube)
	@ hack/registry.sh port-forward start
	docker push $(OPERATOR_IMAGE)
	@ hack/registry.sh port-forward stop
else
	docker push $(OPERATOR_IMAGE)
endif
<<<<<<< HEAD

=======
	@ echo $(GKE_KUBECTL_CONFIG) > $(CONFIG_FILE)

.PHONY: set-dev-minikube
set-dev-minikube:
	@ echo "minikube" > $(CONFIG_FILE)

.PHONY: purge-env
purge-env:
	@ echo "-> Purging cluster $(KUBECTL_CONFIG)..."
	@ echo "-> Purging $(NAMESPACE_OPERATOR_NAMESPACE) namespace..."
	@ kubectl --cluster=$(KUBECTL_CONFIG) --namespace=$(NAMESPACE_OPERATOR_NAMESPACE) delete statefulsets --all
	@ kubectl --cluster=$(KUBECTL_CONFIG) --namespace=$(NAMESPACE_OPERATOR_NAMESPACE) delete po --all
	@ kubectl --cluster=$(KUBECTL_CONFIG) --namespace=$(NAMESPACE_OPERATOR_NAMESPACE) delete svc --all
	@ echo "-> Purging $(GLOBAL_OPERATOR_NAMESPACE) namespace..."
	@ kubectl --cluster=$(KUBECTL_CONFIG) --namespace=$(GLOBAL_OPERATOR_NAMESPACE) delete statefulsets --all
	@ kubectl --cluster=$(KUBECTL_CONFIG) --namespace=$(GLOBAL_OPERATOR_NAMESPACE) delete po --all
	@ kubectl --cluster=$(KUBECTL_CONFIG) --namespace=$(GLOBAL_OPERATOR_NAMESPACE) delete svc --all
	@ echo "-> Purging default namespace..."
	@ kubectl --cluster=$(KUBECTL_CONFIG) delete deployments --all
	@ kubectl --cluster=$(KUBECTL_CONFIG) delete svc --all
	@ kubectl --cluster=$(KUBECTL_CONFIG) delete rc --all
	@ kubectl --cluster=$(KUBECTL_CONFIG) delete po --all

.PHONY: purge-gcr-images
>>>>>>> a71d4e5a
purge-gcr-images:
	@ for i in $(gcloud container images list-tags $(IMG) | tail +3 | awk '{print $$2}'); \
		do gcloud container images untag $(IMG):$$i; \
	done


###################################
##  --   End to end tests    --  ##
###################################

# can be overriden to eg. TESTS_MATCH=TestMutationMoreNodes to match a single test
TESTS_MATCH ?= ""
<<<<<<< HEAD

# Run e2e tests as a k8s batch job
E2E_IMG ?= $(IMG)-e2e-tests:$(GIT_SHA1)
e2e:
	docker build -t $(E2E_IMG) -f test/e2e/Dockerfile .
	docker push $(E2E_IMG)
	./hack/run-e2e.sh "$(E2E_IMG)" "$(TESTS_MATCH)"

# Run e2e tests locally (not as a k8s job), with a custom http dialer
# that can reach ES services running in the k8s cluster through port-forwarding.
e2e-local:
	kubectl apply -f config/e2e/rbac.yaml
	go test -v -failfast -timeout 1h -tags=e2e ./test/e2e -run "$(TESTS_MATCH)"  --auto-port-forward

# Clean k8s cluster from e2e resources
clean-e2e:
	kubectl delete namespace e2e


##########################################
##  --    Continuous integration    --  ##
##########################################

ci: check-fmt dep-vendor-only unit integration docker-build

# Run e2e tests in a dedicated gke cluster
ci-e2e: bootstrap-gke docker-build docker-push deploy e2e delete-gke


##########################
##  --   Helpers    --  ##
##########################

check-requisites:
	@ hack/check-requisites.sh

check-license-header:
	../build/check-license-header
=======
# run e2e tests
# can be overriden with the name of the test to run, eg.:
# make e2e TESTS_MATCH=TestMutationMoreNodes
e2e: e2e-rbac docker-e2e
ifeq ($(KUBECTL_CONFIG),$(GKE_KUBECTL_CONFIG))
	# always pull latest img on gke
	./hack/run_e2e.sh "$(E2E_IMG):$(IMG_TAG)" Always "$(TESTS_MATCH)"
else
	# never pull on minikube (no registry)
	./hack/run_e2e.sh "$(E2E_IMG):$(IMG_TAG)" Never "$(TESTS_MATCH)"
endif

# run e2e tests locally (not as a k8s job), with a custom http dialer
# that can reach ES services running in the k8s cluster through port-forwarding
e2e-local: e2e-rbac
	go test -v -failfast -timeout 1h -tags=e2e ./test/e2e -run "$(TESTS_MATCH)"  --auto-port-forward

# Build and (maybe) push e2e tests Docker image
docker-e2e:
ifeq ($(KUBECTL_CONFIG),$(GKE_KUBECTL_CONFIG))
	# build locally, then push to gke registry
	docker build -t $(E2E_IMG):$(IMG_TAG) -f test/e2e/Dockerfile .
	docker push $(E2E_IMG):$(IMG_TAG)
else
	# build with Minikube's Docker, don't push
	eval $$(minikube docker-env) ;\
	docker build -t $(E2E_IMG):$(IMG_TAG) -f test/e2e/Dockerfile .
endif

# Run the operator in the e2e namespace
run-e2e-operator: e2e-rbac
	$(MAKE) run NAMESPACE_OPERATOR_NAMESPACE=e2e

# Apply e2e rbac resources to the k8s cluster
e2e-rbac:
	kubectl apply -f config/e2e/rbac.yaml
>>>>>>> a71d4e5a
<|MERGE_RESOLUTION|>--- conflicted
+++ resolved
@@ -1,36 +1,44 @@
 # Copyright Elasticsearch B.V. and/or licensed to Elasticsearch B.V. under one
 # or more contributor license agreements. Licensed under the Elastic License;
 # you may not use this file except in compliance with the Elastic License.
+
+#################################
+##  --      Variables      --  ##
+#################################
+
+# make sure sub-commands don't use eg. fish shell
 export SHELL := /bin/bash
 
-OPERATOR_NAMESPACE ?= elastic-operators-system
+## -- Docker image
 
 GCLOUD_PROJECT ?= elastic-cloud-dev
+# default to GCR registry
 REGISTRY ?= eu.gcr.io
 ifeq ($(KUBECTL_CLUSTER), minikube)
-	# on minikube, use a local registry
+	# but on minikube, use a local registry
 	REGISTRY = localhost:5000
 endif
 # suffix image name with current user name
 IMG_SUFFIX ?= -$(subst _,,$(USER))
 IMG ?= $(REGISTRY)/$(GCLOUD_PROJECT)/k8s-operators$(IMG_SUFFIX)
+# use git sha1 as the default image tag
 GIT_SHA1 = $(shell git rev-parse --verify HEAD)
 OPERATOR_IMAGE ?= $(IMG):$(GIT_SHA1)
 OPERATOR_IMAGE_LATEST ?= $(IMG):latest
 
-
-<<<<<<< HEAD
+## -- Namespaces
+
+# namespace in which the global operator is deployed (see config/global-operator)
+GLOBAL_OPERATOR_NAMESPACE ?= elastic-system
+# namespace in which the namespace operator is deployed (see config/namespace-operator)
+NAMESPACE_OPERATOR_NAMESPACE ?= elastic-namespace-operators
+# namespace in which the namespace operator should watch resources
+MANAGED_NAMESPACE ?= default
+
+
 #####################################
 ##  --       Development       --  ##
 #####################################
-=======
-# namespace in which the namespace operator is deployed (see config/namespace-operator)
-NAMESPACE_OPERATOR_NAMESPACE ?= elastic-namespace-operators
-# namespace in which the global operator is deployed (see config/global-operator)
-GLOBAL_OPERATOR_NAMESPACE ?= elastic-system
-# namespace in which the namespace operator should watch resources
-MANAGED_NAMESPACE ?= default
->>>>>>> a71d4e5a
 
 all: dep-vendor-only unit integration check-fmt elastic-operator keystore-updater check-license-header
 
@@ -54,7 +62,6 @@
 keystore-updater: generate
 	go build -o bin/keystore-updater github.com/elastic/k8s-operators/operators/cmd/keystore-updater
 
-<<<<<<< HEAD
 fmt:
 	goimports -w pkg cmd
 
@@ -69,27 +76,6 @@
 check-fmt:
 ifneq ($(shell goimports -l pkg cmd),)
 	$(error Invalid go formatting. Please run `make fmt`)
-=======
-# CI job
-.PHONY: ci
-ci: check-fmt dep-vendor-only elastic-operator integration keystore-updater
-
-# Run against the configured Kubernetes cluster in ~/.kube/config
-OPERATOR_IMAGE ?= $(IMG):$(IMG_TAG)
-run: generate fmt vet
-ifeq ($(KUBECTL_CONFIG),$(GKE_KUBECTL_CONFIG))
-	# Deploy on gke
-	@ gcloud auth configure-docker
-	@ $(MAKE) docker-build docker-push deploy-namespace-operator deploy-global-operator
-	@ echo "-> type \"make logs-namespace-operator\" to tail the operators's logs."
-else
-	@ echo "-> Checking existence of the operator image in minikube..."
-	@ eval $$(minikube docker-env) ; docker pull $(OPERATOR_IMAGE) &> /dev/null
-	# Run the operator locally with port-forwarding enabled, so that
-	# it can reach services running in the cluster through k8s port-forward feature
-	AUTO_PORT_FORWARD=true OPERATOR_IMAGE=$(OPERATOR_IMAGE) \
-		go run ./cmd/main.go manager --development $(MANAGER_ARGS) --namespace $(MANAGED_NAMESPACE) --operator-role=all
->>>>>>> a71d4e5a
 endif
 	go vet ./pkg/... ./cmd/...
 
@@ -107,54 +93,36 @@
 # Run locally against the configured Kubernetes cluster, with port-forwarding enabled so that
 # the operator can reach services running in the cluster through k8s port-forward feature
 run: install-crds
-	# Run the operator locally, with sidecar image set to latest
+	# Run the operator locally with role All, with sidecar image set to latest
 	AUTO_PORT_FORWARD=true OPERATOR_IMAGE=$(OPERATOR_IMAGE_LATEST) \
-		go run ./cmd/main.go manager --development
-
-# Deploy the operator in the configured Kubernetes cluster
+		go run ./cmd/main.go manager --development --operator-role=all --namespace $(MANAGED_NAMESPACE)
+
+# Deploy both the global and namespace operators against the current k8s cluster
 deploy: install-crds docker-build docker-push
-	kustomize build config/default | kubectl apply -f -
-	@ echo "-> type \"make logs\" to tail the operator logs."
-
-<<<<<<< HEAD
-logs:
-	@ kubectl --namespace=$(OPERATOR_NAMESPACE) logs -f statefulset.apps/elastic-operators-controller-manager
-=======
-.PHONY: logs
+	kubectl apply -f config/crds
+	kustomize build config/global-operator | sed -e 's|$$OPERATOR_IMAGE|$(OPERATOR_IMAGE)|g' | kubectl apply -f -
+	kustomize build config/namespace-operator | sed -e 's|$$OPERATOR_IMAGE|$(OPERATOR_IMAGE)|g' | kubectl apply -f -
+
 logs-namespace-operator:
 	@ kubectl --namespace=$(NAMESPACE_OPERATOR_NAMESPACE) logs -f statefulset.apps/elastic-namespace-operator
 
-.PHONY: logs
 logs-global-operator:
 	@ kubectl --namespace=$(GLOBAL_OPERATOR_NAMESPACE) logs -f statefulset.apps/elastic-global-operator
->>>>>>> a71d4e5a
 
 samples:
 	@ echo "-> Pushing samples to Kubernetes cluster..."
 	@ kubectl apply -f config/samples/deployments_v1alpha1_stack.yaml
 
-<<<<<<< HEAD
-# display elasticsearch credentials for the first stack
+# Display elasticsearch credentials of the first stack
 show-credentials:
 	@ echo "elastic:$$(kubectl get secret stack-sample-elastic-user -o json | jq -r '.data.elastic' | base64 -D)"
-=======
-# Deploy the namespace operator in the configured Kubernetes cluster in ~/.kube/config
-deploy-namespace-operator: manifests
-	kubectl --cluster=$(KUBECTL_CONFIG) apply -f config/crds
-	kustomize build config/namespace-operator | sed -e 's|$$OPERATOR_IMAGE|$(IMG):$(IMG_TAG)|g' | kubectl --cluster=$(KUBECTL_CONFIG) apply -f -
-
-# Deploy the global operator in the configured Kubernetes cluster in ~/.kube/config
-deploy-global-operator: manifests
-	kubectl --cluster=$(KUBECTL_CONFIG) apply -f config/crds
-	kustomize build config/global-operator | sed -e 's|$$OPERATOR_IMAGE|$(IMG):$(IMG_TAG)|g' | kubectl --cluster=$(KUBECTL_CONFIG) apply -f -
->>>>>>> a71d4e5a
 
 
 ##########################################
 ##  --    K8s clusters bootstrap    --  ##
 ##########################################
 
-KUBECTL_CLUSTER = $(shell kubectl config current-context)
+KUBECTL_CLUSTER = $(shell kubectl config current-context 2> /dev/null)
 
 cluster-bootstrap: dep-vendor-only elastic-operator install-crds
 
@@ -165,13 +133,7 @@
 	kubectl delete rc --all
 	kubectl delete po --all
 
-<<<<<<< HEAD
 ## -- minikube
-=======
-# Build the docker image
-docker-build: unit
-	docker build . -t $(IMG):$(IMG_TAG)
->>>>>>> a71d4e5a
 
 set-context-minikube:
 	kubectl config use-context "minikube"
@@ -180,7 +142,6 @@
 bootstrap-minikube: 
 	hack/minikube-cluster.sh
 	$(MAKE) set-context-minikube registry lazy-push-latest-operator-image-in-local-registry cluster-bootstrap
-
 
 ## -- gke
 
@@ -219,52 +180,17 @@
 
 docker-build:
 	docker build . -t $(OPERATOR_IMAGE)
-	@ echo "-> Updating kustomize image patch file for manager resource"
-	# TODO: fix this on merge conflict with PR #342
-	@ cp config/default/manager_image_patch.orig.yaml config/default/manager_image_patch.yaml
-	@ $(eval EXTRASEDFLAG := "''")
-ifeq ($(shell uname -s),Linux)
-	@ $(eval EXTRASEDFLAG := "-e")
-endif
-	sed -i ${EXTRASEDFLAG} 's@image: .*@image: '"$(OPERATOR_IMAGE)"'@' config/default/manager_image_patch.yaml
-	sed -i ${EXTRASEDFLAG} 's@value: .*@value: '"$(OPERATOR_IMAGE)"'@' config/default/manager_image_patch.yaml
 
 docker-push:
 ifeq ($(KUBECTL_CLUSTER), minikube)
+	# use the minikube registry
 	@ hack/registry.sh port-forward start
 	docker push $(OPERATOR_IMAGE)
 	@ hack/registry.sh port-forward stop
 else
 	docker push $(OPERATOR_IMAGE)
 endif
-<<<<<<< HEAD
-
-=======
-	@ echo $(GKE_KUBECTL_CONFIG) > $(CONFIG_FILE)
-
-.PHONY: set-dev-minikube
-set-dev-minikube:
-	@ echo "minikube" > $(CONFIG_FILE)
-
-.PHONY: purge-env
-purge-env:
-	@ echo "-> Purging cluster $(KUBECTL_CONFIG)..."
-	@ echo "-> Purging $(NAMESPACE_OPERATOR_NAMESPACE) namespace..."
-	@ kubectl --cluster=$(KUBECTL_CONFIG) --namespace=$(NAMESPACE_OPERATOR_NAMESPACE) delete statefulsets --all
-	@ kubectl --cluster=$(KUBECTL_CONFIG) --namespace=$(NAMESPACE_OPERATOR_NAMESPACE) delete po --all
-	@ kubectl --cluster=$(KUBECTL_CONFIG) --namespace=$(NAMESPACE_OPERATOR_NAMESPACE) delete svc --all
-	@ echo "-> Purging $(GLOBAL_OPERATOR_NAMESPACE) namespace..."
-	@ kubectl --cluster=$(KUBECTL_CONFIG) --namespace=$(GLOBAL_OPERATOR_NAMESPACE) delete statefulsets --all
-	@ kubectl --cluster=$(KUBECTL_CONFIG) --namespace=$(GLOBAL_OPERATOR_NAMESPACE) delete po --all
-	@ kubectl --cluster=$(KUBECTL_CONFIG) --namespace=$(GLOBAL_OPERATOR_NAMESPACE) delete svc --all
-	@ echo "-> Purging default namespace..."
-	@ kubectl --cluster=$(KUBECTL_CONFIG) delete deployments --all
-	@ kubectl --cluster=$(KUBECTL_CONFIG) delete svc --all
-	@ kubectl --cluster=$(KUBECTL_CONFIG) delete rc --all
-	@ kubectl --cluster=$(KUBECTL_CONFIG) delete po --all
-
-.PHONY: purge-gcr-images
->>>>>>> a71d4e5a
+
 purge-gcr-images:
 	@ for i in $(gcloud container images list-tags $(IMG) | tail +3 | awk '{print $$2}'); \
 		do gcloud container images untag $(IMG):$$i; \
@@ -277,7 +203,6 @@
 
 # can be overriden to eg. TESTS_MATCH=TestMutationMoreNodes to match a single test
 TESTS_MATCH ?= ""
-<<<<<<< HEAD
 
 # Run e2e tests as a k8s batch job
 E2E_IMG ?= $(IMG)-e2e-tests:$(GIT_SHA1)
@@ -303,7 +228,8 @@
 
 ci: check-fmt dep-vendor-only unit integration docker-build
 
-# Run e2e tests in a dedicated gke cluster
+# Run e2e tests in a dedicated gke cluster,
+# that we delete if everything went fine
 ci-e2e: bootstrap-gke docker-build docker-push deploy e2e delete-gke
 
 
@@ -315,42 +241,4 @@
 	@ hack/check-requisites.sh
 
 check-license-header:
-	../build/check-license-header
-=======
-# run e2e tests
-# can be overriden with the name of the test to run, eg.:
-# make e2e TESTS_MATCH=TestMutationMoreNodes
-e2e: e2e-rbac docker-e2e
-ifeq ($(KUBECTL_CONFIG),$(GKE_KUBECTL_CONFIG))
-	# always pull latest img on gke
-	./hack/run_e2e.sh "$(E2E_IMG):$(IMG_TAG)" Always "$(TESTS_MATCH)"
-else
-	# never pull on minikube (no registry)
-	./hack/run_e2e.sh "$(E2E_IMG):$(IMG_TAG)" Never "$(TESTS_MATCH)"
-endif
-
-# run e2e tests locally (not as a k8s job), with a custom http dialer
-# that can reach ES services running in the k8s cluster through port-forwarding
-e2e-local: e2e-rbac
-	go test -v -failfast -timeout 1h -tags=e2e ./test/e2e -run "$(TESTS_MATCH)"  --auto-port-forward
-
-# Build and (maybe) push e2e tests Docker image
-docker-e2e:
-ifeq ($(KUBECTL_CONFIG),$(GKE_KUBECTL_CONFIG))
-	# build locally, then push to gke registry
-	docker build -t $(E2E_IMG):$(IMG_TAG) -f test/e2e/Dockerfile .
-	docker push $(E2E_IMG):$(IMG_TAG)
-else
-	# build with Minikube's Docker, don't push
-	eval $$(minikube docker-env) ;\
-	docker build -t $(E2E_IMG):$(IMG_TAG) -f test/e2e/Dockerfile .
-endif
-
-# Run the operator in the e2e namespace
-run-e2e-operator: e2e-rbac
-	$(MAKE) run NAMESPACE_OPERATOR_NAMESPACE=e2e
-
-# Apply e2e rbac resources to the k8s cluster
-e2e-rbac:
-	kubectl apply -f config/e2e/rbac.yaml
->>>>>>> a71d4e5a
+	../build/check-license-header