# Copyright Elasticsearch B.V. and/or licensed to Elasticsearch B.V. under one
# or more contributor license agreements. Licensed under the Elastic License;
# you may not use this file except in compliance with the Elastic License.

#################################
##  --      Variables      --  ##
#################################

# make sure sub-commands don't use eg. fish shell
export SHELL := /bin/bash

KUBECTL_CLUSTER = $(shell kubectl config current-context 2> /dev/null)
GCLOUD_PROJECT ?= elastic-cloud-dev

## -- Docker image
# default to GCR registry
REGISTRY ?= eu.gcr.io
ifeq ($(KUBECTL_CLUSTER), minikube)
	# but on minikube, use a local registry
	REGISTRY = localhost:5000
endif
# suffix image name with current user name
IMG_SUFFIX ?= -$(subst _,,$(USER))
IMG ?= $(REGISTRY)/$(GCLOUD_PROJECT)/k8s-operators$(IMG_SUFFIX)
# use git sha1 as the default image tag
GIT_SHA1 = $(shell git rev-parse --verify HEAD)
OPERATOR_IMAGE ?= $(IMG):$(GIT_SHA1)
OPERATOR_IMAGE_LATEST ?= $(IMG):latest

## -- Namespaces

# namespace in which the global operator is deployed (see config/global-operator)
GLOBAL_OPERATOR_NAMESPACE ?= elastic-system
# namespace in which the namespace operator is deployed (see config/namespace-operator)
NAMESPACE_OPERATOR_NAMESPACE ?= elastic-namespace-operators
# namespace in which the namespace operator should watch resources
MANAGED_NAMESPACE ?= default


#####################################
##  --       Development       --  ##
#####################################

all: dep-vendor-only unit integration e2e-compile check-fmt elastic-operator keystore-updater check-license-header

## -- build

dep:
	dep ensure -v

dep-vendor-only:
	# don't attempt to upgrade Gopkg.lock
	dep ensure --vendor-only -v

# Generate API types code and manifests from annotations e.g. CRD, RBAC etc.
generate:
	go generate ./pkg/... ./cmd/...
	go run vendor/sigs.k8s.io/controller-tools/cmd/controller-gen/main.go all

elastic-operator: generate
	go build -o bin/elastic-operator github.com/elastic/k8s-operators/operators/cmd

keystore-updater: generate
	go build -o bin/keystore-updater github.com/elastic/k8s-operators/operators/cmd/keystore-updater

cert-initializer: generate
	go build -o bin/cert-initializer github.com/elastic/k8s-operators/operators/cmd/cert-initializer

fmt:
	goimports -w pkg cmd

## -- tests

unit:
	go test ./pkg/... ./cmd/... -coverprofile cover.out

integration: generate
	go test -tags=integration ./pkg/... ./cmd/... -coverprofile cover.out

check-fmt:
ifneq ($(shell goimports -l pkg cmd),)
	$(error Invalid go formatting. Please run `make fmt`)
endif
	go vet ./pkg/... ./cmd/...

lint:
	golangci-lint run $(LINTER_ARGS) ./pkg/... ./cmd/... ./test/...


#############################
##  --       Run       --  ##
#############################

install-crds: generate
	kubectl apply -f config/crds

# Run locally against the configured Kubernetes cluster, with port-forwarding enabled so that
# the operator can reach services running in the cluster through k8s port-forward feature
run: install-crds
<<<<<<< HEAD
	# Run the operator locally with role All, with sidecar image set to latest and operator namespace as for a global operator
=======
	# Run the operator locally with role All, with the operator image set to latest
>>>>>>> a1909b9a
	AUTO_PORT_FORWARD=true OPERATOR_IMAGE=$(OPERATOR_IMAGE_LATEST) \
		go run ./cmd/main.go manager \
			--development --operator-role=all \
			--ca-cert-validity=10h --ca-cert-rotate-before=1h \
			--operator-namespace=elastic-system \
			--auto-install-webhooks=false

# Deploy both the global and namespace operators against the current k8s cluster
deploy: install-crds docker-build docker-push
	kustomize build config/global-operator | sed -e 's|$$OPERATOR_IMAGE|$(OPERATOR_IMAGE)|g' | kubectl apply -f -
	kustomize build config/namespace-operator | sed -e 's|$$OPERATOR_IMAGE|$(OPERATOR_IMAGE)|g' \
		-e 's|$$MANAGED_NAMESPACE|$(MANAGED_NAMESPACE)|g' \
	        -e 's|$$NAMESPACE_OPERATOR_NAMESPACE|$(NAMESPACE_OPERATOR_NAMESPACE)|g' | kubectl apply -f -

# Deploy an all in one operator against the current k8s cluster
deploy-all-in-one: install-crds docker-build docker-push
	kustomize build config/all-in-one-operator | sed -e 's|$$OPERATOR_IMAGE|$(OPERATOR_IMAGE)|g' | kubectl apply -f -

logs-namespace-operator:
	@ kubectl --namespace=$(NAMESPACE_OPERATOR_NAMESPACE) logs -f statefulset.apps/elastic-namespace-operator

logs-global-operator:
	@ kubectl --namespace=$(GLOBAL_OPERATOR_NAMESPACE) logs -f statefulset.apps/elastic-global-operator

samples:
	@ echo "-> Pushing samples to Kubernetes cluster..."
	@ kubectl apply -f config/samples/kibana/kibana_es.yaml

# Display elasticsearch credentials of the first stack
show-credentials:
	@ echo "elastic:$$(kubectl get secret elasticsearch-sample-elastic-user -o json | jq -r '.data.elastic' | base64 -D)"


##########################################
##  --    K8s clusters bootstrap    --  ##
##########################################

cluster-bootstrap: dep-vendor-only install-crds

clean-k8s-cluster:
	for ns in $(NAMESPACE_OPERATOR_NAMESPACE) $(GLOBAL_OPERATOR_NAMESPACE) $(MANAGED_NAMESPACE); do \
		echo "Deleting resources in $$ns"; \
		kubectl delete statefulsets -n $$ns --all; \
		kubectl delete deployments -n $$ns --all; \
		kubectl delete svc -n $$ns --all; \
		kubectl delete rc -n $$ns --all; \
		kubectl delete po -n $$ns --all; \
	done

## -- minikube

set-context-minikube:
	kubectl config use-context "minikube"
	$(eval KUBECTL_CLUSTER="minikube")

bootstrap-minikube: 
	hack/minikube-cluster.sh
	$(MAKE) set-context-minikube registry lazy-push-latest-operator-image-in-local-registry cluster-bootstrap

## -- gke

set-context-gke:
	minikube stop || true
	kubectl config use-context $(shell hack/gke-cluster.sh name)
	$(eval KUBECTL_CLUSTER=$(shell hack/gke-cluster.sh name))

bootstrap-gke:
	./hack/gke-cluster.sh create
	$(MAKE) set-context-gke cluster-bootstrap
	# push "latest" operator image to be used for init containers when running the operator locally
	$(MAKE) docker-build docker-push OPERATOR_IMAGE=$(OPERATOR_IMAGE_LATEST)

delete-gke:
	./hack/gke-cluster.sh delete

## -- registry in the cluster

registry:
	@ echo "-> Deploying registry..."
	@ hack/registry.sh create

lazy-push-latest-operator-image-in-local-registry:
	@ hack/registry.sh port-forward start
	@ docker pull $(OPERATOR_IMAGE_LATEST) || $(MAKE) docker-build docker-push OPERATOR_IMAGE=$(OPERATOR_IMAGE_LATEST)
	@ hack/registry.sh port-forward stop

force-push-latest-operator-image-in-local-registry:
	@ hack/registry.sh port-forward start
	@ $(MAKE) docker-build docker-push OPERATOR_IMAGE=$(OPERATOR_IMAGE_LATEST)
	@ hack/registry.sh port-forward stop


#################################
##  --    Docker images    --  ##
#################################

docker-build:
	docker build . -t $(OPERATOR_IMAGE)

docker-push:
ifeq ($(KUBECTL_CLUSTER), minikube)
	# use the minikube registry
	@ hack/registry.sh port-forward start
	docker push $(OPERATOR_IMAGE)
	@ hack/registry.sh port-forward stop
else
	docker push $(OPERATOR_IMAGE)
endif

purge-gcr-images:
	@ for i in $(gcloud container images list-tags $(IMG) | tail +3 | awk '{print $$2}'); \
		do gcloud container images untag $(IMG):$$i; \
	done


###################################
##  --   End to end tests    --  ##
###################################

# can be overriden to eg. TESTS_MATCH=TestMutationMoreNodes to match a single test
TESTS_MATCH ?= ""

# Setup for running e2e tests
e2e-setup:
	kubectl apply -f config/e2e/rbac.yaml

# Run e2e tests as a k8s batch job
E2E_IMG ?= $(IMG)-e2e-tests:$(GIT_SHA1)
e2e: e2e-setup
	# push the e2e tests docker image
	docker build -t $(E2E_IMG) -f test/e2e/Dockerfile .
	docker push $(E2E_IMG)
	# deploy an operator to manage the e2e namespace
	$(MAKE) MANAGED_NAMESPACE=e2e deploy
	./hack/run-e2e.sh "$(E2E_IMG)" "$(TESTS_MATCH)"

# Verify e2e tests compile with no errors, don't run them
e2e-compile:
	go test ./test/e2e -c -o /dev/null

# Run e2e tests locally (not as a k8s job), with a custom http dialer
# that can reach ES services running in the k8s cluster through port-forwarding.
e2e-local: e2e-setup
	go test -v -failfast -timeout 1h -tags=e2e ./test/e2e -run "$(TESTS_MATCH)"  --auto-port-forward

# Clean k8s cluster from e2e resources
clean-e2e:
	kubectl delete namespace e2e


##########################################
##  --    Continuous integration    --  ##
##########################################

ci: dep-vendor-only check-fmt generate check-local-changes unit integration e2e-compile docker-build

# Run e2e tests in a dedicated gke cluster,
# that we delete if everything went fine
ci-e2e:
	$(MAKE) bootstrap-gke dep-vendor-only docker-build docker-push deploy e2e delete-gke || ($(MAKE) delete-gke; exit 1)


##########################
##  --   Helpers    --  ##
##########################

check-requisites:
	@ hack/check-requisites.sh

check-license-header:
	../build/check-license-header.sh

# Check if some changes exist in the workspace (eg. `make generate` added some changes)
check-local-changes:
	@ [[ "$$(git status --porcelain)" == "" ]] \
		|| ( echo -e "\nError: dirty local changes"; git status --porcelain; exit 1 )<|MERGE_RESOLUTION|>--- conflicted
+++ resolved
@@ -97,11 +97,7 @@
 # Run locally against the configured Kubernetes cluster, with port-forwarding enabled so that
 # the operator can reach services running in the cluster through k8s port-forward feature
 run: install-crds
-<<<<<<< HEAD
-	# Run the operator locally with role All, with sidecar image set to latest and operator namespace as for a global operator
-=======
-	# Run the operator locally with role All, with the operator image set to latest
->>>>>>> a1909b9a
+    # Run the operator locally with role All, with operator image set to latest and operator namespace as for a global operator
 	AUTO_PORT_FORWARD=true OPERATOR_IMAGE=$(OPERATOR_IMAGE_LATEST) \
 		go run ./cmd/main.go manager \
 			--development --operator-role=all \
