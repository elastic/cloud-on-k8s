--- conflicted
+++ resolved
@@ -55,15 +55,12 @@
 # namespace in which the namespace operator should watch resources
 MANAGED_NAMESPACE ?= default
 
-<<<<<<< HEAD
-=======
 ## -- Security
 
 # should environments be configured with PSP ?
 # TODO: only relevant on GKE for e2e tests for the moment
 PSP ?= 0
 
->>>>>>> 601c884a
 #####################################
 ##  --       Development       --  ##
 #####################################
