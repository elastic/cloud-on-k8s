# How to Contribute to Elastic Cloud on Kubernetes

Thank you for your interest in contributing to Elastic Cloud on Kubernetes!
The goal of this document is to provide a high-level overview on how you can get involved.

- [Report your bugs](#bug-reports)
- [Set up your development environment](#development-environment)
- [Contribute with your code](#contributing-code)
  - [Format your code and manage imports](#format-your-code-and-import-management)
  - [Test suites](#test-suites)
  - [Logging](#logging)
  - [License Headers](#license-headers)
- [Submit your changes](#submitting-changes)
  - [Sign the CLA](#sign-the-cla)
  - [Prepare a Pull Request](#prepare-a-pull-request)
- [Design documents](#design-documents)

## Report your bugs

If you find an issue, check first our [list of issues](https://github.com/elastic/cloud-on-k8s/issues). If your problem has not been reported yet, open a new issue, add a detailed description on how to reproduce the problem and complete it with any additional information that might help solving the issue.

## Set up your development environment

<<<<<<< HEAD
Check requirements and steps in this [guide](./operators/setup-development-environment.md).
=======
Check requirements and steps in this [README](https://github.com/elastic/cloud-on-k8s/blob/master/operators/README.md).
>>>>>>> 181f02ba

## Contribute with your code

### Format your code and manage imports

1. Run your code through [goimports](https://godoc.org/golang.org/x/tools/cmd/goimports) (you can use `make fmt` for that) and [go vet](https://golang.org/cmd/vet/) before opening a pull request.
2. Make sure you only have two groups in your imports:
    - a group for packages from the standard library
    - a group for third parties

### Scripts

As most of the contributors are using macOS and Linux, make sure that scripts run on these two environments.

### Tests

Your contributions should pass the existing tests. You must provide new tests to demonstrate bugs and fixes.

#### Test suites

There are 3 test suites:

- **Unit tests** - use standard `go test` and [github.com/stretchr/testify/assert](https://github.com/stretchr/testify) assertions. Keep them small, fast and reliable.
  
  A good practice is to have some [table-driven tests](https://github.com/golang/go/wiki/TableDrivenTests), you can use [gotests](https://github.com/cweill/gotests) to quickly generate them from your code.
  
- **Integration tests** - some tests are flagged as integration as they can take more than a few milliseconds to complete. It's usually recommended to separate them from the rest of the unit tests that run fast. Usually they include disk I/O operations, network I/O operations on a test port, or encryption computations. We also rely on the kubebuilder testing framework, that spins up etcd and the apiserver locally, and enqueues requests to a reconciliation function.

- **End-to-end tests** - (e2e) allow us to test interactions between the operator and a real Kubernetes cluster.
      They use the standard `go test` tooling. See the `test/e2e` directory. We recommend to rely primarily on unit and integration tests, as e2e tests are slow and hard to debug because they simulate real user scenarios.

### Logging

The operator relies on controller-runtime logging instead of golang built-in log library. It uses a type of logging called _structured logging_, log messages must not contain variables, but they can be associated with some key/value pairs.

For example, do not write:

```golang
log.Printf("starting reconciliation for pod %s/%s", podNamespace, podName)
```

But instead write:

```golang
logger.Info("starting reconciliation", "pod", req.NamespacedNamed)
```

We only use two levels: `debug` and `info`. To produce a log at the `debug` level use `V(1)` before the `Info` call:

```golang
logger.V(1).Info("starting reconciliation", "pod", req.NamespacedNamed)
```

### License headers

We require license headers on all files that are part of the source code.

### Submit your changes

#### Sign the CLA

Make sure you signed the [Contributor License Agreement](https://www.elastic.co/fr/contributor-agreement/). You only need to sign the CLA once. By signing this agreement, you give us the right to distribute your code without restriction.

#### Prepare a Pull Request

Here are some good practices for a good pull request:

- Push your changes to a topic branch in your fork of the repository.
- Break your pull request into smaller PRs if it's too large.
- Run and pass unit and integration tests with `make unit` and `make integration`.
- Write a short and self-explanatory title.
- Write a clear description to make the code reviewer understand what the PR is about.

## Design documents

We keep track of architectural decisions through the [architectural decision records](https://adr.github.io/). All records must apply the [Markdown Architectural Decision Records](https://adr.github.io/madr/) format. We recommend to read [these documents](https://github.com/elastic/cloud-on-k8s/tree/master/docs/design) to understand the technical choices that we make.

Thank you for taking the time to contribute.<|MERGE_RESOLUTION|>--- conflicted
+++ resolved
@@ -21,11 +21,7 @@
 
 ## Set up your development environment
 
-<<<<<<< HEAD
 Check requirements and steps in this [guide](./operators/setup-development-environment.md).
-=======
-Check requirements and steps in this [README](https://github.com/elastic/cloud-on-k8s/blob/master/operators/README.md).
->>>>>>> 181f02ba
 
 ## Contribute with your code
 
