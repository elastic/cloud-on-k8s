package driver

import (
	"context"
	"crypto/x509"
	"fmt"

	"github.com/elastic/stack-operators/stack-operator/pkg/apis/elasticsearch/v1alpha1"
	"github.com/elastic/stack-operators/stack-operator/pkg/controller/common/events"
	"github.com/elastic/stack-operators/stack-operator/pkg/controller/common/nodecerts"
	"github.com/elastic/stack-operators/stack-operator/pkg/controller/common/watches"
	esclient "github.com/elastic/stack-operators/stack-operator/pkg/controller/elasticsearch/client"
	"github.com/elastic/stack-operators/stack-operator/pkg/controller/elasticsearch/license"
	"github.com/elastic/stack-operators/stack-operator/pkg/controller/elasticsearch/migration"
	"github.com/elastic/stack-operators/stack-operator/pkg/controller/elasticsearch/mutation"
	"github.com/elastic/stack-operators/stack-operator/pkg/controller/elasticsearch/observer"
	"github.com/elastic/stack-operators/stack-operator/pkg/controller/elasticsearch/pod"
	"github.com/elastic/stack-operators/stack-operator/pkg/controller/elasticsearch/reconcile"
	"github.com/elastic/stack-operators/stack-operator/pkg/controller/elasticsearch/services"
	"github.com/elastic/stack-operators/stack-operator/pkg/controller/elasticsearch/settings"
	"github.com/elastic/stack-operators/stack-operator/pkg/controller/elasticsearch/snapshot"
	"github.com/elastic/stack-operators/stack-operator/pkg/controller/elasticsearch/user"
	esversion "github.com/elastic/stack-operators/stack-operator/pkg/controller/elasticsearch/version"
	"github.com/elastic/stack-operators/stack-operator/pkg/controller/elasticsearch/volume"
	"github.com/elastic/stack-operators/stack-operator/pkg/utils/k8s"
	"github.com/pkg/errors"
	corev1 "k8s.io/api/core/v1"
	"k8s.io/apimachinery/pkg/runtime"
	"k8s.io/apimachinery/pkg/types"
	controller "sigs.k8s.io/controller-runtime/pkg/reconcile"
)

// defaultDriver is the default Driver implementation
type defaultDriver struct {
	// Options are the options that the driver was created with.
	Options

	// supportedVersions verifies whether we can support upgrading from the current pods.
	supportedVersions esversion.LowestHighestSupportedVersions

	// genericResourcesReconciler reconciles non-version specific resources.
	genericResourcesReconciler func(
		c k8s.Client,
		scheme *runtime.Scheme,
		es v1alpha1.ElasticsearchCluster,
	) (*GenericResources, error)

	// nodeCertificatesReconciler reconciles node certificates
	nodeCertificatesReconciler func(
		c k8s.Client,
		scheme *runtime.Scheme,
		ca *nodecerts.Ca,
		es v1alpha1.ElasticsearchCluster,
		services []corev1.Service,
	) error

	// internalUsersReconciler reconciles and returns the current internal users.
	internalUsersReconciler func(
		c k8s.Client,
		scheme *runtime.Scheme,
		es v1alpha1.ElasticsearchCluster,
	) (*user.InternalUsers, error)

	// versionWideResourcesReconciler reconciles resources that may be specific to a version
	versionWideResourcesReconciler func(
		c k8s.Client,
		scheme *runtime.Scheme,
		es v1alpha1.ElasticsearchCluster,
		w watches.DynamicWatches,
	) (*VersionWideResources, error)

	// expectedPodsAndResourcesResolver returns a list of pod specs with context that we would expect to find in the
	// Elasticsearch cluster.
	//
	// paramsTmpl argument is a partially filled NewPodSpecParams (TODO: refactor into its own params struct)
	expectedPodsAndResourcesResolver func(
		es v1alpha1.ElasticsearchCluster,
		paramsTmpl pod.NewPodSpecParams,
		operatorImage string,
	) ([]pod.PodSpecContext, error)

	// observedStateResolver resolves the currently observed state of Elasticsearch from the ES API
	observedStateResolver func(clusterName types.NamespacedName, esClient *esclient.Client) observer.State

	// resourcesStateResolver resolves the current state of the K8s resources from the K8s API
	resourcesStateResolver func(
		c k8s.Client,
		es v1alpha1.ElasticsearchCluster,
	) (*reconcile.ResourcesState, error)

	// clusterInitialMasterNodesEnforcer enforces that cluster.initial_master_nodes is set where relevant
	// this can safely be set to nil when it's not relevant (e.g for ES <= 6)
	clusterInitialMasterNodesEnforcer func(
		performableChanges mutation.PerformableChanges,
		resourcesState reconcile.ResourcesState,
	) (*mutation.PerformableChanges, error)

	// zen1SettingsUpdater updates the zen1 settings for the current pods.
	// this can safely be set to nil when it's not relevant (e.g when all nodes in the cluster is >= 7)
	zen1SettingsUpdater func(esClient *esclient.Client, allPods []corev1.Pod) error

	// zen2SettingsUpdater updates the zen2 settings for the current changes.
	// this can safely be set to nil when it's not relevant (e.g when all nodes in the cluster is <7)
	zen2SettingsUpdater func(
		esClient *esclient.Client,
		changes mutation.Changes,
		performableChanges mutation.PerformableChanges,
	) error

	// TODO: implement
	// // apiObjectsGarbageCollector garbage collects API objects for older versions once they are no longer needed.
	// apiObjectsGarbageCollector func(
	// 	c k8s.Client,
	// 	es v1alpha1.ElasticsearchCluster,
	// 	version version.Version,
	// 	state mutation.PodsState,
	// ) (reconcile.Result, error) // could get away with one impl
}

// Reconcile fulfills the Driver interface and reconciles the cluster resources.
func (d *defaultDriver) Reconcile(
	es v1alpha1.ElasticsearchCluster,
	reconcileState *reconcile.State,
) *reconcile.Results {
	results := &reconcile.Results{}

	genericResources, err := d.genericResourcesReconciler(d.Client, d.Scheme, es)
	if err != nil {
		return results.WithError(err)
	}

	if err := d.nodeCertificatesReconciler(
		d.Client,
		d.Scheme,
		d.ClusterCa,
		es,
		[]corev1.Service{genericResources.PublicService, genericResources.DiscoveryService},
	); err != nil {
		return results.WithError(err)
	}

	internalUsers, err := d.internalUsersReconciler(d.Client, d.Scheme, es)
	if err != nil {
		return results.WithError(err)
	}
	esClient := d.newElasticsearchClient(genericResources.PublicService, internalUsers.ControllerUser)

	observedState := d.observedStateResolver(k8s.ExtractNamespacedName(es.ObjectMeta), esClient)

	resourcesState, err := d.resourcesStateResolver(d.Client, es)
	if err != nil {
		return results.WithError(err)
	}

	// always update the elasticsearch state bits
	if observedState.ClusterState != nil && observedState.ClusterHealth != nil {
		reconcileState.UpdateElasticsearchState(*resourcesState, observedState)
	}

	podsState := mutation.NewPodsState(*resourcesState, observedState)

	if err := d.supportedVersions.VerifySupportsExistingPods(resourcesState.CurrentPods); err != nil {
		return results.WithError(err)
	}

	versionWideResources, err := d.versionWideResourcesReconciler(d.Client, d.Scheme, es, d.DynamicWatches)
	if err != nil {
		return results.WithError(err)
	}

	if err := snapshot.ReconcileSnapshotterCronJob(
		d.Client,
		d.Scheme,
		es,
		internalUsers.ControllerUser,
		d.OperatorImage,
	); err != nil {
		// it's ok to continue even if we cannot reconcile the cron job
		results.WithError(err)
	}

	esReachable, err := services.IsServiceReady(d.Client, genericResources.PublicService)
	if err != nil {
		return results.WithError(err)
	}

	namespacedName := k8s.ExtractNamespacedName(es.ObjectMeta)

	// There might be some ongoing creations and deletions our k8s client cache
	// hasn't seen yet. In such case, requeue until we are in-sync.
	// Otherwise, we could end up re-creating multiple times the same pod with
	// different generated names through multiple reconciliation iterations.
	if !d.PodsExpectations.Fulfilled(namespacedName) {
		log.Info("Pods creations and deletions expectations are not satisfied yet. Requeuing.")
		return results.WithResult(defaultRequeue)
	}

	changes, err := d.calculateChanges(versionWideResources, internalUsers, es, *resourcesState)
	if err != nil {
		return results.WithError(err)
	}

	log.Info(
		"Calculated all required changes",
		"to_create:", len(changes.ToCreate),
		"to_keep:", len(changes.ToKeep),
		"to_delete:", len(changes.ToDelete),
	)

	// figure out what changes we can perform right now
	performableChanges, err := mutation.CalculatePerformableChanges(es.Spec.UpdateStrategy, *changes, podsState)
	if err != nil {
		return results.WithError(err)
	}

	log.Info(
		"Calculated performable changes",
		"schedule_for_creation_count", len(performableChanges.ToCreate),
		"schedule_for_deletion_count", len(performableChanges.ToDelete),
	)

	results.Apply(
		"reconcile-cluster-license",
		func() (controller.Result, error) {
			err := license.Reconcile(
				d.Client,
				d.DynamicWatches,
				es,
				esClient,
				observedState.ClusterLicense,
			)
			if err != nil && esReachable {
				reconcileState.AddEvent(
					corev1.EventTypeWarning,
					events.EventReasonUnexpected,
					fmt.Sprintf("Could not update cluster license: %s", err.Error()),
				)
				return defaultRequeue, err
			}
			return controller.Result{}, err
		},
	)

<<<<<<< HEAD
	if esReachable {
		err = snapshot.ReconcileSnapshotRepository(context.Background(), esClient, es.Spec.SnapshotRepository)
		if err != nil {
			msg := "Could not reconcile snapshot repository"
			reconcileState.AddEvent(corev1.EventTypeWarning, events.EventReasonUnexpected, msg)
			log.Error(err, msg)
			// requeue to retry but continue as failure might be cause by transient inconsistency between ES and operator
			// e.g. after certificates have been rotated
			results.WithResult(defaultRequeue)
		}
	}

=======
>>>>>>> f7f75493
	if d.clusterInitialMasterNodesEnforcer != nil {
		performableChanges, err = d.clusterInitialMasterNodesEnforcer(*performableChanges, *resourcesState)
		if err != nil {
			return results.WithError(err)
		}
	}

	for _, change := range performableChanges.ToCreate {
		d.PodsExpectations.ExpectCreation(namespacedName)
		if err := createElasticsearchPod(
			d.Client,
			d.Scheme,
			es,
			reconcileState,
			change.Pod,
			change.PodSpecCtx,
		); err != nil {
			// pod was not created, cancel our expectation by marking it observed
			d.PodsExpectations.CreationObserved(namespacedName)
			return results.WithError(err)
		}
	}
	// passed this point, any pods resource listing should check expectations first

	if !esReachable {
		// We cannot manipulate ES allocation exclude settings if the ES cluster
		// cannot be reached, hence we cannot delete pods.
		// Probably it was just created and is not ready yet.
		// Let's retry in a while.
		log.Info("ES public service not ready yet for shard migration reconciliation. Requeuing.")

		reconcileState.UpdateElasticsearchPending(resourcesState.CurrentPods)

		return results.WithResult(defaultRequeue)
	}

	if d.zen2SettingsUpdater != nil {
		// TODO: would prefer to do this after MigrateData iff there's no changes? or is that an premature optimization?
		if err := d.zen2SettingsUpdater(
			esClient,
			*changes,
			*performableChanges,
		); err != nil {
			return results.WithResult(defaultRequeue).WithError(err)
		}
	}

	if !changes.HasChanges() {
		// Current state matches expected state

		// Update discovery for any previously created pods that have come up (see also below in create pod)
		if d.zen1SettingsUpdater != nil {
			if err := d.zen1SettingsUpdater(
				esClient,
				reconcile.AvailableElasticsearchNodes(resourcesState.CurrentPods),
			); err != nil {
				// TODO: reconsider whether this error should be propagated with results instead?
				log.Error(err, "Error during update discovery after having no changes, requeuing.")
				return results.WithResult(defaultRequeue)
			}
		}

		reconcileState.UpdateElasticsearchOperational(*resourcesState, observedState)
		return results
	}

	// Start migrating data away from all pods to be deleted
	leavingNodeNames := pod.PodListToNames(performableChanges.ToDelete)
	if err = migration.MigrateData(esClient, leavingNodeNames); err != nil {
		return results.WithError(errors.Wrap(err, "error during migrate data"))
	}

	newState := make([]corev1.Pod, len(resourcesState.CurrentPods))
	copy(newState, resourcesState.CurrentPods)

	// Shrink clusters by deleting deprecated pods
	for _, pod := range performableChanges.ToDelete {
		newState = removePodFromList(newState, pod)
		preDelete := func() error {
			if d.zen1SettingsUpdater != nil {
				if err := d.zen1SettingsUpdater(esClient, newState); err != nil {
					return err
				}
			}
			return nil
		}
		d.PodsExpectations.ExpectDeletion(namespacedName)
		result, err := deleteElasticsearchPod(
			d.Client,
			reconcileState,
			*resourcesState,
			observedState,
			pod,
			performableChanges.ToDelete,
			preDelete,
		)
		if err != nil {
			// pod was not deleted, cancel our expectation by marking it observed
			d.PodsExpectations.DeletionObserved(namespacedName)
			return results.WithError(err)
		}
		results.WithResult(result)
	}
	// past this point, any pods resource listing should check expectations first

	if changes.HasChanges() && !performableChanges.HasChanges() {
		// if there are changes we'd like to perform, but none that were performable, we try again later
		results.WithResult(defaultRequeue)
	}

	reconcileState.UpdateElasticsearchState(*resourcesState, observedState)

	return results
}

// removePodFromList removes a single pod from the list, matching by pod name.
func removePodFromList(pods []corev1.Pod, pod corev1.Pod) []corev1.Pod {
	for i, p := range pods {
		if p.Name == pod.Name {
			return append(pods[:i], pods[i+1:]...)
		}
	}
	return pods
}

// calculateChanges calculates the changes we'd need to perform to go from the current cluster configuration to the
// desired one.
func (d *defaultDriver) calculateChanges(
	versionWideResources *VersionWideResources,
	internalUsers *user.InternalUsers,
	es v1alpha1.ElasticsearchCluster,
	resourcesState reconcile.ResourcesState,
) (*mutation.Changes, error) {
	expectedPodSpecCtxs, err := d.expectedPodsAndResourcesResolver(
		es,
		pod.NewPodSpecParams{
			ExtraFilesRef:     k8s.ExtractNamespacedName(versionWideResources.ExtraFilesSecret.ObjectMeta),
			KeystoreSecretRef: k8s.ExtractNamespacedName(versionWideResources.KeyStoreConfig.ObjectMeta),
			ProbeUser:         internalUsers.ControllerUser,
			ConfigMapVolume:   volume.NewConfigMapVolume(versionWideResources.GenericUnecryptedConfigurationFiles.Name, settings.ManagedConfigPath),
		},
		d.OperatorImage,
	)
	if err != nil {
		return nil, err
	}

	changes, err := mutation.CalculateChanges(
		expectedPodSpecCtxs,
		resourcesState,
		func(ctx pod.PodSpecContext) (corev1.Pod, error) {
			return esversion.NewPod(d.Version, es, ctx)
		},
	)
	if err != nil {
		return nil, err
	}
	return &changes, nil
}

// newElasticsearchClient creates a new Elasticsearch HTTP client for this cluster using the provided user
func (d *defaultDriver) newElasticsearchClient(service corev1.Service, user esclient.User) *esclient.Client {
	url := fmt.Sprintf("https://%s.%s.svc.cluster.local:%d", service.Name, service.Namespace, pod.HTTPPort)

	esClient := esclient.NewElasticsearchClient(
		d.Dialer, url, user, []*x509.Certificate{d.ClusterCa.Cert},
	)
	return esClient
}<|MERGE_RESOLUTION|>--- conflicted
+++ resolved
@@ -184,6 +184,18 @@
 		return results.WithError(err)
 	}
 
+	if esReachable {
+		err = snapshot.ReconcileSnapshotRepository(context.Background(), esClient, es.Spec.SnapshotRepository)
+		if err != nil {
+			msg := "Could not reconcile snapshot repository"
+			reconcileState.AddEvent(corev1.EventTypeWarning, events.EventReasonUnexpected, msg)
+			log.Error(err, msg)
+			// requeue to retry but continue as failure might be cause by transient inconsistency between ES and operator
+			// e.g. after certificates have been rotated
+			results.WithResult(defaultRequeue)
+		}
+	}
+
 	namespacedName := k8s.ExtractNamespacedName(es.ObjectMeta)
 
 	// There might be some ongoing creations and deletions our k8s client cache
@@ -241,21 +253,6 @@
 		},
 	)
 
-<<<<<<< HEAD
-	if esReachable {
-		err = snapshot.ReconcileSnapshotRepository(context.Background(), esClient, es.Spec.SnapshotRepository)
-		if err != nil {
-			msg := "Could not reconcile snapshot repository"
-			reconcileState.AddEvent(corev1.EventTypeWarning, events.EventReasonUnexpected, msg)
-			log.Error(err, msg)
-			// requeue to retry but continue as failure might be cause by transient inconsistency between ES and operator
-			// e.g. after certificates have been rotated
-			results.WithResult(defaultRequeue)
-		}
-	}
-
-=======
->>>>>>> f7f75493
 	if d.clusterInitialMasterNodesEnforcer != nil {
 		performableChanges, err = d.clusterInitialMasterNodesEnforcer(*performableChanges, *resourcesState)
 		if err != nil {
