package version

import (
	"context"
	"fmt"
	"path"

	"github.com/elastic/stack-operators/stack-operator/pkg/controller/elasticsearch/keystore"

	"github.com/elastic/stack-operators/stack-operator/pkg/apis/elasticsearch/v1alpha1"
	"github.com/elastic/stack-operators/stack-operator/pkg/controller/common"
	"github.com/elastic/stack-operators/stack-operator/pkg/controller/common/version"
	"github.com/elastic/stack-operators/stack-operator/pkg/controller/elasticsearch/client"
	"github.com/elastic/stack-operators/stack-operator/pkg/controller/elasticsearch/initcontainer"
	"github.com/elastic/stack-operators/stack-operator/pkg/controller/elasticsearch/label"
	"github.com/elastic/stack-operators/stack-operator/pkg/controller/elasticsearch/pod"
	"github.com/elastic/stack-operators/stack-operator/pkg/controller/elasticsearch/secret"
	"github.com/elastic/stack-operators/stack-operator/pkg/controller/elasticsearch/services"
	"github.com/elastic/stack-operators/stack-operator/pkg/controller/elasticsearch/settings"
	"github.com/elastic/stack-operators/stack-operator/pkg/controller/elasticsearch/volume"
	corev1 "k8s.io/api/core/v1"
	"k8s.io/apimachinery/pkg/api/resource"
	metav1 "k8s.io/apimachinery/pkg/apis/meta/v1"
)

var (
	defaultMemoryLimits = resource.MustParse("1Gi")
	SecurityPropsFile   = path.Join(settings.ManagedConfigPath, settings.SecurityPropsFile)
)

// NewExpectedPodSpecs creates PodSpecContexts for all Elasticsearch nodes in the given Elasticsearch cluster
func NewExpectedPodSpecs(
	es v1alpha1.ElasticsearchCluster,
<<<<<<< HEAD
	paramsTmpl support.NewPodSpecParams,
	newEnvironmentVarsFn func(support.NewPodSpecParams, support.SecretVolume, support.SecretVolume) []corev1.EnvVar,
	newInitContainersFn func(imageName string, setVMMaxMapCount bool) ([]corev1.Container, error),
	newSideCarContainersFn func(imageName string, spec support.NewPodSpecParams, volumes map[string]support.VolumeLike) ([]corev1.Container, error),
	additionalVolumes []corev1.Volume,
) ([]support.PodSpecContext, error) {
	podSpecs := make([]support.PodSpecContext, 0, es.Spec.NodeCount())

	for _, topology := range es.Spec.Topologies {
		for i := int32(0); i < topology.NodeCount; i++ {
			podSpec, err := podSpec(
				support.NewPodSpecParams{
					Version:         es.Spec.Version,
					CustomImageName: es.Spec.Image,
					ClusterName:     es.Name,
					DiscoveryZenMinimumMasterNodes: support.ComputeMinimumMasterNodes(
						es.Spec.Topologies,
					),
					DiscoveryServiceName: services.DiscoveryServiceName(es.Name),
					NodeTypes:            topology.NodeTypes,
					Affinity:             topology.PodTemplate.Spec.Affinity,
					SetVMMaxMapCount:     es.Spec.SetVMMaxMapCount,
					Resources:            topology.Resources,
					UsersSecretVolume:    paramsTmpl.UsersSecretVolume,
					ConfigMapVolume:      paramsTmpl.ConfigMapVolume,
					ExtraFilesRef:        paramsTmpl.ExtraFilesRef,
					KeystoreSecretRef:    paramsTmpl.KeystoreSecretRef,
					ProbeUser:            paramsTmpl.ProbeUser,
				},
				newEnvironmentVarsFn,
				newInitContainersFn,
				newSideCarContainersFn,
				additionalVolumes,
			)
=======
	paramsTmpl pod.NewPodSpecParams,
	newEnvironmentVarsFn func(pod.NewPodSpecParams, volume.SecretVolume, volume.SecretVolume) []corev1.EnvVar,
	newInitContainersFn func(imageName string, ki initcontainer.KeystoreInit, setVMMaxMapCount bool) ([]corev1.Container, error),
) ([]pod.PodSpecContext, error) {
	podSpecs := make([]pod.PodSpecContext, 0, es.Spec.NodeCount())

	for _, topology := range es.Spec.Topologies {
		for i := int32(0); i < topology.NodeCount; i++ {
			podSpec, err := podSpec(pod.NewPodSpecParams{
				Version:         es.Spec.Version,
				CustomImageName: es.Spec.Image,
				ClusterName:     es.Name,
				DiscoveryZenMinimumMasterNodes: settings.ComputeMinimumMasterNodes(
					es.Spec.Topologies,
				),
				DiscoveryServiceName: services.DiscoveryServiceName(es.Name),
				NodeTypes:            topology.NodeTypes,
				Affinity:             topology.PodTemplate.Spec.Affinity,
				SetVMMaxMapCount:     es.Spec.SetVMMaxMapCount,
				Resources:            topology.Resources,
				UsersSecretVolume:    paramsTmpl.UsersSecretVolume,
				ConfigMapVolume:      paramsTmpl.ConfigMapVolume,
				ExtraFilesRef:        paramsTmpl.ExtraFilesRef,
				KeystoreConfig:       paramsTmpl.KeystoreConfig,
				ProbeUser:            paramsTmpl.ProbeUser,
			}, newEnvironmentVarsFn, newInitContainersFn)
>>>>>>> e0e1f6cd
			if err != nil {
				return nil, err
			}

			podSpecs = append(podSpecs, pod.PodSpecContext{PodSpec: podSpec, TopologySpec: topology})
		}
	}

	return podSpecs, nil
}

// podSpec creates a new PodSpec for an Elasticsearch node
func podSpec(
<<<<<<< HEAD
	p support.NewPodSpecParams,
	newEnvironmentVarsFn func(support.NewPodSpecParams, support.SecretVolume, support.SecretVolume) []corev1.EnvVar,
	newInitContainersFn func(imageName string, setVMMaxMapCount bool) ([]corev1.Container, error),
	newSideCarContainersFn func(imageName string, spec support.NewPodSpecParams, volumes map[string]support.VolumeLike) ([]corev1.Container, error),
	additionalVolumes []corev1.Volume,
=======
	p pod.NewPodSpecParams,
	newEnvironmentVarsFn func(pod.NewPodSpecParams, volume.SecretVolume, volume.SecretVolume) []corev1.EnvVar,
	newInitContainersFn func(imageName string, ki initcontainer.KeystoreInit, setVMMaxMapCount bool) ([]corev1.Container, error),
>>>>>>> e0e1f6cd
) (corev1.PodSpec, error) {
	imageName := common.Concat(pod.DefaultImageRepository, ":", p.Version)
	if p.CustomImageName != "" {
		imageName = p.CustomImageName
	}

<<<<<<< HEAD
	terminationGracePeriodSeconds := support.DefaultTerminationGracePeriodSeconds
	volumes := map[string]support.VolumeLike{
		p.ConfigMapVolume.Name():   p.ConfigMapVolume,
		p.UsersSecretVolume.Name(): p.UsersSecretVolume,
	}

	probeSecret := support.NewSelectiveSecretVolumeWithMountPath(
		support.ElasticInternalUsersSecretName(p.ClusterName), support.ProbeUserVolumeName,
		support.ProbeUserSecretMountPath, []string{p.ProbeUser.Name},
=======
	terminationGracePeriodSeconds := pod.DefaultTerminationGracePeriodSeconds

	probeSecret := volume.NewSelectiveSecretVolumeWithMountPath(
		secret.ElasticInternalUsersSecretName(p.ClusterName), "probe-user",
		volume.ProbeUserSecretMountPath, []string{p.ProbeUser.Name},
>>>>>>> e0e1f6cd
	)
	volumes[probeSecret.Name()] = probeSecret

	extraFilesSecretVolume := volume.NewSecretVolumeWithMountPath(
		p.ExtraFilesRef.Name,
		"extrafiles",
		"/usr/share/elasticsearch/config/extrafiles",
	)

	volumes[extraFilesSecretVolume.Name()] = extraFilesSecretVolume

	// we don't have a secret name for this, this will be injected as a volume for us upon creation, this is fine
	// because we will not be adding this to the container Volumes, only the VolumeMounts section.
	nodeCertificatesVolume := volume.NewSecretVolumeWithMountPath(
		"",
		volume.NodeCertificatesSecretVolumeName,
		volume.NodeCertificatesSecretVolumeMountPath,
	)

	volumes[nodeCertificatesVolume.Name()] = nodeCertificatesVolume

	keystoreVolume := support.NewSecretVolumeWithMountPath(
		p.KeystoreSecretRef.Name,
		keystore.SecretVolumeName,
		keystore.SecretMountPath)

	volumes[keystoreVolume.Name()] = keystoreVolume

	resourceLimits := corev1.ResourceList{
		corev1.ResourceMemory: nonZeroQuantityOrDefault(*p.Resources.Limits.Memory(), defaultMemoryLimits),
	}
	if !p.Resources.Limits.Cpu().IsZero() {
		resourceLimits[corev1.ResourceCPU] = *p.Resources.Limits.Cpu()
	}

	// TODO: Security Context
	podSpec := corev1.PodSpec{
		Affinity: p.Affinity,

		Containers: []corev1.Container{{
			Env:             newEnvironmentVarsFn(p, nodeCertificatesVolume, extraFilesSecretVolume),
			Image:           imageName,
			ImagePullPolicy: corev1.PullIfNotPresent,
			Name:            pod.DefaultContainerName,
			Ports:           pod.DefaultContainerPorts,
			Resources: corev1.ResourceRequirements{
				Limits: resourceLimits,
				// we do not specify Requests here in order to end up in the qosClass of Guaranteed.
				// see https://kubernetes.io/docs/tasks/configure-pod-container/quality-service-pod/ for more details
			},
			ReadinessProbe: &corev1.Probe{
				FailureThreshold:    3,
				InitialDelaySeconds: 10,
				PeriodSeconds:       10,
				SuccessThreshold:    3,
				TimeoutSeconds:      5,
				Handler: corev1.Handler{
					Exec: &corev1.ExecAction{
						Command: []string{
							"sh",
							"-c",
							pod.DefaultReadinessProbeScript,
						},
					},
				},
			},
			VolumeMounts: append(
				initcontainer.SharedVolumes.EsContainerVolumeMounts(),
				p.UsersSecretVolume.VolumeMount(),
				p.ConfigMapVolume.VolumeMount(),
				probeSecret.VolumeMount(),
				extraFilesSecretVolume.VolumeMount(),
				nodeCertificatesVolume.VolumeMount(),
			),
		}},
		TerminationGracePeriodSeconds: &terminationGracePeriodSeconds,
		Volumes: append(
			initcontainer.SharedVolumes.Volumes(),
			p.UsersSecretVolume.Volume(),
			p.ConfigMapVolume.Volume(),
			probeSecret.Volume(),
			extraFilesSecretVolume.Volume(),
			keystoreVolume.Volume(),
		),
	}

<<<<<<< HEAD
	podSpec.Volumes = append(podSpec.Volumes, additionalVolumes...)
=======
	// keystore init is optional, will only happen if snapshots are requested in the Elasticsearch resource
	keyStoreInit := initcontainer.KeystoreInit{Settings: p.KeystoreConfig.KeystoreSettings}
	if !p.KeystoreConfig.IsEmpty() {
		keystoreVolume := volume.NewSecretVolumeWithMountPath(
			p.KeystoreConfig.KeystoreSecretRef.Name,
			"keystore-init",
			volume.KeystoreSecretMountPath)
>>>>>>> e0e1f6cd

	// Setup sidecars if any
	sidecars, err := newSideCarContainersFn(imageName, p, volumes)
	if err != nil {
		return corev1.PodSpec{}, err
	}
	podSpec.Containers = append(podSpec.Containers, sidecars...)

	// Setup init containers
	initContainers, err := newInitContainersFn(imageName, p.SetVMMaxMapCount)
	if err != nil {
		return corev1.PodSpec{}, err
	}
	podSpec.InitContainers = initContainers
	return podSpec, nil
}

// NewPod constructs a pod from the given parameters.
func NewPod(
	version version.Version,
	es v1alpha1.ElasticsearchCluster,
	podSpecCtx pod.PodSpecContext,
) (corev1.Pod, error) {
	labels := label.NewLabels(es)
	// add labels from the version
	labels[ElasticsearchVersionLabelName] = version.String()

	// add labels for node types
	label.NodeTypesMasterLabelName.Set(podSpecCtx.TopologySpec.NodeTypes.Master, labels)
	label.NodeTypesDataLabelName.Set(podSpecCtx.TopologySpec.NodeTypes.Data, labels)
	label.NodeTypesIngestLabelName.Set(podSpecCtx.TopologySpec.NodeTypes.Ingest, labels)
	label.NodeTypesMLLabelName.Set(podSpecCtx.TopologySpec.NodeTypes.ML, labels)

	// add user-defined labels, unless we already manage a label matching the same key. we might want to consider
	// issuing at least a warning in this case due to the potential for unexpected behavior
	for k, v := range podSpecCtx.TopologySpec.PodTemplate.Labels {
		if _, ok := labels[k]; !ok {
			labels[k] = v
		}
	}

	pod := corev1.Pod{
		ObjectMeta: metav1.ObjectMeta{
			Name:        pod.NewNodeName(es.Name),
			Namespace:   es.Namespace,
			Labels:      labels,
			Annotations: podSpecCtx.TopologySpec.PodTemplate.Annotations,
		},
		Spec: podSpecCtx.PodSpec,
	}

	return pod, nil
}

func UpdateZen1Discovery(esClient *client.Client, allPods []corev1.Pod) error {
	minimumMasterNodes := settings.ComputeMinimumMasterNodesFromPods(allPods)
	log.Info(fmt.Sprintf("Setting minimum master nodes to %d ", minimumMasterNodes))
	return esClient.SetMinimumMasterNodes(context.TODO(), minimumMasterNodes)
}

// MemoryLimitsToHeapSize converts a memory limit to the heap size (in megabytes) for the JVM
func MemoryLimitsToHeapSize(memoryLimit resource.Quantity) int {
	// use half the available memory as heap
	return quantityToMegabytes(nonZeroQuantityOrDefault(memoryLimit, defaultMemoryLimits)) / 2
}

// nonZeroQuantityOrDefault returns q if it is nonzero, defaultQuantity otherwise
func nonZeroQuantityOrDefault(q, defaultQuantity resource.Quantity) resource.Quantity {
	if q.IsZero() {
		return defaultQuantity
	}
	return q
}

// quantityToMegabytes returns the megabyte value of the provided resource.Quantity
func quantityToMegabytes(q resource.Quantity) int {
	return int(q.Value()) / 1024 / 1024
}<|MERGE_RESOLUTION|>--- conflicted
+++ resolved
@@ -4,14 +4,13 @@
 	"context"
 	"fmt"
 	"path"
-
-	"github.com/elastic/stack-operators/stack-operator/pkg/controller/elasticsearch/keystore"
 
 	"github.com/elastic/stack-operators/stack-operator/pkg/apis/elasticsearch/v1alpha1"
 	"github.com/elastic/stack-operators/stack-operator/pkg/controller/common"
 	"github.com/elastic/stack-operators/stack-operator/pkg/controller/common/version"
 	"github.com/elastic/stack-operators/stack-operator/pkg/controller/elasticsearch/client"
 	"github.com/elastic/stack-operators/stack-operator/pkg/controller/elasticsearch/initcontainer"
+	"github.com/elastic/stack-operators/stack-operator/pkg/controller/elasticsearch/keystore"
 	"github.com/elastic/stack-operators/stack-operator/pkg/controller/elasticsearch/label"
 	"github.com/elastic/stack-operators/stack-operator/pkg/controller/elasticsearch/pod"
 	"github.com/elastic/stack-operators/stack-operator/pkg/controller/elasticsearch/secret"
@@ -31,23 +30,22 @@
 // NewExpectedPodSpecs creates PodSpecContexts for all Elasticsearch nodes in the given Elasticsearch cluster
 func NewExpectedPodSpecs(
 	es v1alpha1.ElasticsearchCluster,
-<<<<<<< HEAD
-	paramsTmpl support.NewPodSpecParams,
-	newEnvironmentVarsFn func(support.NewPodSpecParams, support.SecretVolume, support.SecretVolume) []corev1.EnvVar,
+	paramsTmpl pod.NewPodSpecParams,
+	newEnvironmentVarsFn func(pod.NewPodSpecParams, volume.SecretVolume, volume.SecretVolume) []corev1.EnvVar,
 	newInitContainersFn func(imageName string, setVMMaxMapCount bool) ([]corev1.Container, error),
-	newSideCarContainersFn func(imageName string, spec support.NewPodSpecParams, volumes map[string]support.VolumeLike) ([]corev1.Container, error),
+	newSideCarContainersFn func(imageName string, spec pod.NewPodSpecParams, volumes map[string]volume.VolumeLike) ([]corev1.Container, error),
 	additionalVolumes []corev1.Volume,
-) ([]support.PodSpecContext, error) {
-	podSpecs := make([]support.PodSpecContext, 0, es.Spec.NodeCount())
+) ([]pod.PodSpecContext, error) {
+	podSpecs := make([]pod.PodSpecContext, 0, es.Spec.NodeCount())
 
 	for _, topology := range es.Spec.Topologies {
 		for i := int32(0); i < topology.NodeCount; i++ {
 			podSpec, err := podSpec(
-				support.NewPodSpecParams{
+				pod.NewPodSpecParams{
 					Version:         es.Spec.Version,
 					CustomImageName: es.Spec.Image,
 					ClusterName:     es.Name,
-					DiscoveryZenMinimumMasterNodes: support.ComputeMinimumMasterNodes(
+					DiscoveryZenMinimumMasterNodes: settings.ComputeMinimumMasterNodes(
 						es.Spec.Topologies,
 					),
 					DiscoveryServiceName: services.DiscoveryServiceName(es.Name),
@@ -66,34 +64,6 @@
 				newSideCarContainersFn,
 				additionalVolumes,
 			)
-=======
-	paramsTmpl pod.NewPodSpecParams,
-	newEnvironmentVarsFn func(pod.NewPodSpecParams, volume.SecretVolume, volume.SecretVolume) []corev1.EnvVar,
-	newInitContainersFn func(imageName string, ki initcontainer.KeystoreInit, setVMMaxMapCount bool) ([]corev1.Container, error),
-) ([]pod.PodSpecContext, error) {
-	podSpecs := make([]pod.PodSpecContext, 0, es.Spec.NodeCount())
-
-	for _, topology := range es.Spec.Topologies {
-		for i := int32(0); i < topology.NodeCount; i++ {
-			podSpec, err := podSpec(pod.NewPodSpecParams{
-				Version:         es.Spec.Version,
-				CustomImageName: es.Spec.Image,
-				ClusterName:     es.Name,
-				DiscoveryZenMinimumMasterNodes: settings.ComputeMinimumMasterNodes(
-					es.Spec.Topologies,
-				),
-				DiscoveryServiceName: services.DiscoveryServiceName(es.Name),
-				NodeTypes:            topology.NodeTypes,
-				Affinity:             topology.PodTemplate.Spec.Affinity,
-				SetVMMaxMapCount:     es.Spec.SetVMMaxMapCount,
-				Resources:            topology.Resources,
-				UsersSecretVolume:    paramsTmpl.UsersSecretVolume,
-				ConfigMapVolume:      paramsTmpl.ConfigMapVolume,
-				ExtraFilesRef:        paramsTmpl.ExtraFilesRef,
-				KeystoreConfig:       paramsTmpl.KeystoreConfig,
-				ProbeUser:            paramsTmpl.ProbeUser,
-			}, newEnvironmentVarsFn, newInitContainersFn)
->>>>>>> e0e1f6cd
 			if err != nil {
 				return nil, err
 			}
@@ -107,40 +77,26 @@
 
 // podSpec creates a new PodSpec for an Elasticsearch node
 func podSpec(
-<<<<<<< HEAD
-	p support.NewPodSpecParams,
-	newEnvironmentVarsFn func(support.NewPodSpecParams, support.SecretVolume, support.SecretVolume) []corev1.EnvVar,
-	newInitContainersFn func(imageName string, setVMMaxMapCount bool) ([]corev1.Container, error),
-	newSideCarContainersFn func(imageName string, spec support.NewPodSpecParams, volumes map[string]support.VolumeLike) ([]corev1.Container, error),
-	additionalVolumes []corev1.Volume,
-=======
 	p pod.NewPodSpecParams,
 	newEnvironmentVarsFn func(pod.NewPodSpecParams, volume.SecretVolume, volume.SecretVolume) []corev1.EnvVar,
-	newInitContainersFn func(imageName string, ki initcontainer.KeystoreInit, setVMMaxMapCount bool) ([]corev1.Container, error),
->>>>>>> e0e1f6cd
+	newInitContainersFn func(imageName string, setVMMaxMapCount bool) ([]corev1.Container, error),
+	newSideCarContainersFn func(imageName string, spec pod.NewPodSpecParams, volumes map[string]volume.VolumeLike) ([]corev1.Container, error),
+	additionalVolumes []corev1.Volume,
 ) (corev1.PodSpec, error) {
 	imageName := common.Concat(pod.DefaultImageRepository, ":", p.Version)
 	if p.CustomImageName != "" {
 		imageName = p.CustomImageName
 	}
 
-<<<<<<< HEAD
-	terminationGracePeriodSeconds := support.DefaultTerminationGracePeriodSeconds
-	volumes := map[string]support.VolumeLike{
+	terminationGracePeriodSeconds := pod.DefaultTerminationGracePeriodSeconds
+	volumes := map[string]volume.VolumeLike{
 		p.ConfigMapVolume.Name():   p.ConfigMapVolume,
 		p.UsersSecretVolume.Name(): p.UsersSecretVolume,
 	}
 
-	probeSecret := support.NewSelectiveSecretVolumeWithMountPath(
-		support.ElasticInternalUsersSecretName(p.ClusterName), support.ProbeUserVolumeName,
-		support.ProbeUserSecretMountPath, []string{p.ProbeUser.Name},
-=======
-	terminationGracePeriodSeconds := pod.DefaultTerminationGracePeriodSeconds
-
 	probeSecret := volume.NewSelectiveSecretVolumeWithMountPath(
-		secret.ElasticInternalUsersSecretName(p.ClusterName), "probe-user",
+		secret.ElasticInternalUsersSecretName(p.ClusterName), volume.ProbeUserVolumeName,
 		volume.ProbeUserSecretMountPath, []string{p.ProbeUser.Name},
->>>>>>> e0e1f6cd
 	)
 	volumes[probeSecret.Name()] = probeSecret
 
@@ -162,7 +118,7 @@
 
 	volumes[nodeCertificatesVolume.Name()] = nodeCertificatesVolume
 
-	keystoreVolume := support.NewSecretVolumeWithMountPath(
+	keystoreVolume := volume.NewSecretVolumeWithMountPath(
 		p.KeystoreSecretRef.Name,
 		keystore.SecretVolumeName,
 		keystore.SecretMountPath)
@@ -227,17 +183,7 @@
 		),
 	}
 
-<<<<<<< HEAD
 	podSpec.Volumes = append(podSpec.Volumes, additionalVolumes...)
-=======
-	// keystore init is optional, will only happen if snapshots are requested in the Elasticsearch resource
-	keyStoreInit := initcontainer.KeystoreInit{Settings: p.KeystoreConfig.KeystoreSettings}
-	if !p.KeystoreConfig.IsEmpty() {
-		keystoreVolume := volume.NewSecretVolumeWithMountPath(
-			p.KeystoreConfig.KeystoreSecretRef.Name,
-			"keystore-init",
-			volume.KeystoreSecretMountPath)
->>>>>>> e0e1f6cd
 
 	// Setup sidecars if any
 	sidecars, err := newSideCarContainersFn(imageName, p, volumes)
