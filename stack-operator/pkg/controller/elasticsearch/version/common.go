package version

import (
	"context"
	"fmt"
	"path"

	"github.com/elastic/stack-operators/stack-operator/pkg/apis/elasticsearch/v1alpha1"
	"github.com/elastic/stack-operators/stack-operator/pkg/controller/common"
	"github.com/elastic/stack-operators/stack-operator/pkg/controller/common/version"
	"github.com/elastic/stack-operators/stack-operator/pkg/controller/elasticsearch/client"
	"github.com/elastic/stack-operators/stack-operator/pkg/controller/elasticsearch/initcontainer"
	"github.com/elastic/stack-operators/stack-operator/pkg/controller/elasticsearch/label"
	"github.com/elastic/stack-operators/stack-operator/pkg/controller/elasticsearch/pod"
	"github.com/elastic/stack-operators/stack-operator/pkg/controller/elasticsearch/secret"
	"github.com/elastic/stack-operators/stack-operator/pkg/controller/elasticsearch/services"
	"github.com/elastic/stack-operators/stack-operator/pkg/controller/elasticsearch/settings"
	"github.com/elastic/stack-operators/stack-operator/pkg/controller/elasticsearch/volume"
	corev1 "k8s.io/api/core/v1"
	"k8s.io/apimachinery/pkg/api/resource"
<<<<<<< HEAD
	v1 "k8s.io/apimachinery/pkg/apis/meta/v1"
=======
	metav1 "k8s.io/apimachinery/pkg/apis/meta/v1"
>>>>>>> ade7bdaa
)

var (
	defaultMemoryLimits = resource.MustParse("1Gi")
	SecurityPropsFile   = path.Join(settings.ManagedConfigPath, settings.SecurityPropsFile)
)

// NewExpectedPodSpecs creates PodSpecContexts for all Elasticsearch nodes in the given Elasticsearch cluster
func NewExpectedPodSpecs(
	es v1alpha1.ElasticsearchCluster,
	paramsTmpl pod.NewPodSpecParams,
	newEnvironmentVarsFn func(pod.NewPodSpecParams, volume.SecretVolume, volume.SecretVolume) []corev1.EnvVar,
	newInitContainersFn func(imageName string, ki initcontainer.KeystoreInit, setVMMaxMapCount bool) ([]corev1.Container, error),
) ([]pod.PodSpecContext, error) {
	podSpecs := make([]pod.PodSpecContext, 0, es.Spec.NodeCount())

	for _, topology := range es.Spec.Topologies {
		for i := int32(0); i < topology.NodeCount; i++ {
			podSpec, err := podSpec(pod.NewPodSpecParams{
				Version:         es.Spec.Version,
				CustomImageName: es.Spec.Image,
				ClusterName:     es.Name,
				DiscoveryZenMinimumMasterNodes: settings.ComputeMinimumMasterNodes(
					es.Spec.Topologies,
				),
				DiscoveryServiceName: services.DiscoveryServiceName(es.Name),
				NodeTypes:            topology.NodeTypes,
				Affinity:             topology.PodTemplate.Spec.Affinity,
				SetVMMaxMapCount:     es.Spec.SetVMMaxMapCount,
				Resources:            topology.Resources,
				UsersSecretVolume:    paramsTmpl.UsersSecretVolume,
				ConfigMapVolume:      paramsTmpl.ConfigMapVolume,
				ExtraFilesRef:        paramsTmpl.ExtraFilesRef,
				KeystoreConfig:       paramsTmpl.KeystoreConfig,
				ProbeUser:            paramsTmpl.ProbeUser,
			}, newEnvironmentVarsFn, newInitContainersFn)
			if err != nil {
				return nil, err
			}

			podSpecs = append(podSpecs, pod.PodSpecContext{PodSpec: podSpec, TopologySpec: topology})
		}
	}

	return podSpecs, nil
}

// podSpec creates a new PodSpec for an Elasticsearch node
func podSpec(
	p pod.NewPodSpecParams,
	newEnvironmentVarsFn func(pod.NewPodSpecParams, volume.SecretVolume, volume.SecretVolume) []corev1.EnvVar,
	newInitContainersFn func(imageName string, ki initcontainer.KeystoreInit, setVMMaxMapCount bool) ([]corev1.Container, error),
) (corev1.PodSpec, error) {
	imageName := common.Concat(pod.DefaultImageRepository, ":", p.Version)
	if p.CustomImageName != "" {
		imageName = p.CustomImageName
	}

	terminationGracePeriodSeconds := pod.DefaultTerminationGracePeriodSeconds

	probeSecret := volume.NewSelectiveSecretVolumeWithMountPath(
		secret.ElasticInternalUsersSecretName(p.ClusterName), "probe-user",
		volume.ProbeUserSecretMountPath, []string{p.ProbeUser.Name},
	)

	extraFilesSecretVolume := volume.NewSecretVolumeWithMountPath(
		p.ExtraFilesRef.Name,
		"extrafiles",
		"/usr/share/elasticsearch/config/extrafiles",
	)

	// we don't have a secret name for this, this will be injected as a volume for us upon creation, this is fine
	// because we will not be adding this to the container Volumes, only the VolumeMounts section.
	nodeCertificatesVolume := volume.NewSecretVolumeWithMountPath(
		"",
		volume.NodeCertificatesSecretVolumeName,
		volume.NodeCertificatesSecretVolumeMountPath,
	)

	resourceLimits := corev1.ResourceList{
		corev1.ResourceMemory: nonZeroQuantityOrDefault(*p.Resources.Limits.Memory(), defaultMemoryLimits),
	}
	if !p.Resources.Limits.Cpu().IsZero() {
		resourceLimits[corev1.ResourceCPU] = *p.Resources.Limits.Cpu()
	}

	// TODO: Security Context
	podSpec := corev1.PodSpec{
		Affinity: p.Affinity,

		Containers: []corev1.Container{{
			Env:             newEnvironmentVarsFn(p, nodeCertificatesVolume, extraFilesSecretVolume),
			Image:           imageName,
			ImagePullPolicy: corev1.PullIfNotPresent,
			Name:            pod.DefaultContainerName,
			Ports:           pod.DefaultContainerPorts,
			Resources: corev1.ResourceRequirements{
				Limits: resourceLimits,
				// we do not specify Requests here in order to end up in the qosClass of Guaranteed.
				// see https://kubernetes.io/docs/tasks/configure-pod-container/quality-service-pod/ for more details
			},
			ReadinessProbe: &corev1.Probe{
				FailureThreshold:    3,
				InitialDelaySeconds: 10,
				PeriodSeconds:       10,
				SuccessThreshold:    3,
				TimeoutSeconds:      5,
				Handler: corev1.Handler{
					Exec: &corev1.ExecAction{
						Command: []string{
							"sh",
							"-c",
							pod.DefaultReadinessProbeScript,
						},
					},
				},
			},
			VolumeMounts: append(
				initcontainer.SharedVolumes.EsContainerVolumeMounts(),
				p.UsersSecretVolume.VolumeMount(),
				p.ConfigMapVolume.VolumeMount(),
				probeSecret.VolumeMount(),
				extraFilesSecretVolume.VolumeMount(),
				nodeCertificatesVolume.VolumeMount(),
			),
		}},
		TerminationGracePeriodSeconds: &terminationGracePeriodSeconds,
		Volumes: append(
			initcontainer.SharedVolumes.Volumes(),
			p.UsersSecretVolume.Volume(),
			p.ConfigMapVolume.Volume(),
			probeSecret.Volume(),
			extraFilesSecretVolume.Volume(),
		),
	}

	// keystore init is optional, will only happen if snapshots are requested in the Elasticsearch resource
	keyStoreInit := initcontainer.KeystoreInit{Settings: p.KeystoreConfig.KeystoreSettings}
	if !p.KeystoreConfig.IsEmpty() {
		keystoreVolume := volume.NewSecretVolumeWithMountPath(
			p.KeystoreConfig.KeystoreSecretRef.Name,
			"keystore-init",
			volume.KeystoreSecretMountPath)

		podSpec.Volumes = append(podSpec.Volumes, keystoreVolume.Volume())
		keyStoreInit.VolumeMount = keystoreVolume.VolumeMount()
	}

	// Setup init containers
	initContainers, err := newInitContainersFn(
		imageName, keyStoreInit, p.SetVMMaxMapCount,
	)
	if err != nil {
		return corev1.PodSpec{}, err
	}
	podSpec.InitContainers = initContainers
	return podSpec, nil
}

// NewPod constructs a pod from the given parameters.
func NewPod(
	version version.Version,
	es v1alpha1.ElasticsearchCluster,
	podSpecCtx pod.PodSpecContext,
) (corev1.Pod, error) {
	labels := label.NewLabels(es)
	// add labels from the version
	labels[ElasticsearchVersionLabelName] = version.String()

	// add labels for node types
	label.NodeTypesMasterLabelName.Set(podSpecCtx.TopologySpec.NodeTypes.Master, labels)
	label.NodeTypesDataLabelName.Set(podSpecCtx.TopologySpec.NodeTypes.Data, labels)
	label.NodeTypesIngestLabelName.Set(podSpecCtx.TopologySpec.NodeTypes.Ingest, labels)
	label.NodeTypesMLLabelName.Set(podSpecCtx.TopologySpec.NodeTypes.ML, labels)

	// add user-defined labels, unless we already manage a label matching the same key. we might want to consider
	// issuing at least a warning in this case due to the potential for unexpected behavior
	for k, v := range podSpecCtx.TopologySpec.PodTemplate.Labels {
		if _, ok := labels[k]; !ok {
			labels[k] = v
		}
	}

	pod := corev1.Pod{
<<<<<<< HEAD
		ObjectMeta: v1.ObjectMeta{
			Name:        pod.NewNodeName(es.Name),
=======
		ObjectMeta: metav1.ObjectMeta{
			Name:        support.NewNodeName(es.Name),
>>>>>>> ade7bdaa
			Namespace:   es.Namespace,
			Labels:      labels,
			Annotations: podSpecCtx.TopologySpec.PodTemplate.Annotations,
		},
		Spec: podSpecCtx.PodSpec,
	}

	return pod, nil
}

func UpdateZen1Discovery(esClient *client.Client, allPods []corev1.Pod) error {
	minimumMasterNodes := settings.ComputeMinimumMasterNodesFromPods(allPods)
	log.Info(fmt.Sprintf("Setting minimum master nodes to %d ", minimumMasterNodes))
	return esClient.SetMinimumMasterNodes(context.TODO(), minimumMasterNodes)
}

// MemoryLimitsToHeapSize converts a memory limit to the heap size (in megabytes) for the JVM
func MemoryLimitsToHeapSize(memoryLimit resource.Quantity) int {
	// use half the available memory as heap
	return quantityToMegabytes(nonZeroQuantityOrDefault(memoryLimit, defaultMemoryLimits)) / 2
}

// nonZeroQuantityOrDefault returns q if it is nonzero, defaultQuantity otherwise
func nonZeroQuantityOrDefault(q, defaultQuantity resource.Quantity) resource.Quantity {
	if q.IsZero() {
		return defaultQuantity
	}
	return q
}

// quantityToMegabytes returns the megabyte value of the provided resource.Quantity
func quantityToMegabytes(q resource.Quantity) int {
	return int(q.Value()) / 1024 / 1024
}<|MERGE_RESOLUTION|>--- conflicted
+++ resolved
@@ -18,11 +18,7 @@
 	"github.com/elastic/stack-operators/stack-operator/pkg/controller/elasticsearch/volume"
 	corev1 "k8s.io/api/core/v1"
 	"k8s.io/apimachinery/pkg/api/resource"
-<<<<<<< HEAD
-	v1 "k8s.io/apimachinery/pkg/apis/meta/v1"
-=======
 	metav1 "k8s.io/apimachinery/pkg/apis/meta/v1"
->>>>>>> ade7bdaa
 )
 
 var (
@@ -207,13 +203,8 @@
 	}
 
 	pod := corev1.Pod{
-<<<<<<< HEAD
-		ObjectMeta: v1.ObjectMeta{
+		ObjectMeta: metav1.ObjectMeta{
 			Name:        pod.NewNodeName(es.Name),
-=======
-		ObjectMeta: metav1.ObjectMeta{
-			Name:        support.NewNodeName(es.Name),
->>>>>>> ade7bdaa
 			Namespace:   es.Namespace,
 			Labels:      labels,
 			Annotations: podSpecCtx.TopologySpec.PodTemplate.Annotations,
