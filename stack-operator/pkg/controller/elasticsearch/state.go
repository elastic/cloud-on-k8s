--- conflicted
+++ resolved
@@ -30,16 +30,8 @@
 
 // NewReconcileState creates a new reconcile state based on the given request and Elasticsearch resource with the
 // resource state reset to empty.
-<<<<<<< HEAD
-func NewReconcileState(request reconcile.Request, es *v1alpha1.ElasticsearchCluster) ReconcileState {
-	// reset status to reconstruct it during the reconcile cycle
-	originalEs := es.DeepCopy()
-	es.Status = v1alpha1.ElasticsearchStatus{}
-	return ReconcileState{Request: request, Elasticsearch: es, originalElasticsearch: originalEs}
-=======
 func NewReconcileState(c v1alpha1.ElasticsearchCluster) ReconcileState {
 	return ReconcileState{cluster: c, status: *c.Status.DeepCopy()}
->>>>>>> b6179d9d
 }
 
 // AvailableElasticsearchNodes filters a slice of pods for the ones that are ready.
@@ -59,48 +51,40 @@
 	return nodesAvailable
 }
 
-<<<<<<< HEAD
-// UpdateElasticsearchState updates the Elasticsearch section of the state resource status based on the given pods.
-func (s ReconcileState) UpdateElasticsearchState(
-	resourcesState support.ResourcesState,
-	observedState support.ObservedState,
-) {
-	s.Elasticsearch.Status.ClusterUUID = observedState.ClusterState.ClusterUUID
-	s.Elasticsearch.Status.MasterNode = observedState.ClusterState.MasterNodeName()
-	s.Elasticsearch.Status.AvailableNodes = len(AvailableElasticsearchNodes(resourcesState.CurrentPods))
-	s.Elasticsearch.Status.Health = v1alpha1.ElasticsearchHealth("unknown")
-	if s.Elasticsearch.Status.Phase == "" {
-		s.Elasticsearch.Status.Phase = v1alpha1.ElasticsearchOperationalPhase
-	}
-	if observedState.ClusterHealth.Status != "" {
-		s.Elasticsearch.Status.Health = v1alpha1.ElasticsearchHealth(observedState.ClusterHealth.Status)
-=======
-func (s *ReconcileState) updateWithPhase(phase v1alpha1.ElasticsearchOrchestrationPhase, state support.ResourcesState) *ReconcileState {
-	s.status.ClusterUUID = state.ClusterState.ClusterUUID
-	s.status.MasterNode = state.ClusterState.MasterNodeName()
-	s.status.AvailableNodes = len(AvailableElasticsearchNodes(state.CurrentPods))
+func (s *ReconcileState) updateWithPhase(
+	phase v1alpha1.ElasticsearchOrchestrationPhase,
+	resourcesState support.ResourcesState,
+	observedState support.ObservedState,
+) *ReconcileState {
+	if observedState.ClusterState != nil {
+		s.status.ClusterUUID = observedState.ClusterState.ClusterUUID
+		s.status.MasterNode = observedState.ClusterState.MasterNodeName()
+	}
+	s.status.AvailableNodes = len(AvailableElasticsearchNodes(resourcesState.CurrentPods))
 	s.status.Health = v1alpha1.ElasticsearchHealth("unknown")
 	s.status.Phase = phase
 
-	if state.ClusterHealth.Status != "" {
-		s.status.Health = v1alpha1.ElasticsearchHealth(state.ClusterHealth.Status)
->>>>>>> b6179d9d
+	if observedState.ClusterHealth != nil && observedState.ClusterHealth.Status != "" {
+		s.status.Health = v1alpha1.ElasticsearchHealth(observedState.ClusterHealth.Status)
 	}
 	return s
 }
 
 // UpdateElasticsearchState updates the Elasticsearch section of the state resource status based on the given pods.
 func (s *ReconcileState) UpdateElasticsearchState(
-	state support.ResourcesState,
-) *ReconcileState {
-	return s.updateWithPhase(s.status.Phase, state)
+	resourcesState support.ResourcesState,
+	observedState support.ObservedState,
+) *ReconcileState {
+	return s.updateWithPhase(s.status.Phase, resourcesState, observedState)
 }
 
 // UpdateElasticsearchOperational marks Elasticsearch as being operational in the resource status.
 func (s *ReconcileState) UpdateElasticsearchOperational(
-	state support.ResourcesState,
-) *ReconcileState {
-	return s.updateWithPhase(v1alpha1.ElasticsearchOperationalPhase, state)
+	resourcesState support.ResourcesState,
+	observedState support.ObservedState,
+
+) *ReconcileState {
+	return s.updateWithPhase(v1alpha1.ElasticsearchOperationalPhase, resourcesState, observedState)
 }
 
 // UpdateElasticsearchPending marks Elasticsearch as being the pending phase in the resource status.
@@ -112,24 +96,16 @@
 }
 
 // UpdateElasticsearchMigrating marks Elasticsearch as being in the data migration phase in the resource status.
-<<<<<<< HEAD
-func (s ReconcileState) UpdateElasticsearchMigrating(
-	result reconcile.Result,
-	resourcesState support.ResourcesState,
-	observedState support.ObservedState,
-) {
-	s.Elasticsearch.Status.Phase = v1alpha1.ElasticsearchMigratingDataPhase
-	s.Result = result
-=======
 func (s *ReconcileState) UpdateElasticsearchMigrating(
-	state support.ResourcesState,
+	resourcesState support.ResourcesState,
+	observedState support.ObservedState,
 ) *ReconcileState {
 	s.AddEvent(
 		corev1.EventTypeNormal,
 		events.EventReasonDelayed,
 		"Requested topology change delayed by data migration",
 	)
-	return s.updateWithPhase(v1alpha1.ElasticsearchMigratingDataPhase, state)
+	return s.updateWithPhase(v1alpha1.ElasticsearchMigratingDataPhase, resourcesState, observedState)
 }
 
 // AddEvent records the intent to emit a k8s event with the given attributes.
@@ -238,5 +214,4 @@
 		return true // next requests a requeue and current does not or wants it only later
 	}
 	return false //default case
->>>>>>> b6179d9d
 }