--- conflicted
+++ resolved
@@ -11,13 +11,8 @@
 	"github.com/elastic/stack-operators/stack-operator/pkg/utils/k8s"
 	"github.com/pkg/errors"
 	"github.com/stretchr/testify/assert"
-<<<<<<< HEAD
-	v1 "k8s.io/api/core/v1"
-	v12 "k8s.io/apimachinery/pkg/apis/meta/v1"
-=======
 	corev1 "k8s.io/api/core/v1"
 	metav1 "k8s.io/apimachinery/pkg/apis/meta/v1"
->>>>>>> 4e3a24f1
 	"k8s.io/apimachinery/pkg/runtime"
 	"k8s.io/apimachinery/pkg/types"
 	"k8s.io/client-go/kubernetes/scheme"
@@ -83,13 +78,8 @@
 	}
 	for _, tt := range tests {
 		t.Run(tt.name, func(t *testing.T) {
-<<<<<<< HEAD
 			c := k8s.WrapClient(fake.NewFakeClient(tt.initialObjs...))
-			ref := v1.SecretReference{
-=======
-			c := fake.NewFakeClient(tt.initialObjs...)
 			ref := corev1.SecretReference{
->>>>>>> 4e3a24f1
 				Name:      "test",
 				Namespace: "default",
 			}
