--- conflicted
+++ resolved
@@ -9,17 +9,8 @@
 	elasticsearchv1alpha1 "github.com/elastic/stack-operators/stack-operator/pkg/apis/elasticsearch/v1alpha1"
 	"github.com/elastic/stack-operators/stack-operator/pkg/controller/common/nodecerts"
 	commonversion "github.com/elastic/stack-operators/stack-operator/pkg/controller/common/version"
-<<<<<<< HEAD
 	"github.com/elastic/stack-operators/stack-operator/pkg/controller/elasticsearch/driver"
 	"github.com/elastic/stack-operators/stack-operator/pkg/controller/elasticsearch/reconcilehelpers"
-=======
-	esclient "github.com/elastic/stack-operators/stack-operator/pkg/controller/elasticsearch/client"
-	"github.com/elastic/stack-operators/stack-operator/pkg/controller/elasticsearch/mutation"
-	"github.com/elastic/stack-operators/stack-operator/pkg/controller/elasticsearch/snapshots"
-	"github.com/elastic/stack-operators/stack-operator/pkg/controller/elasticsearch/support"
-	"github.com/elastic/stack-operators/stack-operator/pkg/controller/elasticsearch/version"
-	"github.com/elastic/stack-operators/stack-operator/pkg/utils/k8s"
->>>>>>> d05eee80
 	"github.com/elastic/stack-operators/stack-operator/pkg/utils/net"
 	corev1 "k8s.io/api/core/v1"
 	apierrors "k8s.io/apimachinery/pkg/api/errors"
@@ -35,7 +26,6 @@
 )
 
 var (
-	defaultRequeue = reconcile.Result{Requeue: true, RequeueAfter: 10 * time.Second}
 	log            = logf.Log.WithName("elasticsearch-controller")
 )
 
@@ -174,131 +164,9 @@
 		return results.WithError(err)
 	}
 
-<<<<<<< HEAD
 	driver, err := driver.NewDriver(driver.Options{
 		Client: r.Client,
 		Scheme: r.scheme,
-=======
-	esVersionStrategy, err := version.LookupStrategy(*ver)
-	if err != nil {
-		return results.WithError(err)
-	}
-
-	discoveryService := services.NewDiscoveryService(es)
-	res, err := common.ReconcileService(r, r.scheme, discoveryService, &es)
-	if err != nil {
-		return results.WithError(err).WithResult(res)
-	}
-
-	publicService := services.NewPublicService(es)
-	res, err = common.ReconcileService(r, r.scheme, publicService, &es)
-	if err != nil {
-		return results.WithError(err).WithResult(res)
-	}
-
-	// TODO: suffix with type (es?) and trim
-	clusterCAPublicSecretObjectKey := types.NamespacedName{Namespace: es.Namespace, Name: es.Name}
-	if err := r.esCa.ReconcilePublicCertsSecret(r, clusterCAPublicSecretObjectKey, &es, r.scheme); err != nil {
-		return results.WithError(err)
-	}
-
-	esServices := []corev1.Service{*discoveryService, *publicService}
-
-	// reconcile node certificates since we might have new pods (or existing pods that needs a refresh)
-	if res, err := esnodecerts.ReconcileNodeCertificateSecrets(r, r.esCa, es, esServices); err != nil {
-		return results.WithError(err).WithResult(res)
-	}
-
-	internalUsers, err := r.reconcileUsers(es)
-	if err != nil {
-		return results.WithError(err)
-	}
-
-	// recoverable reconcile steps start here. In case of error we record the error and continue
-	results.Apply("reconcileElasticsearchPods", func() (reconcile.Result, error) {
-		return r.reconcileElasticsearchPods(es, state, esVersionStrategy, internalUsers.ControllerUser)
-	})
-
-	err = r.ReconcileSnapshotterCronJob(es, internalUsers.ControllerUser)
-	return results.WithError(err)
-}
-
-func (r *ReconcileElasticsearch) reconcileElasticsearchPods(
-	es elasticsearchv1alpha1.ElasticsearchCluster,
-	reconcileState *reconcilehelpers.ReconcileState,
-	versionStrategy version.ElasticsearchVersionStrategy,
-	controllerUser esclient.User,
-) (reconcile.Result, error) {
-	certPool := x509.NewCertPool()
-	certPool.AddCert(r.esCa.Cert)
-	esClient := esclient.NewElasticsearchClient(r.dialer, services.PublicServiceURL(es), controllerUser, certPool)
-
-	resourcesState, err := support.NewResourcesStateFromAPI(r, es)
-	if err != nil {
-		return reconcile.Result{}, err
-	}
-
-	if err := versionStrategy.VerifySupportsExistingPods(resourcesState.CurrentPods); err != nil {
-		return reconcile.Result{}, err
-	}
-
-	observedState := support.NewObservedState(esClient)
-
-	// always update the elasticsearch state bits
-	if observedState.ClusterState != nil && observedState.ClusterHealth != nil {
-		reconcileState.UpdateElasticsearchState(*resourcesState, observedState)
-	}
-
-	// TODO: suffix and trim
-	elasticsearchExtraFilesSecretObjectKey := types.NamespacedName{
-		Namespace: es.Namespace,
-		Name:      fmt.Sprintf("%s-extrafiles", es.Name),
-	}
-	var elasticsearchExtraFilesSecret corev1.Secret
-	if err := r.Get(
-		context.TODO(),
-		elasticsearchExtraFilesSecretObjectKey,
-		&elasticsearchExtraFilesSecret,
-	); err != nil && !apierrors.IsNotFound(err) {
-		return reconcile.Result{}, err
-	} else if apierrors.IsNotFound(err) {
-		// TODO: handle reconciling Data section if it already exists
-		trustRootCfg := support.TrustRootConfig{
-			Trust: support.TrustConfig{
-				// the Subject Name needs to match the certificates of the nodes we want to allow to connect.
-				// this needs to be kept in sync with nodecerts.buildCertificateCommonName
-				SubjectName: []string{fmt.Sprintf(
-					"*.node.%s.%s.es.cluster.local", es.Name, es.Namespace,
-				)},
-			},
-		}
-		trustRootCfgData, err := json.Marshal(&trustRootCfg)
-		if err != nil {
-			return reconcile.Result{}, err
-		}
-
-		elasticsearchExtraFilesSecret = corev1.Secret{
-			ObjectMeta: k8s.ToObjectMeta(elasticsearchExtraFilesSecretObjectKey),
-			Data: map[string][]byte{
-				"trust.yml": trustRootCfgData,
-			},
-		}
-
-		err = controllerutil.SetControllerReference(&es, &elasticsearchExtraFilesSecret, r.scheme)
-		if err != nil {
-			return reconcile.Result{}, err
-		}
-
-		if err := r.Create(context.TODO(), &elasticsearchExtraFilesSecret); err != nil {
-			return reconcile.Result{}, err
-		}
-	}
-
-	keystoreConfig, err := r.ReconcileSnapshotCredentials(es.Spec.SnapshotRepository)
-	if err != nil {
-		return reconcile.Result{}, err
-	}
->>>>>>> d05eee80
 
 		Version: *ver,
 
