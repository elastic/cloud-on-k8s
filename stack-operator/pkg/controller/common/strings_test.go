package common

import (
	"reflect"
	"testing"

	"github.com/stretchr/testify/assert"
	"github.com/stretchr/testify/require"
)

func TestStringInSlice(t *testing.T) {
	type args struct {
		str  string
		list []string
	}
	tests := []struct {
		name string
		args args
		want bool
	}{
		{
			"String in slice returns true",
			args{
				"info",
				[]string{"info", "warn", "debug"},
			},
			true,
		},
		{
			"String not in slice returns false",
			args{
				"error",
				[]string{"info", "warn", "debug"},
			},
			false,
		},
	}
	for _, tt := range tests {
		t.Run(tt.name, func(t *testing.T) {
			got := StringInSlice(tt.args.str, tt.args.list)
			assert.Equal(t, tt.want, got)
		})
	}
}

func TestRemoveStringInSlice(t *testing.T) {
	type args struct {
<<<<<<< HEAD
		r    string
		list []string
=======
		s     string
		slice []string
>>>>>>> 5a784467
	}
	tests := []struct {
		name string
		args args
		want []string
	}{
		{
			name: "removes string from slice",
			args: args{
<<<<<<< HEAD
				r:    "b",
				list: []string{"a", "b", "c"},
=======
				s:     "b",
				slice: []string{"a", "b", "c"},
>>>>>>> 5a784467
			},
			want: []string{"a", "c"},
		},
		{
			name: "removes string from slice multiple occurrences",
			args: args{
<<<<<<< HEAD
				r:    "b",
				list: []string{"a", "b", "c", "b"},
=======
				s:     "b",
				slice: []string{"a", "b", "c", "b"},
>>>>>>> 5a784467
			},
			want: []string{"a", "c"},
		},
		{
			name: "noop when string not found",
			args: args{
<<<<<<< HEAD
				r:    "d",
				list: []string{"a", "b", "c"},
=======
				s:     "d",
				slice: []string{"a", "b", "c"},
>>>>>>> 5a784467
			},
			want: []string{"a", "b", "c"},
		},
	}
	for _, tt := range tests {
		t.Run(tt.name, func(t *testing.T) {
<<<<<<< HEAD
			if got := RemoveStringInSlice(tt.args.r, tt.args.list); !reflect.DeepEqual(got, tt.want) {
				t.Errorf("RemoveStringInSlice() = %v, want %v", got, tt.want)
			}
=======
			require.ElementsMatch(t, tt.want, RemoveStringInSlice(tt.args.s, tt.args.slice))
>>>>>>> 5a784467
		})
	}
}<|MERGE_RESOLUTION|>--- conflicted
+++ resolved
@@ -1,7 +1,6 @@
 package common
 
 import (
-	"reflect"
 	"testing"
 
 	"github.com/stretchr/testify/assert"
@@ -45,13 +44,8 @@
 
 func TestRemoveStringInSlice(t *testing.T) {
 	type args struct {
-<<<<<<< HEAD
-		r    string
-		list []string
-=======
 		s     string
 		slice []string
->>>>>>> 5a784467
 	}
 	tests := []struct {
 		name string
@@ -61,52 +55,31 @@
 		{
 			name: "removes string from slice",
 			args: args{
-<<<<<<< HEAD
-				r:    "b",
-				list: []string{"a", "b", "c"},
-=======
 				s:     "b",
 				slice: []string{"a", "b", "c"},
->>>>>>> 5a784467
 			},
 			want: []string{"a", "c"},
 		},
 		{
 			name: "removes string from slice multiple occurrences",
 			args: args{
-<<<<<<< HEAD
-				r:    "b",
-				list: []string{"a", "b", "c", "b"},
-=======
 				s:     "b",
 				slice: []string{"a", "b", "c", "b"},
->>>>>>> 5a784467
 			},
 			want: []string{"a", "c"},
 		},
 		{
 			name: "noop when string not found",
 			args: args{
-<<<<<<< HEAD
-				r:    "d",
-				list: []string{"a", "b", "c"},
-=======
 				s:     "d",
 				slice: []string{"a", "b", "c"},
->>>>>>> 5a784467
 			},
 			want: []string{"a", "b", "c"},
 		},
 	}
 	for _, tt := range tests {
 		t.Run(tt.name, func(t *testing.T) {
-<<<<<<< HEAD
-			if got := RemoveStringInSlice(tt.args.r, tt.args.list); !reflect.DeepEqual(got, tt.want) {
-				t.Errorf("RemoveStringInSlice() = %v, want %v", got, tt.want)
-			}
-=======
 			require.ElementsMatch(t, tt.want, RemoveStringInSlice(tt.args.s, tt.args.slice))
->>>>>>> 5a784467
 		})
 	}
 }