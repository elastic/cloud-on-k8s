--- conflicted
+++ resolved
@@ -1,24 +1,14 @@
 package common
 
 import (
-<<<<<<< HEAD
-=======
-	"context"
->>>>>>> 4e3a24f1
 	"reflect"
 	"strconv"
 	"time"
 
 	deploymentsv1alpha1 "github.com/elastic/stack-operators/stack-operator/pkg/apis/deployments/v1alpha1"
-<<<<<<< HEAD
 	"github.com/elastic/stack-operators/stack-operator/pkg/utils/k8s"
-	v1 "k8s.io/apimachinery/pkg/apis/meta/v1"
-	"k8s.io/apimachinery/pkg/types"
-=======
 	metav1 "k8s.io/apimachinery/pkg/apis/meta/v1"
 	"k8s.io/apimachinery/pkg/types"
-	"sigs.k8s.io/controller-runtime/pkg/client"
->>>>>>> 4e3a24f1
 	"sigs.k8s.io/controller-runtime/pkg/reconcile"
 )
 
@@ -35,20 +25,12 @@
 )
 
 // IsPaused computes if a given controller is paused.
-<<<<<<< HEAD
-func IsPaused(meta v1.ObjectMeta, client k8s.Client) bool {
-=======
-func IsPaused(meta metav1.ObjectMeta, client client.Client) bool {
->>>>>>> 4e3a24f1
+func IsPaused(meta metav1.ObjectMeta, client k8s.Client) bool {
 	return getBoolFromAnnotation(meta.Annotations) || IsStackOwnerPaused(meta.Namespace, meta.OwnerReferences, client)
 }
 
 // IsStackOwnerPaused checks if the parent Stack is paused.
-<<<<<<< HEAD
-func IsStackOwnerPaused(namespace string, owners []v1.OwnerReference, client k8s.Client) bool {
-=======
-func IsStackOwnerPaused(namespace string, owners []metav1.OwnerReference, client client.Client) bool {
->>>>>>> 4e3a24f1
+func IsStackOwnerPaused(namespace string, owners []metav1.OwnerReference, client k8s.Client) bool {
 	// Check if annotation is set on owner.
 	for _, owner := range owners {
 		if owner.Kind == stack {
