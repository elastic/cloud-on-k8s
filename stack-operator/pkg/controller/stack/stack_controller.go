package stack

import (
	"context"
	"crypto/sha256"
	"crypto/x509"
	"encoding/json"
	"fmt"
	"os"
	"reflect"
	"strings"
	"sync/atomic"
	"time"

	deploymentsv1alpha1 "github.com/elastic/stack-operators/stack-operator/pkg/apis/deployments/v1alpha1"
	"github.com/elastic/stack-operators/stack-operator/pkg/controller/stack/common"
	"github.com/elastic/stack-operators/stack-operator/pkg/controller/stack/common/nodecerts"
	"github.com/elastic/stack-operators/stack-operator/pkg/controller/stack/elasticsearch"
	esclient "github.com/elastic/stack-operators/stack-operator/pkg/controller/stack/elasticsearch/client"
	"github.com/elastic/stack-operators/stack-operator/pkg/controller/stack/elasticsearch/snapshots"
	"github.com/elastic/stack-operators/stack-operator/pkg/controller/stack/events"
	"github.com/elastic/stack-operators/stack-operator/pkg/controller/stack/kibana"
	"github.com/elastic/stack-operators/stack-operator/pkg/controller/stack/state"
	"github.com/pkg/errors"

	appsv1 "k8s.io/api/apps/v1"
	corev1 "k8s.io/api/core/v1"
	apierrors "k8s.io/apimachinery/pkg/api/errors"
	"k8s.io/apimachinery/pkg/apis/meta/v1"
	"k8s.io/apimachinery/pkg/labels"
	"k8s.io/apimachinery/pkg/runtime"
	"k8s.io/apimachinery/pkg/types"
	"k8s.io/client-go/tools/record"

	"sigs.k8s.io/controller-runtime/pkg/client"
	"sigs.k8s.io/controller-runtime/pkg/controller"
	"sigs.k8s.io/controller-runtime/pkg/controller/controllerutil"
	"sigs.k8s.io/controller-runtime/pkg/handler"
	"sigs.k8s.io/controller-runtime/pkg/manager"
	"sigs.k8s.io/controller-runtime/pkg/reconcile"
	logf "sigs.k8s.io/controller-runtime/pkg/runtime/log"
	"sigs.k8s.io/controller-runtime/pkg/source"
)

/**
* USER ACTION REQUIRED: This is a scaffold file intended for the user to modify with their own Controller
* business logic.  Delete these comments after modifying this file.*
 */
var (
	defaultRequeue = reconcile.Result{Requeue: true, RequeueAfter: 10 * time.Second}
	log            = logf.Log.WithName("stack-controller")
)

const (
	caChecksumLabelName = "kibana.stack.k8s.elastic.co/ca-file-checksum"
	// SnapshotterImageVar is the name of the environment variable containing the docker image of the snapshotter application.
	snapshotterImageVar = "SNAPSHOTTER_IMAGE"
)

// Add creates a new Stack Controller and adds it to the Manager with default RBAC. The Manager will set fields on the Controller
// and Start it when the Manager is Started.
// USER ACTION REQUIRED: update cmd/manager/main.go to call this deployments.Add(mgr) to install this Controller
func Add(mgr manager.Manager) error {
	r, err := newReconciler(mgr)
	if err != nil {
		return err
	}
	return add(mgr, r)
}

// newReconciler returns a new reconcile.Reconciler
func newReconciler(mgr manager.Manager) (reconcile.Reconciler, error) {
	esCa, err := nodecerts.NewSelfSignedCa("stack-controller elasticsearch")
	if err != nil {
		return nil, err
	}

	kibanaCa, err := nodecerts.NewSelfSignedCa("stack-controller kibana")
	if err != nil {
		return nil, err
	}

	image, ok := os.LookupEnv(snapshotterImageVar)
	if !ok {
		return nil, errors.New(common.Concat(snapshotterImageVar, " env var is not set"))
	}

	return &ReconcileStack{
		Client:           mgr.GetClient(),
		scheme:           mgr.GetScheme(),
		esCa:             esCa,
		kibanaCa:         kibanaCa,
		recorder:         mgr.GetRecorder("stack-controller"),
		SnapshotterImage: image,
	}, nil
}

// add adds a new Controller to mgr with r as the reconcile.Reconciler
func add(mgr manager.Manager, r reconcile.Reconciler) error {
	// Create a new controller
	c, err := controller.New("stack-controller", mgr, controller.Options{Reconciler: r})
	if err != nil {
		return err
	}

	// Watch for changes to Stack
	err = c.Watch(&source.Kind{Type: &deploymentsv1alpha1.Stack{}}, &handler.EnqueueRequestForObject{})
	if err != nil {
		return err
	}

	// TODO: filter those types to make sure we don't watch *all* deployments and services in the cluster
	// Watch deployments
	err = c.Watch(&source.Kind{Type: &appsv1.Deployment{}}, &handler.EnqueueRequestForOwner{
		IsController: true,
		OwnerType:    &deploymentsv1alpha1.Stack{},
	})
	if err != nil {
		return err
	}

	// TODO(user): Modify this to be the types you create
	// watch any pods created by Stack - change this for objects you create
	err = c.Watch(&source.Kind{Type: &corev1.Pod{}}, &handler.EnqueueRequestForOwner{
		IsController: true,
		OwnerType:    &deploymentsv1alpha1.Stack{},
	})
	if err != nil {
		return err
	}
	// Watch services
	err = c.Watch(&source.Kind{Type: &corev1.Service{}}, &handler.EnqueueRequestForOwner{
		IsController: true,
		OwnerType:    &deploymentsv1alpha1.Stack{},
	})

	// Watch secrets
	err = c.Watch(&source.Kind{Type: &corev1.Secret{}}, &handler.EnqueueRequestForOwner{
		IsController: true,
		OwnerType:    &deploymentsv1alpha1.Stack{},
	})

	return nil
}

var _ reconcile.Reconciler = &ReconcileStack{}

// ReconcileStack reconciles a Stack object
type ReconcileStack struct {
	client.Client
	scheme   *runtime.Scheme
	recorder record.EventRecorder

	esCa     *nodecerts.Ca
	kibanaCa *nodecerts.Ca

	// image to be used in the snapshotter cronjob
	SnapshotterImage string

	// iteration is the number of times this controller has run its Reconcile method
	iteration int64
}

// Reconcile reads that state of the cluster for a Stack object and makes changes based on the state read
// and what is in the Stack.Spec
// TODO(user): Modify this Reconcile function to implement your Controller logic.  The scaffolding writes
// a Deployment as an example
// Automatically generate RBAC rules to allow the Controller to read and write Deployments
// +kubebuilder:rbac:groups=apps,resources=deployments,verbs=get;list;watch;create;update;patch;delete
// +kubebuilder:rbac:groups=,resources=pods;endpoints;events,verbs=get;list;watch;create;update;patch;delete
// +kubebuilder:rbac:groups=,resources=persistentvolumeclaims,verbs=get;list;watch;create;update;patch;delete
// +kubebuilder:rbac:groups=deployments.k8s.elastic.co,resources=stacks;stacks/status,verbs=get;list;watch;create;update;patch;delete
// +kubebuilder:rbac:groups=batch,resources=cronjobs,verbs=get;list;watch;create;update;patch;delete
func (r *ReconcileStack) Reconcile(request reconcile.Request) (reconcile.Result, error) {
	// To support concurrent runs.
	atomic.AddInt64(&r.iteration, 1)

	stack, err := r.GetStack(request.NamespacedName)
	if err != nil {
		if apierrors.IsNotFound(err) {
			// Object not found, return.  Created objects are automatically garbage collected.
			// For additional cleanup logic use finalizers.
			return reconcile.Result{}, nil
		}
		return reconcile.Result{}, err
	}

	internalUsers, err := r.reconcileUsers(&stack)
	if err != nil {
		return reconcile.Result{}, err
	}

	// TODO: suffix with type (es?) and trim
	clusterCAPublicSecretObjectKey := request.NamespacedName
	if err := r.esCa.ReconcilePublicCertsSecret(r, clusterCAPublicSecretObjectKey, &stack, r.scheme); err != nil {
		return reconcile.Result{}, err
	}

	res, err := r.reconcileService(&stack, elasticsearch.NewDiscoveryService(stack))
	if err != nil {
		return res, err
	}
	res, err = r.reconcileService(&stack, elasticsearch.NewPublicService(stack))
	if err != nil {
		return res, err
	}

	// currently we don't need any state information from the functions above, so state collections starts here
	state := state.NewReconcileState(request, &stack)

	state, err = r.reconcileElasticsearchPods(state, stack, internalUsers.ControllerUser)
	if err != nil {
		return state.Result, err
	}

	state, err = r.reconcileKibanaDeployment(state, &stack, internalUsers.KibanaUser, clusterCAPublicSecretObjectKey)
	if err != nil {
		return state.Result, err
	}
	res, err = r.reconcileService(&stack, kibana.NewService(stack))
	if err != nil {
		return res, err
	}

	res, err = r.ReconcileNodeCertificateSecrets(stack)
	if err != nil {
		return res, err
	}
	err = r.ReconcileSnapshotterCronJob(stack, internalUsers.ControllerUser)
	if err != nil {
		return res, err
	}
	return r.updateStatus(state)
}

// GetStack obtains the stack from the backend kubernetes API.
func (r *ReconcileStack) GetStack(name types.NamespacedName) (deploymentsv1alpha1.Stack, error) {
	var stackInstance deploymentsv1alpha1.Stack
	if err := r.Get(context.TODO(), name, &stackInstance); err != nil {
		return stackInstance, err
	}
	return stackInstance, nil
}

// NewElasticsearchClient creates a new client bound to the given stack instance.
<<<<<<< HEAD
func NewElasticsearchClient(stack *deploymentsv1alpha1.Stack, esUser esclient.User, caPool *x509.CertPool) (*esclient.Client, error) {
	var result *esclient.Client
	esURL, err := elasticsearch.ExternalServiceURL(*stack)
	if err != nil {
		return result, err
	}
	return esclient.NewElasticsearchClient(esURL, esUser, caPool), err

=======
func NewElasticsearchClient(stack *deploymentsv1alpha1.Stack, esUser esclient.User, caPool *x509.CertPool) *esclient.Client {
	esURL := elasticsearch.PublicServiceURL(*stack)

	if stack.Spec.FeatureFlags.Get(deploymentsv1alpha1.FeatureFlagNodeCertificates).Enabled {
		esURL = strings.Replace(esURL, "http:", "https:", 1)
	}

	return &esclient.Client{
		Endpoint: esURL,
		User:     esUser,
		HTTP: &http.Client{
			Transport: &http.Transport{
				TLSClientConfig: &tls.Config{
					RootCAs: caPool,
					// TODO: we can do better.
					InsecureSkipVerify: true,
				},
			},
		},
	}
>>>>>>> 4ff72c2c
}

func (r *ReconcileStack) reconcileElasticsearchPods(
	state state.ReconcileState,
	stack deploymentsv1alpha1.Stack,
	controllerUser esclient.User,
) (state.ReconcileState, error) {
	esState, err := elasticsearch.NewResourcesStateFromAPI(r, stack)
	if err != nil {
		return state, err
	}

	// TODO: suffix and trim
	elasticsearchExtraFilesSecretObjectKey := types.NamespacedName{
		Namespace: stack.Namespace,
		Name:      fmt.Sprintf("%s-extrafiles", stack.Name),
	}
	var elasticsearchExtraFilesSecret corev1.Secret
	if err := r.Get(
		context.TODO(),
		elasticsearchExtraFilesSecretObjectKey,
		&elasticsearchExtraFilesSecret,
	); err != nil && !apierrors.IsNotFound(err) {
		return state, err
	} else if apierrors.IsNotFound(err) {
		// TODO: handle reconciling Data section if it already exists
		trustRootCfg := elasticsearch.TrustRootConfig{
			Trust: elasticsearch.TrustConfig{
				// the Subject Name needs to match the certificates of the nodes we want to allow to connect.
				// this needs to be kept in sync with nodecerts.buildCertificateCommonName
				SubjectName: []string{fmt.Sprintf(
					"*.node.%s.%s.es.cluster.local", stack.Name, stack.Namespace,
				)},
			},
		}
		trustRootCfgData, err := json.Marshal(&trustRootCfg)
		if err != nil {
			return state, err
		}

		elasticsearchExtraFilesSecret = corev1.Secret{
			ObjectMeta: v1.ObjectMeta{
				Name:      elasticsearchExtraFilesSecretObjectKey.Name,
				Namespace: elasticsearchExtraFilesSecretObjectKey.Namespace,
			},
			Data: map[string][]byte{
				"trust.yml": trustRootCfgData,
			},
		}

		err = controllerutil.SetControllerReference(&stack, &elasticsearchExtraFilesSecret, r.scheme)
		if err != nil {
			return state, err
		}

		if err := r.Create(context.TODO(), &elasticsearchExtraFilesSecret); err != nil {
			return state, err
		}
	}

	keystoreConfig, err := r.ReconcileSnapshotCredentials(stack.Spec.Elasticsearch.SnapshotRepository)
	if err != nil {
		return state, err
	}

	nonSpecParams := elasticsearch.NewPodExtraParams{
		ExtraFilesRef:  elasticsearchExtraFilesSecretObjectKey,
		KeystoreConfig: keystoreConfig,
	}

	expectedPodSpecCtxs, err := elasticsearch.CreateExpectedPodSpecs(
		stack, controllerUser, nonSpecParams,
	)

	if err != nil {
		return state, err
	}

	certPool := x509.NewCertPool()
	certPool.AddCert(r.esCa.Cert)
	esClient := NewElasticsearchClient(&stack, controllerUser, certPool)

	changes, err := elasticsearch.CalculateChanges(expectedPodSpecCtxs, *esState)
	if err != nil {
		return state, err
	}

	esReachable, err := r.IsPublicServiceReady(stack)
	if err != nil {
		return state, err
	}

	if esReachable { // TODO this needs to happen outside of reconcileElasticsearchPods pending refactoring
		err = snapshots.EnsureSnapshotRepository(context.TODO(), esClient, stack.Spec.Elasticsearch.SnapshotRepository)
		if err != nil {
			// TODO decide should this be a reason to stop this reconciliation loop?
			msg := "Could not ensure snapshot repository"
			r.recorder.Event(&stack, corev1.EventTypeWarning, events.EventReasonUnexpected, msg)
			log.Error(err, msg, "iteration", atomic.LoadInt64(&r.iteration))
		}
	}

	if !changes.ShouldMigrate() {
		// Current state matches expected state
		if err := state.UpdateElasticsearchState(*esState, esClient, esReachable); err != nil {
			return state, err
		}
		return state, nil
	}

	log.Info("Going to apply the following topology changes",
		"ToAdd:", len(changes.ToAdd), "ToKeep:", len(changes.ToKeep), "ToRemove:", len(changes.ToRemove),
		"iteration", atomic.LoadInt64(&r.iteration))

	// Grow cluster with missing pods
	for _, newPod := range changes.ToAdd {
		log.Info(fmt.Sprintf("Need to add pod because of the following mismatch reasons: %v", newPod.MismatchReasons))
		if err := r.CreateElasticsearchPod(stack, newPod.PodSpecCtx); err != nil {
			return state, err
		}
	}

	if !esReachable {
		// We cannot manipulate ES allocation exclude settings if the ES cluster
		// cannot be reached, hence we cannot delete pods.
		// Probably it was just created and is not ready yet.
		// Let's retry in a while.
		log.Info("ES public service not ready yet for shard migration reconciliation. Requeuing.", "iteration", atomic.LoadInt64(&r.iteration))
		state.UpdateElasticsearchPending(defaultRequeue, esState.CurrentPods)
		return state, nil
	}

	// Start migrating data away from all pods to be removed
	namesToRemove := make([]string, len(changes.ToRemove))
	for i, pod := range changes.ToRemove {
		namesToRemove[i] = pod.Name
	}
	if err = elasticsearch.MigrateData(esClient, namesToRemove); err != nil {
		return state, errors.Wrap(err, "Error during migrate data")
	}

	// Shrink clusters by deleting deprecated pods
	for _, pod := range changes.ToRemove {
		state, err = r.DeleteElasticsearchPod(state, *esState, pod, esClient, changes.ToRemove)
		if err != nil {
			return state, err
		}
	}

	if err := state.UpdateElasticsearchState(*esState, esClient, esReachable); err != nil {
		return state, err
	}

	return state, nil
}

// CreateElasticsearchPod creates the given elasticsearch pod
func (r *ReconcileStack) CreateElasticsearchPod(
	stack deploymentsv1alpha1.Stack,
	podSpecCtx elasticsearch.PodSpecContext,
) error {
	pod, err := elasticsearch.NewPod(stack, podSpecCtx)
	if err != nil {
		return err
	}
	if stack.Spec.FeatureFlags.Get(deploymentsv1alpha1.FeatureFlagNodeCertificates).Enabled {
		log.Info(fmt.Sprintf("Ensuring that node certificate secret exists for pod %s", pod.Name))

		// create the node certificates secret for this pod, which is our promise that we will sign a CSR
		// originating from the pod after it has started and produced a CSR
		if err := nodecerts.EnsureNodeCertificateSecretExists(
			r,
			r.scheme,
			stack,
			pod,
			nodecerts.LabelNodeCertificateTypeElasticsearchAll,
		); err != nil {
			return err
		}
	}

	// when can we re-use a v1.PersistentVolumeClaim?
	// - It is the same size, storageclass etc, or resizable as such
	// 		(https://kubernetes.io/docs/concepts/storage/persistent-volumes/#expanding-persistent-volumes-claims)
	// - If a local volume: when we know it's going to the same node
	//   - How can we tell?
	//     - Only guaranteed if a required node affinity specifies a specific, singular node.
	//       - Usually they are more generic, yielding a range of possible target nodes
	// - If an EBS and non-regional PDs (GCP) volume: when we know it's going to the same AZ:
	// 	 - How can we tell?
	//     - Only guaranteed if a required node affinity specifies a specific availability zone
	//       - Often
	//     - This is /hard/
	// - Other persistent
	//
	// - Limitations
	//   - Node-specific volume limits: https://kubernetes.io/docs/concepts/storage/storage-limits/
	//
	// How to technically re-use a volume:
	// - Re-use the same name for the PVC.
	//   - E.g, List PVCs, if a PVC we want to use exist

	for _, claimTemplate := range podSpecCtx.TopologySpec.VolumeClaimTemplates {
		pvc := claimTemplate.DeepCopy()
		// generate unique name for this pvc.
		// TODO: this may become too long?
		pvc.Name = pod.Name + "-" + claimTemplate.Name
		pvc.Namespace = pod.Namespace

		// we re-use the labels and annotation from the associated pod, which is used to select these PVCs when
		// reflecting state from K8s.
		pvc.Labels = pod.Labels
		pvc.Annotations = pod.Annotations
		// TODO: add more labels or annotations?

		log.Info(fmt.Sprintf("Creating PVC for pod %s: %s", pod.Name, pvc.Name))

		if err := controllerutil.SetControllerReference(&stack, pvc, r.scheme); err != nil {
			return err
		}

		if err := r.Create(context.TODO(), pvc); err != nil && !apierrors.IsAlreadyExists(err) {
			return err
		}

		// delete the volume with the same name as our claim template, we will add the expected one later
		for i, volume := range pod.Spec.Volumes {
			if volume.Name == claimTemplate.Name {
				pod.Spec.Volumes = append(pod.Spec.Volumes[:i], pod.Spec.Volumes[i+1:]...)
				break
			}
		}

		// append our PVC to the list of volumes
		pod.Spec.Volumes = append(
			pod.Spec.Volumes,
			corev1.Volume{
				Name: claimTemplate.Name,
				VolumeSource: corev1.VolumeSource{
					PersistentVolumeClaim: &corev1.PersistentVolumeClaimVolumeSource{
						ClaimName: pvc.Name,
						// TODO: support read only pvcs
					},
				},
			},
		)
	}

	if err := controllerutil.SetControllerReference(&stack, &pod, r.scheme); err != nil {
		return err
	}
	if err := r.Create(context.TODO(), &pod); err != nil {
		return err
	}
	msg := common.Concat("Created pod ", pod.Name)
	r.recorder.Event(&stack, corev1.EventTypeNormal, events.EventReasonCreated, msg)
	log.Info(msg, "iteration", atomic.LoadInt64(&r.iteration))

	return nil
}

// DeleteElasticsearchPod deletes the given elasticsearch pod,
// unless a data migration is in progress
func (r *ReconcileStack) DeleteElasticsearchPod(
	state state.ReconcileState,
	esState elasticsearch.ResourcesState,
	pod corev1.Pod,
	esClient *esclient.Client,
	allDeletions []corev1.Pod,
) (state.ReconcileState, error) {
	isMigratingData, err := elasticsearch.IsMigratingData(esClient, pod, allDeletions)
	if err != nil {
		return state, err
	}
	if isMigratingData {
		r.recorder.Event(state.Stack, corev1.EventTypeNormal, events.EventReasonDelayed, "Requested topology change delayed by data migration")
		log.Info(common.Concat("Migrating data, skipping deletes because of ", pod.Name), "iteration", atomic.LoadInt64(&r.iteration))
		return state, state.UpdateElasticsearchMigrating(defaultRequeue, esState, esClient)
	}

	// delete all PVCs associated with this pod
	// TODO: perhaps this is better to reconcile after the fact?
	for _, volume := range pod.Spec.Volumes {
		if volume.PersistentVolumeClaim == nil {
			continue
		}

		// TODO: perhaps not assuming all PVCs will be managed by us? and maybe we should not categorically delete?
		pvc, err := esState.FindPVCByName(volume.PersistentVolumeClaim.ClaimName)
		if err != nil {
			return state, err
		}

		if err := r.Delete(context.TODO(), &pvc); err != nil && !apierrors.IsNotFound(err) {
			return state, err
		}
	}

	if err := r.Delete(context.TODO(), &pod); err != nil && !apierrors.IsNotFound(err) {
		return state, err
	}
	msg := common.Concat("Deleted Pod ", pod.Name)
	r.recorder.Event(state.Stack, corev1.EventTypeNormal, events.EventReasonDeleted, msg)
	log.Info(msg, "iteration", atomic.LoadInt64(&r.iteration))

	return state, nil
}

func (r *ReconcileStack) reconcileKibanaDeployment(
	state state.ReconcileState,
	stack *deploymentsv1alpha1.Stack,
	user esclient.User,
	esClusterCAPublicSecretObjectKey types.NamespacedName,
) (state.ReconcileState, error) {
	kibanaPodSpecParams := kibana.PodSpecParams{
		Version:          stack.Spec.Version,
		CustomImageName:  stack.Spec.Kibana.Image,
		ElasticsearchUrl: elasticsearch.PublicServiceURL(*stack),
		User:             user,
	}

	if stack.Spec.FeatureFlags.Get(deploymentsv1alpha1.FeatureFlagNodeCertificates).Enabled {
		kibanaPodSpecParams.ElasticsearchUrl = strings.Replace(kibanaPodSpecParams.ElasticsearchUrl, "http:", "https:", 1)
	}

	kibanaPodSpec := kibana.NewPodSpec(kibanaPodSpecParams)
	labels := kibana.NewLabelsWithStackID(common.StackID(*stack))
	podLabels := kibana.NewLabelsWithStackID(common.StackID(*stack))

	if stack.Spec.FeatureFlags.Get(deploymentsv1alpha1.FeatureFlagNodeCertificates).Enabled {
		// TODO: use kibanaCa to generate cert for deployment
		// to do that, EnsureNodeCertificateSecretExists needs a deployment variant.

		esCertsVolume := elasticsearch.NewSecretVolumeWithMountPath(
			esClusterCAPublicSecretObjectKey.Name,
			"elasticsearch-certs",
			"/usr/share/kibana/config/elasticsearch-certs",
		)

		// build a checksum of the ca file used by ES, which we can use to cause the Deployment to roll the Kibana
		// instances in the deployment when the ca file contents change. this is done because Kibana do not support
		// updating the ca.pem file contents without restarting the process.
		caChecksum := ""
		var esPublicCASecret corev1.Secret
		if err := r.Get(context.TODO(), esClusterCAPublicSecretObjectKey, &esPublicCASecret); err != nil {
			return state, err
		}
		if capem, ok := esPublicCASecret.Data[nodecerts.SecretCAKey]; ok {
			caChecksum = fmt.Sprintf("%x", sha256.Sum224(capem))
		}
		// we add the checksum to a label for the deployment and its pods (the important bit is that the pod template
		// changes, which will trigger a rolling update)
		podLabels[caChecksumLabelName] = caChecksum

		kibanaPodSpec.Volumes = append(kibanaPodSpec.Volumes, esCertsVolume.Volume())

		for i, container := range kibanaPodSpec.InitContainers {
			kibanaPodSpec.InitContainers[i].VolumeMounts = append(container.VolumeMounts, esCertsVolume.VolumeMount())
		}

		for i, container := range kibanaPodSpec.Containers {
			kibanaPodSpec.Containers[i].VolumeMounts = append(container.VolumeMounts, esCertsVolume.VolumeMount())

			kibanaPodSpec.Containers[i].Env = append(
				kibanaPodSpec.Containers[i].Env,
				corev1.EnvVar{
					Name:  "ELASTICSEARCH_SSL_CERTIFICATEAUTHORITIES",
					Value: strings.Join([]string{esCertsVolume.VolumeMount().MountPath, "ca.pem"}, "/"),
				},
				corev1.EnvVar{
					Name:  "ELASTICSEARCH_SSL_VERIFICATIONMODE",
					Value: "certificate",
				},
			)
		}
	}

	deploy := NewDeployment(DeploymentParams{
		Name:      kibana.NewDeploymentName(stack.Name),
		Namespace: stack.Namespace,
		Replicas:  stack.Spec.Kibana.NodeCount,
		Selector:  labels,
		Labels:    labels,
		PodLabels: podLabels,
		PodSpec:   kibanaPodSpec,
	})
	result, err := r.ReconcileDeployment(deploy, *stack)
	if err != nil {
		return state, err
	}
	state.UpdateKibanaState(result)
	return state, nil
}

func (r *ReconcileStack) updateStatus(state state.ReconcileState) (reconcile.Result, error) {
	current, err := r.GetStack(state.Request.NamespacedName)
	if err != nil {
		return state.Result, err
	}
	if reflect.DeepEqual(current.Status, state.Stack.Status) {
		return state.Result, nil
	}
	if state.Stack.Status.Elasticsearch.IsDegraded(current.Status.Elasticsearch) {
		r.recorder.Event(&current, corev1.EventTypeWarning, events.EventReasonUnhealthy, "Elasticsearch health degraded")
	}
	if state.Stack.Status.Kibana.IsDegraded(current.Status.Kibana) {
		r.recorder.Event(&current, corev1.EventTypeWarning, events.EventReasonUnhealthy, "Kibana health degraded")
	}
	log.Info("Updating status", "iteration", atomic.LoadInt64(&r.iteration))
	return state.Result, r.Status().Update(context.TODO(), state.Stack)
}

func (r *ReconcileStack) ReconcileNodeCertificateSecrets(
	stack deploymentsv1alpha1.Stack,
) (reconcile.Result, error) {
	log.Info("Reconciling node certificate secrets")

	nodeCertificateSecrets, err := r.findNodeCertificateSecrets(stack)
	if err != nil {
		return reconcile.Result{}, err
	}

	var esDiscoveryService corev1.Service
	if err := r.Get(context.TODO(), types.NamespacedName{
		Namespace: stack.Namespace,
		Name:      elasticsearch.DiscoveryServiceName(stack.Name),
	}, &esDiscoveryService); err != nil {
		return reconcile.Result{}, err
	}
	esAllServices := []corev1.Service{esDiscoveryService}

	for _, secret := range nodeCertificateSecrets {
		// todo: error checking if label does not exist
		podName := secret.Labels[nodecerts.LabelAssociatedPod]

		var pod corev1.Pod
		if err := r.Get(context.TODO(), types.NamespacedName{Namespace: secret.Namespace, Name: podName}, &pod); err != nil {
			if !apierrors.IsNotFound(err) {
				return reconcile.Result{}, err
			}

			// give some leniency in pods showing up only after a while.
			if secret.CreationTimestamp.Add(5 * time.Minute).Before(time.Now()) {
				// if the secret has existed for too long without an associated pod, it's time to GC it
				log.Info("Unable to find pod associated with secret, GCing", "secret", secret.Name)
				if err := r.Delete(context.TODO(), &secret); err != nil {
					return reconcile.Result{}, err
				}
			} else {
				log.Info("Unable to find pod associated with secret, but secret is too young for GC", "secret", secret.Name)
			}
			continue
		}

		if pod.Status.PodIP == "" {
			log.Info("Skipping secret because associated pod has no pod ip", "secret", secret.Name)
			continue
		}

		certificateType, ok := secret.Labels[nodecerts.LabelNodeCertificateType]
		if !ok {
			log.Error(errors.New("missing certificate type"), "No certificate type found", "secret", secret.Name)
			continue
		}

		switch certificateType {
		case nodecerts.LabelNodeCertificateTypeElasticsearchAll:
			if res, err := nodecerts.ReconcileNodeCertificateSecret(
				stack, secret, pod, esAllServices, r.esCa, r,
			); err != nil {
				return res, err
			}
		default:
			log.Error(
				errors.New("unsupported certificate type"),
				fmt.Sprintf("Unsupported cerificate type: %s found in %s, ignoring", certificateType, secret.Name),
			)
		}
	}

	return reconcile.Result{}, nil
}

func (r *ReconcileStack) findNodeCertificateSecrets(stack deploymentsv1alpha1.Stack) ([]corev1.Secret, error) {
	var nodeCertificateSecrets corev1.SecretList
	listOptions := client.ListOptions{
		Namespace: stack.Namespace,
		LabelSelector: labels.Set(map[string]string{
			nodecerts.LabelSecretUsage: nodecerts.LabelSecretUsageNodeCertificates,
		}).AsSelector(),
	}

	if err := r.List(context.TODO(), &listOptions, &nodeCertificateSecrets); err != nil {
		return nil, err
	}

	return nodeCertificateSecrets.Items, nil
}<|MERGE_RESOLUTION|>--- conflicted
+++ resolved
@@ -242,40 +242,6 @@
 	return stackInstance, nil
 }
 
-// NewElasticsearchClient creates a new client bound to the given stack instance.
-<<<<<<< HEAD
-func NewElasticsearchClient(stack *deploymentsv1alpha1.Stack, esUser esclient.User, caPool *x509.CertPool) (*esclient.Client, error) {
-	var result *esclient.Client
-	esURL, err := elasticsearch.ExternalServiceURL(*stack)
-	if err != nil {
-		return result, err
-	}
-	return esclient.NewElasticsearchClient(esURL, esUser, caPool), err
-
-=======
-func NewElasticsearchClient(stack *deploymentsv1alpha1.Stack, esUser esclient.User, caPool *x509.CertPool) *esclient.Client {
-	esURL := elasticsearch.PublicServiceURL(*stack)
-
-	if stack.Spec.FeatureFlags.Get(deploymentsv1alpha1.FeatureFlagNodeCertificates).Enabled {
-		esURL = strings.Replace(esURL, "http:", "https:", 1)
-	}
-
-	return &esclient.Client{
-		Endpoint: esURL,
-		User:     esUser,
-		HTTP: &http.Client{
-			Transport: &http.Transport{
-				TLSClientConfig: &tls.Config{
-					RootCAs: caPool,
-					// TODO: we can do better.
-					InsecureSkipVerify: true,
-				},
-			},
-		},
-	}
->>>>>>> 4ff72c2c
-}
-
 func (r *ReconcileStack) reconcileElasticsearchPods(
 	state state.ReconcileState,
 	stack deploymentsv1alpha1.Stack,
@@ -354,7 +320,7 @@
 
 	certPool := x509.NewCertPool()
 	certPool.AddCert(r.esCa.Cert)
-	esClient := NewElasticsearchClient(&stack, controllerUser, certPool)
+	esClient := esclient.NewElasticsearchClient(elasticsearch.PublicServiceURL(stack), controllerUser, certPool)
 
 	changes, err := elasticsearch.CalculateChanges(expectedPodSpecCtxs, *esState)
 	if err != nil {
