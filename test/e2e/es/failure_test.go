--- conflicted
+++ resolved
@@ -14,13 +14,8 @@
 	"github.com/elastic/cloud-on-k8s/pkg/controller/elasticsearch/label"
 	"github.com/elastic/cloud-on-k8s/test/e2e/test"
 	"github.com/elastic/cloud-on-k8s/test/e2e/test/elasticsearch"
-<<<<<<< HEAD
 	corev1 "k8s.io/api/core/v1"
 	apierrors "k8s.io/apimachinery/pkg/api/errors"
-=======
-	"github.com/stretchr/testify/require"
-	corev1 "k8s.io/api/core/v1"
->>>>>>> d51499dc
 	"k8s.io/apimachinery/pkg/types"
 )
 
@@ -77,7 +72,6 @@
 				Name: "Delete external service",
 				Test: test.Eventually(func() error {
 					s, err := k.GetService(b.Elasticsearch.Namespace, esv1.HTTPService(b.Elasticsearch.Name))
-<<<<<<< HEAD
 					if apierrors.IsNotFound(err) {
 						// already deleted
 						return nil
@@ -85,18 +79,12 @@
 					if err != nil {
 						return err
 					}
-					err = k.Client.Delete(s)
+					err = k.Client.Delete(context.Background(), s)
 					if err != nil && !apierrors.IsNotFound(err) {
 						return err
 					}
 					return nil
 				}),
-=======
-					require.NoError(t, err)
-					err = k.Client.Delete(context.Background(), s)
-					require.NoError(t, err)
-				},
->>>>>>> d51499dc
 			},
 			{
 				Name: "Service should be recreated",
@@ -127,8 +115,7 @@
 						Name:      b.Elasticsearch.Name + "-es-elastic-user",
 					}
 					var secret corev1.Secret
-<<<<<<< HEAD
-					err := k.Client.Get(key, &secret)
+					err := k.Client.Get(context.Background(), key, &secret)
 					if apierrors.IsNotFound(err) {
 						// already deleted
 						return nil
@@ -136,19 +123,12 @@
 					if err != nil {
 						return err
 					}
-					err = k.Client.Delete(&secret)
+					err = k.Client.Delete(context.Background(), &secret)
 					if err != nil && !apierrors.IsNotFound(err) {
 						return err
 					}
 					return nil
 				}),
-=======
-					err := k.Client.Get(context.Background(), key, &secret)
-					require.NoError(t, err)
-					err = k.Client.Delete(context.Background(), &secret)
-					require.NoError(t, err)
-				},
->>>>>>> d51499dc
 			},
 		}
 	}, b)
@@ -168,28 +148,11 @@
 						Name:      b.Elasticsearch.Name + "-es-transport-ca-internal", // ~that's the CA cert secret name \o/~ ... oops not anymore
 					}
 					var secret corev1.Secret
-<<<<<<< HEAD
-					err := k.Client.Get(key, &secret)
-					if apierrors.IsNotFound(err) {
-						// already deleted
-						return nil
-					}
-					if err != nil {
+					if err := k.Client.Get(context.Background(), key, &secret); err != nil {
 						return err
 					}
-					err = k.Client.Delete(&secret)
-					if err != nil && !apierrors.IsNotFound(err) {
-						return err
-					}
-					return nil
+					return k.Client.Delete(context.Background(), &secret)
 				}),
-=======
-					err := k.Client.Get(context.Background(), key, &secret)
-					require.NoError(t, err)
-					err = k.Client.Delete(context.Background(), &secret)
-					require.NoError(t, err)
-				},
->>>>>>> d51499dc
 			},
 		}
 	}, b)
