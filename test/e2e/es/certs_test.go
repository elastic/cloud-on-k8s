// Copyright Elasticsearch B.V. and/or licensed to Elasticsearch B.V. under one
// or more contributor license agreements. Licensed under the Elastic License;
// you may not use this file except in compliance with the Elastic License.

// +build es e2e

package es

import (
	"context"
	"crypto/tls"
	"crypto/x509"
	"crypto/x509/pkix"
	"errors"
	"fmt"
	"net/http"
	"strings"
	"testing"
	"time"

	esv1 "github.com/elastic/cloud-on-k8s/pkg/apis/elasticsearch/v1"
	"github.com/elastic/cloud-on-k8s/pkg/controller/common/certificates"
	"github.com/elastic/cloud-on-k8s/pkg/controller/common/events"
	"github.com/elastic/cloud-on-k8s/pkg/controller/common/reconciler"
	"github.com/elastic/cloud-on-k8s/pkg/dev/portforward"
	"github.com/elastic/cloud-on-k8s/pkg/utils/k8s"
	"github.com/elastic/cloud-on-k8s/test/e2e/test"
	"github.com/elastic/cloud-on-k8s/test/e2e/test/elasticsearch"
	"github.com/stretchr/testify/require"
	corev1 "k8s.io/api/core/v1"
	metav1 "k8s.io/apimachinery/pkg/apis/meta/v1"
	"k8s.io/apimachinery/pkg/types"
)

func TestCustomTransportCA(t *testing.T) {
	caSecretName := "my-custom-ca"
	esName := "test-custom-ca"
	esNamespace := test.Ctx().ManagedNamespace(0)

	mkTestSecret := func(cert, key []byte) corev1.Secret {
		return corev1.Secret{
			ObjectMeta: metav1.ObjectMeta{
				Namespace: esNamespace,
				Name:      caSecretName,
			},
			Data: map[string][]byte{
				certificates.CertFileName: cert,
				certificates.KeyFileName:  key,
			},
		}
	}

	// Create a multi-node cluster so we have inter-node communication
	initialCluster := elasticsearch.NewBuilder(esName).
		WithESMasterDataNodes(3, elasticsearch.DefaultResources)

	// start with the operator provided transport CA
	withBuiltinCA := test.WrappedBuilder{
		BuildingThis: initialCluster,
		PreDeletionSteps: func(k *test.K8sClient) test.StepList {
			return test.StepList{
				{
					Name: "Clean up custom CA secret",
					Test: func(t *testing.T) {
						// This is counter-intuitive but deletion steps run on the initial builder
						// let's clean up the CA secret here.
						toDelete := mkTestSecret(nil, nil)
						_ = k.Client.Delete(context.Background(), &toDelete)
					},
					Skip:      nil,
					OnFailure: nil,
				},
			}
		},
	}

	// The initial Cluster builder should result in a healthy cluster as verified by the standard check steps
	// Now modify cluster to use custom transport certs but simulate a user error by populating the secret with
	// garbage and verify this is bubbled up through an event
	withBogusCert := test.WrappedBuilder{
		BuildingThis: initialCluster.
			WithCustomTransportCA(caSecretName).
			WithMutatedFrom(&initialCluster),

		PreMutationSteps: func(k *test.K8sClient) test.StepList {
			return test.StepList{
				{
					Name: "Create an invalid CA secret",
					Test: test.Eventually(func() error {
						bogusSecret := mkTestSecret([]byte("garbage"), []byte("more garbage"))
						_, err := reconciler.ReconcileSecret(k.Client, bogusSecret, nil)
						return err
					}),
				},
			}

		},
		PostMutationSteps: func(k *test.K8sClient) test.StepList {
			return test.StepList{
				{
					Name: "Invalid CA secret should create events",
					Test: test.Eventually(func() error {
						eventList, err := k.GetEvents(test.EventListOptions(esNamespace, initialCluster.Elasticsearch.Name)...)
						if err != nil {
							return err
						}
						for _, evt := range eventList {
							if evt.Type == corev1.EventTypeWarning &&
								evt.Reason == events.EventReasonValidation &&
								strings.Contains(evt.Message, "can't parse") {
								return nil
							}
						}
						return fmt.Errorf("expected validation event but could not observe it")
					}),
				},
			}
		},
	}

	var ca *certificates.CA

	// A NOOP mutation but set up the CA secret correctly now (using the existing CA generation code in the operator)
	withCustomCert := test.WrappedBuilder{
		BuildingThis: initialCluster.
			WithCustomTransportCA(caSecretName).
			WithMutatedFrom(&initialCluster),

		PreMutationSteps: func(k *test.K8sClient) test.StepList {
			return test.StepList{
				{
					Name: "Create custom CA secret",
					Test: test.Eventually(func() error {
						var err error
						ca, err = certificates.NewSelfSignedCA(certificates.CABuilderOptions{
							Subject: pkix.Name{
								CommonName:         "eck-e2e-test-custom-ca",
								OrganizationalUnit: []string{"eck-e2e"},
							},
						})
						if err != nil {
							return err
						}

						caSecret := mkTestSecret(
							certificates.EncodePEMCert(ca.Cert.Raw),
							certificates.EncodePEMPrivateKey(*ca.PrivateKey),
						)
						_, err = reconciler.ReconcileSecret(k.Client, caSecret, nil)
						return err
					}),
				},
			}
		},
		PostMutationSteps: func(k *test.K8sClient) test.StepList {
			return test.StepList{
				{
					Name: "Check TLS certs are the expected custom certs",
					Test: test.Eventually(func() error {
						// transport certs are checked as part of stack checks now but let's run this step explicitly once more
						// with the defined CA as a parameter to catch the case where both CA cert in the secret and presented
						// certs on the nodes are not the ones defined by the user
						return elasticsearch.CheckTransportCACertificate(initialCluster.Elasticsearch, ca.Cert)
					}),
				},
			}
		},
	}

	// tests the following sequence:
	// 1. healthy cluster with self-signed operator provided CA
	// 2. reconfigure to use custom certs but simulate user error on certificate setup: cluster to stay healthy
	// 3. reconfigure with correct custom certificates
	// 4. reconfigure back to self-signed operator provided CA
	test.RunMutations(t, []test.Builder{withBuiltinCA}, []test.Builder{withBogusCert, withCustomCert, withBuiltinCA})

}

func TestUpdateHTTPCertSAN(t *testing.T) {
	b := elasticsearch.NewBuilder("test-http-cert-san").
		WithESMasterNodes(1, elasticsearch.DefaultResources)

	var caCert []byte
	var podIP string

	steps := func(k *test.K8sClient) test.StepList {
		return test.StepList{
			{
				Name: "Retrieve ES certificate",
				Test: func(t *testing.T) {
					var err error
					caCert, err = getCert(k, b.Elasticsearch.Namespace, b.Elasticsearch.Name)
					require.NoError(t, err)
				},
			},
			{
				Name: "Retrieve a POD IP",
				Test: test.Eventually(func() error {
					var err error
					podIP, err = getPodIP(k, b.Elasticsearch.Namespace, b.Elasticsearch.Name)
					return err
				}),
			},
			{
				Name: "Check ES is not reachable with cert verification",
				Test: func(t *testing.T) {
					_, err := requestESWithCA(podIP, caCert)
					require.Error(t, err)
					require.Contains(t, err.Error(), "x509: cannot validate certificate")
				},
			},
			{
				Name: "Add load balancer IP to the SAN",
				Test: test.Eventually(func() error {
					var currentEs esv1.Elasticsearch
<<<<<<< HEAD
					if err := k.Client.Get(k8s.ExtractNamespacedName(&b.Elasticsearch), &currentEs); err != nil {
						return err
					}

					b.Elasticsearch = currentEs
					b = b.WithHTTPSAN(podIP)
					return k.Client.Update(&b.Elasticsearch)
				}),
=======
					err := k.Client.Get(context.Background(), k8s.ExtractNamespacedName(&b.Elasticsearch), &currentEs)
					require.NoError(t, err)

					b.Elasticsearch = currentEs
					b = b.WithHTTPSAN(podIP)
					require.NoError(t, k.Client.Update(context.Background(), &b.Elasticsearch))
				},
>>>>>>> d51499dc
			},
			{
				Name: "Check ES is reachable with cert verification",
				Test: test.Eventually(func() error {
					status, err := requestESWithCA(podIP, caCert)
					if err != nil {
						return err
					}
					fmt.Println("s:", status)
					if status != 401 {
						return fmt.Errorf("invalid status code to reach ES: %d", status)
					}
					return nil
				}),
			},
		}
	}

	test.Sequence(nil, steps, b).RunSequential(t)
}

func getCert(k *test.K8sClient, ns string, esName string) ([]byte, error) {
	var secret corev1.Secret
	key := types.NamespacedName{
		Namespace: ns,
		Name:      certificates.PublicCertsSecretName(esv1.ESNamer, esName),
	}
	if err := k.Client.Get(context.Background(), key, &secret); err != nil {
		return nil, err
	}
	certBytes, exists := secret.Data[certificates.CertFileName]
	if !exists || len(certBytes) == 0 {
		return nil, fmt.Errorf("no value found for secret %s", certificates.CertFileName)
	}

	return certBytes, nil
}

func getPodIP(k *test.K8sClient, ns string, esName string) (string, error) {

	pods, err := k.GetPods(test.ESPodListOptions(ns, esName)...)
	if err != nil {
		return "", err
	}
	for _, pod := range pods {
		if len(pod.Status.PodIP) > 0 {
			return pod.Status.PodIP, nil
		}
	}

	return "", errors.New("no external IP found")
}

func requestESWithCA(ip string, caCert []byte) (int, error) {
	url := fmt.Sprintf("https://%s:9200", ip)

	caCertPool := x509.NewCertPool()
	caCertPool.AppendCertsFromPEM(caCert)

	transport := http.Transport{}
	if test.Ctx().AutoPortForwarding {
		transport.DialContext = portforward.NewForwardingDialer().DialContext
	}
	if caCert != nil {
		transport.TLSClientConfig = &tls.Config{
			RootCAs: caCertPool,
		}
	}

	client := http.Client{
		Timeout:   60 * time.Second,
		Transport: &transport,
	}

	resp, err := client.Get(url)
	if err != nil {
		return 0, err
	}
	defer resp.Body.Close()

	return resp.StatusCode, nil
}<|MERGE_RESOLUTION|>--- conflicted
+++ resolved
@@ -213,24 +213,14 @@
 				Name: "Add load balancer IP to the SAN",
 				Test: test.Eventually(func() error {
 					var currentEs esv1.Elasticsearch
-<<<<<<< HEAD
-					if err := k.Client.Get(k8s.ExtractNamespacedName(&b.Elasticsearch), &currentEs); err != nil {
+					if err := k.Client.Get(context.Background(), k8s.ExtractNamespacedName(&b.Elasticsearch), &currentEs); err != nil {
 						return err
 					}
 
 					b.Elasticsearch = currentEs
 					b = b.WithHTTPSAN(podIP)
-					return k.Client.Update(&b.Elasticsearch)
+					return k.Client.Update(context.Background(), &b.Elasticsearch)
 				}),
-=======
-					err := k.Client.Get(context.Background(), k8s.ExtractNamespacedName(&b.Elasticsearch), &currentEs)
-					require.NoError(t, err)
-
-					b.Elasticsearch = currentEs
-					b = b.WithHTTPSAN(podIP)
-					require.NoError(t, k.Client.Update(context.Background(), &b.Elasticsearch))
-				},
->>>>>>> d51499dc
 			},
 			{
 				Name: "Check ES is reachable with cert verification",
