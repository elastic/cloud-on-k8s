// Copyright Elasticsearch B.V. and/or licensed to Elasticsearch B.V. under one
// or more contributor license agreements. Licensed under the Elastic License;
// you may not use this file except in compliance with the Elastic License.

// +build apm e2e

package apm

import (
	"context"
	"fmt"
	"testing"

	apmv1 "github.com/elastic/cloud-on-k8s/pkg/apis/apm/v1"
	commonv1 "github.com/elastic/cloud-on-k8s/pkg/apis/common/v1"
	"github.com/elastic/cloud-on-k8s/pkg/controller/elasticsearch/services"
	"github.com/elastic/cloud-on-k8s/pkg/utils/k8s"
	"github.com/elastic/cloud-on-k8s/test/e2e/test"
	"github.com/elastic/cloud-on-k8s/test/e2e/test/apmserver"
	"github.com/elastic/cloud-on-k8s/test/e2e/test/elasticsearch"
	"github.com/pkg/errors"
	"github.com/stretchr/testify/require"
	"gopkg.in/yaml.v3"
	corev1 "k8s.io/api/core/v1"
	apierrors "k8s.io/apimachinery/pkg/api/errors"
	metav1 "k8s.io/apimachinery/pkg/apis/meta/v1"
	"k8s.io/apimachinery/pkg/types"
)

const (
	APMKeystoreBin    = "/usr/share/apm-server/apm-server"
	APMKeystoreOption = "keystore"
)

var APMKeystoreCmd = []string{APMKeystoreBin, APMKeystoreOption}

type PartialApmConfiguration struct {
	Output struct {
		Elasticsearch struct {
			Hosts            []string `yaml:"hosts"`
			CompressionLevel int      `yaml:"compression_level"`
		} `yaml:"elasticsearch"`
	} `yaml:"output"`
}

func TestUpdateConfiguration(t *testing.T) {

	// user-provided secure settings secret
	secureSettingsSecretName := "secure-settings-secret"
	secureSettings := corev1.Secret{
		ObjectMeta: metav1.ObjectMeta{
			Name:      secureSettingsSecretName,
			Namespace: test.Ctx().ManagedNamespace(0),
		},
		Data: map[string][]byte{
			"logging.verbose": []byte("true"),
		},
	}

	name := "test-apm-configuration"
	namespace := test.Ctx().ManagedNamespace(0)
	esBuilder := elasticsearch.NewBuilder(name).
		WithESMasterDataNodes(3, elasticsearch.DefaultResources)
	apmBuilder := apmserver.NewBuilder(name).
		WithNamespace(namespace).
		WithElasticsearchRef(esBuilder.Ref()).
		WithVersion(test.Ctx().ElasticStackVersion).
		WithRestrictedSecurityContext()

	apmName := apmBuilder.ApmServer.Name
	apmNamespacedName := types.NamespacedName{
		Name:      apmName,
		Namespace: namespace,
	}
	apmPodListOpts := test.ApmServerPodListOptions(namespace, apmName)

	initStepsFn := func(k *test.K8sClient) test.StepList {
		return test.StepList{
			{
				Name: "Create secure settings secret",
<<<<<<< HEAD
				Test: test.Eventually(func() error {
					return k.CreateOrUpdateSecrets(secureSettings)
				}),
=======
				Test: func(t *testing.T) {
					// remove if already exists (ignoring errors)
					_ = k.Client.Delete(context.Background(), &secureSettings)
					// and create a fresh one
					err := k.Client.Create(context.Background(), &secureSettings)
					require.NoError(t, err)
				},
>>>>>>> d51499dc
			},
			// Keystore should be empty
			test.CheckKeystoreEntries(k, APMKeystoreCmd, nil, apmPodListOpts...),
		}
	}

	var previousPodUID *types.UID
	stepsFn := func(k *test.K8sClient) test.StepList {
		return test.StepList{
			{
				Name: "Check the value of a parameter in the configuration",
				Test: func(t *testing.T) {
					config, err := partialAPMConfiguration(k, namespace, apmName)
					require.NoError(t, err)

					esHost := services.ExternalServiceURL(esBuilder.Elasticsearch)
					require.Equal(t, config.Output.Elasticsearch.Hosts[0], esHost)
					require.Equal(t, config.Output.Elasticsearch.CompressionLevel, 0) // CompressionLevel is not set by default
				},
			},
			test.Step{
				Name: "Add a Keystore to the APM server",
				Test: test.Eventually(func() error {
					// get current pod id
					pods, err := k.GetPods(apmPodListOpts...)
					if err != nil {
						return err
					}
					if len(pods) != 1 {
						return errors.New("expected 1 APM Pod")
					}
					previousPodUID = &pods[0].UID

					var apm apmv1.ApmServer
<<<<<<< HEAD
					if err := k.Client.Get(apmNamespacedName, &apm); err != nil {
						return err
					}
					apm.Spec.SecureSettings = []commonv1.SecretSource{
						{SecretName: secureSettingsSecretName},
					}
					return k.Client.Update(&apm)
				}),
=======
					require.NoError(t, k.Client.Get(context.Background(), apmNamespacedName, &apm))
					apm.Spec.SecureSettings = []commonv1.SecretSource{
						{SecretName: secureSettingsSecretName},
					}
					require.NoError(t, k.Client.Update(context.Background(), &apm))
				},
>>>>>>> d51499dc
			},
			test.Step{
				Name: "APM Pod should be recreated",
				Test: test.Eventually(func() error {
					// get current pod id
					pods, err := k.GetPods(apmPodListOpts...)
					if err != nil {
						return err
					}
					if len(pods) != 1 {
						return fmt.Errorf("1 APM pod expected, got %d", len(pods))
					}
					if pods[0].UID == *previousPodUID {
						return fmt.Errorf("APM pod is still the same, uid: %s", pods[0].UID)
					}
					return nil
				}),
			},

			test.CheckKeystoreEntries(k, APMKeystoreCmd, []string{"logging.verbose"}, apmPodListOpts...),

			test.Step{
				Name: "Customize configuration of the APM server",
				Test: test.Eventually(func() error {
					// get current pod id
					pods, err := k.GetPods(apmPodListOpts...)
					if err != nil {
						return err
					}
					require.NoError(t, err)
					if len(pods) != 1 {
						return fmt.Errorf("expected 1 APM Pod, got %d", len(pods))
					}
					previousPodUID = &pods[0].UID

					var apm apmv1.ApmServer
<<<<<<< HEAD
					if err := k.Client.Get(apmNamespacedName, &apm); err != nil {
						return err
					}
=======
					require.NoError(t, k.Client.Get(context.Background(), apmNamespacedName, &apm))
>>>>>>> d51499dc
					customConfig := commonv1.Config{
						Data: map[string]interface{}{"output.elasticsearch.compression_level": 1},
					}
					apm.Spec.Config = &customConfig
<<<<<<< HEAD
					return k.Client.Update(&apm)
				}),
=======
					require.NoError(t, k.Client.Update(context.Background(), &apm))
				},
>>>>>>> d51499dc
			},
			test.Step{
				Name: "APM Pod should be recreated",
				Test: test.Eventually(func() error {
					// get current pod id
					pods, err := k.GetPods(apmPodListOpts...)
					if err != nil {
						return err
					}
					if len(pods) != 1 {
						return fmt.Errorf("1 APM pod expected, got %d", len(pods))
					}
					if pods[0].UID == *previousPodUID {
						return fmt.Errorf("APM pod is still the same, uid: %s", pods[0].UID)
					}
					return nil
				}),
			},

			test.Step{
				Name: "Check the value of a parameter in the configuration",
				Test: func(t *testing.T) {
					config, err := partialAPMConfiguration(k, namespace, apmName)
					require.NoError(t, err)
					require.Equal(t, config.Output.Elasticsearch.CompressionLevel, 1) // value should be updated to 1
				},
			},

			// cleanup extra resources
			test.Step{
				Name: "Delete secure settings secret",
<<<<<<< HEAD
				Test: test.Eventually(func() error {
					err := k.Client.Delete(&secureSettings)
					if err != nil && !apierrors.IsNotFound(err) {
						return err
					}
					return nil
				}),
=======
				Test: func(t *testing.T) {
					err := k.Client.Delete(context.Background(), &secureSettings)
					require.NoError(t, err)
				},
>>>>>>> d51499dc
			},
		}
	}

	test.Sequence(initStepsFn, stepsFn, esBuilder, apmBuilder).RunSequential(t)

}

func partialAPMConfiguration(k *test.K8sClient, namespace, name string) (PartialApmConfiguration, error) {
	var config PartialApmConfiguration
	// get current pods
	pods, err := k.GetPods(test.ApmServerPodListOptions(namespace, name)...)
	if err != nil {
		return config, err
	}
	if len(pods) == 0 {
		return config, errors.New("no pods found")
	}

	// exec into the pod to list keystore entries
	stdout, stderr, err := k.Exec(k8s.ExtractNamespacedName(&pods[0]),
		[]string{"cat", "/usr/share/apm-server/config/config-secret/apm-server.yml"})
	if err != nil {
		return config, errors.Wrap(err, fmt.Sprintf("stdout:\n%s\nstderr:\n%s", stdout, stderr))
	}
	err = yaml.Unmarshal([]byte(stdout), &config)
	if err != nil {
		return config, err
	}
	return config, nil
}<|MERGE_RESOLUTION|>--- conflicted
+++ resolved
@@ -78,19 +78,9 @@
 		return test.StepList{
 			{
 				Name: "Create secure settings secret",
-<<<<<<< HEAD
 				Test: test.Eventually(func() error {
 					return k.CreateOrUpdateSecrets(secureSettings)
 				}),
-=======
-				Test: func(t *testing.T) {
-					// remove if already exists (ignoring errors)
-					_ = k.Client.Delete(context.Background(), &secureSettings)
-					// and create a fresh one
-					err := k.Client.Create(context.Background(), &secureSettings)
-					require.NoError(t, err)
-				},
->>>>>>> d51499dc
 			},
 			// Keystore should be empty
 			test.CheckKeystoreEntries(k, APMKeystoreCmd, nil, apmPodListOpts...),
@@ -125,23 +115,14 @@
 					previousPodUID = &pods[0].UID
 
 					var apm apmv1.ApmServer
-<<<<<<< HEAD
-					if err := k.Client.Get(apmNamespacedName, &apm); err != nil {
+					if err := k.Client.Get(context.Background(), apmNamespacedName, &apm); err != nil {
 						return err
 					}
 					apm.Spec.SecureSettings = []commonv1.SecretSource{
 						{SecretName: secureSettingsSecretName},
 					}
-					return k.Client.Update(&apm)
-				}),
-=======
-					require.NoError(t, k.Client.Get(context.Background(), apmNamespacedName, &apm))
-					apm.Spec.SecureSettings = []commonv1.SecretSource{
-						{SecretName: secureSettingsSecretName},
-					}
-					require.NoError(t, k.Client.Update(context.Background(), &apm))
-				},
->>>>>>> d51499dc
+					return k.Client.Update(context.Background(), &apm)
+				}),
 			},
 			test.Step{
 				Name: "APM Pod should be recreated",
@@ -171,31 +152,21 @@
 					if err != nil {
 						return err
 					}
-					require.NoError(t, err)
 					if len(pods) != 1 {
 						return fmt.Errorf("expected 1 APM Pod, got %d", len(pods))
 					}
 					previousPodUID = &pods[0].UID
 
 					var apm apmv1.ApmServer
-<<<<<<< HEAD
-					if err := k.Client.Get(apmNamespacedName, &apm); err != nil {
-						return err
-					}
-=======
-					require.NoError(t, k.Client.Get(context.Background(), apmNamespacedName, &apm))
->>>>>>> d51499dc
+					if err := k.Client.Get(context.Background(), apmNamespacedName, &apm); err != nil {
+						return err
+					}
 					customConfig := commonv1.Config{
 						Data: map[string]interface{}{"output.elasticsearch.compression_level": 1},
 					}
 					apm.Spec.Config = &customConfig
-<<<<<<< HEAD
-					return k.Client.Update(&apm)
-				}),
-=======
-					require.NoError(t, k.Client.Update(context.Background(), &apm))
-				},
->>>>>>> d51499dc
+					return k.Client.Update(context.Background(), &apm)
+				}),
 			},
 			test.Step{
 				Name: "APM Pod should be recreated",
@@ -227,20 +198,13 @@
 			// cleanup extra resources
 			test.Step{
 				Name: "Delete secure settings secret",
-<<<<<<< HEAD
-				Test: test.Eventually(func() error {
-					err := k.Client.Delete(&secureSettings)
+				Test: test.Eventually(func() error {
+					err := k.Client.Delete(context.Background(), &secureSettings)
 					if err != nil && !apierrors.IsNotFound(err) {
 						return err
 					}
 					return nil
 				}),
-=======
-				Test: func(t *testing.T) {
-					err := k.Client.Delete(context.Background(), &secureSettings)
-					require.NoError(t, err)
-				},
->>>>>>> d51499dc
 			},
 		}
 	}
