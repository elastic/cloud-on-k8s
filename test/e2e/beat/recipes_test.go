// Copyright Elasticsearch B.V. and/or licensed to Elasticsearch B.V. under one
// or more contributor license agreements. Licensed under the Elastic License;
// you may not use this file except in compliance with the Elastic License.

package beat

import (
	"fmt"
	"path"
	"strings"
	"testing"

	beatv1beta1 "github.com/elastic/cloud-on-k8s/pkg/apis/beat/v1beta1"
	commonv1 "github.com/elastic/cloud-on-k8s/pkg/apis/common/v1"
	esv1 "github.com/elastic/cloud-on-k8s/pkg/apis/elasticsearch/v1"
	beatcommon "github.com/elastic/cloud-on-k8s/pkg/controller/beat/common"
	"github.com/elastic/cloud-on-k8s/pkg/controller/common/settings"
	"github.com/elastic/cloud-on-k8s/pkg/controller/common/version"
	"github.com/elastic/cloud-on-k8s/pkg/controller/kibana"
	"github.com/elastic/cloud-on-k8s/test/e2e/test"
	"github.com/elastic/cloud-on-k8s/test/e2e/test/beat"
	"github.com/elastic/cloud-on-k8s/test/e2e/test/helper"
	"github.com/stretchr/testify/require"
	corev1 "k8s.io/api/core/v1"
	"k8s.io/apimachinery/pkg/runtime"
	"k8s.io/apimachinery/pkg/util/rand"
)

func TestFilebeatNoAutodiscoverRecipe(t *testing.T) {
	name := "fb-no-autodiscover"
	pod, loggedString := loggingTestPod(name)
	customize := func(builder beat.Builder) beat.Builder {
		return builder.
			WithRoles(beat.PSPClusterRoleName).
			WithESValidations(
				beat.HasMessageContaining(loggedString),
			)
	}

	runBeatRecipe(t, "filebeat_no_autodiscover.yaml", customize, pod)
}

func TestFilebeatAutodiscoverRecipe(t *testing.T) {
	name := "fb-autodiscover"
	pod, loggedString := loggingTestPod(name)
	customize := func(builder beat.Builder) beat.Builder {
		return builder.
			WithRoles(beat.PSPClusterRoleName).
			WithESValidations(
				beat.HasEventFromPod(pod.Name),
				beat.HasMessageContaining(loggedString),
			)
	}

	runBeatRecipe(t, "filebeat_autodiscover.yaml", customize, pod)
}

func TestFilebeatAutodiscoverByMetadataRecipe(t *testing.T) {
	name := "fb-autodiscover-meta"
	podBad, badLog := loggingTestPod(name + "-bad")
	podLabel, goodLog := loggingTestPod(name + "-label")
	podLabel.Labels["log-label"] = "true"

	customize := func(builder beat.Builder) beat.Builder {
		return builder.
			WithRoles(beat.PSPClusterRoleName, beat.AutodiscoverClusterRoleName).
			WithESValidations(
				beat.HasEventFromPod(podLabel.Name),
				beat.HasMessageContaining(goodLog),
				beat.NoMessageContaining(badLog),
			)
	}

	runBeatRecipe(t, "filebeat_autodiscover_by_metadata.yaml", customize, podLabel, podBad)
}

func TestMetricbeatHostsRecipe(t *testing.T) {
	customize := func(builder beat.Builder) beat.Builder {
		return builder.
			WithRoles(beat.PSPClusterRoleName).
			WithESValidations(
				beat.HasEvent("event.dataset:system.cpu"),
				beat.HasEvent("event.dataset:system.load"),
				beat.HasEvent("event.dataset:system.memory"),
				beat.HasEvent("event.dataset:system.network"),
				beat.HasEvent("event.dataset:system.process"),
				beat.HasEvent("event.dataset:system.process.summary"),
				beat.HasEvent("event.dataset:system.fsstat"),
			)
	}

	runBeatRecipe(t, "metricbeat_hosts.yaml", customize)
}

func TestMetricbeatStackMonitoringRecipe(t *testing.T) {
	customize := func(builder beat.Builder) beat.Builder {
		// update ref to monitored cluster credentials
		currSecretName := builder.Beat.Spec.Deployment.PodTemplate.Spec.Containers[0].Env[1].ValueFrom.SecretKeyRef.Name
		newSecretName := strings.Replace(currSecretName, "elasticsearch", fmt.Sprintf("elasticsearch-%s", builder.Suffix), 1)
		builder.Beat.Spec.Deployment.PodTemplate.Spec.Containers[0].Env[1].ValueFrom.SecretKeyRef.Name = newSecretName

		return builder.
			WithRoles(beat.PSPClusterRoleName).
			WithESValidations(
				// TODO: see if we can add validation for ccr, ml_job, and shard metricsets
				beat.HasMonitoringEvent("type:cluster_stats"),
				beat.HasMonitoringEvent("type:enrich_coordinator_stats"),
				// from the elasticsearch.index metricset
				beat.HasMonitoringEvent("type:index_stats"),
				beat.HasMonitoringEvent("type:index_recovery"),
				// elasticsearch.index.summary metricset
				beat.HasMonitoringEvent("type:indices_stats"),
				beat.HasMonitoringEvent("node_stats.node_master:true"),
				beat.HasMonitoringEvent("kibana_stats.kibana.status:green"),
			)
	}

	runBeatRecipe(t, "stack_monitoring.yaml", customize)
}

func TestHeartbeatEsKbHealthRecipe(t *testing.T) {
	customize := func(builder beat.Builder) beat.Builder {
		cfg := settings.MustCanonicalConfig(builder.Beat.Spec.Config.Data)
		yamlBytes, err := cfg.Render()
		require.NoError(t, err)

		spec := builder.Beat.Spec
		newEsHost := fmt.Sprintf("%s.%s.svc", esv1.HTTPService(spec.ElasticsearchRef.Name), builder.Beat.Namespace)
		newKbHost := fmt.Sprintf("%s.%s.svc", kibana.HTTPService(spec.KibanaRef.Name), builder.Beat.Namespace)

		yaml := string(yamlBytes)
		yaml = strings.ReplaceAll(yaml, "elasticsearch-es-http.default.svc", newEsHost)
		yaml = strings.ReplaceAll(yaml, "kibana-kb-http.default.svc", newKbHost)

		builder.Beat.Spec.Config = &commonv1.Config{}
		err = settings.MustParseConfig([]byte(yaml)).Unpack(&builder.Beat.Spec.Config.Data)
		require.NoError(t, err)

		return builder.
			WithRoles(beat.PSPClusterRoleName).
			WithESValidations(
				beat.HasEvent("monitor.status:up"),
			)
	}

	runBeatRecipe(t, "heartbeat_es_kb_health.yaml", customize)
}

func TestAuditbeatHostsRecipe(t *testing.T) {
	if test.Ctx().Provider == "kind" {
		// kind doesn't support configuring required settings
		// see https://github.com/elastic/cloud-on-k8s/issues/3328 for more context
		t.SkipNow()
	}

	customize := func(builder beat.Builder) beat.Builder {
		return builder.
			WithRoles(beat.AuditbeatPSPClusterRoleName).
			WithESValidations(
				beat.HasEvent("event.dataset:file"),
				beat.HasEvent("event.module:file_integrity"),
			)
	}

	runBeatRecipe(t, "auditbeat_hosts.yaml", customize)
}

func TestPacketbeatDnsHttpRecipe(t *testing.T) {
	customize := func(builder beat.Builder) beat.Builder {
		if !(test.Ctx().Provider == "kind" && test.Ctx().KubernetesVersion == "1.12") {
			// there are some issues with kind 1.12 and tracking http traffic
			builder = builder.WithESValidations(beat.HasEvent("event.dataset:http"))
		}

		return builder.
			WithRoles(beat.PacketbeatPSPClusterRoleName).
			WithESValidations(
				beat.HasEvent("event.dataset:flow"),
				beat.HasEvent("event.dataset:dns"),
			)
	}

	runBeatRecipe(t, "packetbeat_dns_http.yaml", customize)
}

func TestJournalbeatHostsRecipe(t *testing.T) {
	customize := func(builder beat.Builder) beat.Builder {
		return builder.
			WithRoles(beat.JournalbeatPSPClusterRoleName)
	}

	runBeatRecipe(t, "journalbeat_hosts.yaml", customize)
}

func runBeatRecipe(
	t *testing.T,
	fileName string,
	customize func(builder beat.Builder) beat.Builder,
	additionalObjects ...runtime.Object,
) {
	filePath := path.Join("../../../config/recipes/beats", fileName)
	namespace := test.Ctx().ManagedNamespace(0)
	suffix := rand.String(4)

	transformationsWrapped := func(builder test.Builder) test.Builder {
		beatBuilder, ok := builder.(beat.Builder)
		if !ok {
			return builder
		}
<<<<<<< HEAD
		beatBuilder.Suffix = suffix
=======

		if isStackIncompatible(beatBuilder.Beat) {
			t.SkipNow()
		}

		// OpenShift requires different securityContext than provided in the recipe.
		// Skipping it altogether to reduce maintenance burden.
		if test.Ctx().Provider == "ocp" {
			t.SkipNow()
		}

>>>>>>> efd28c37
		if customize != nil {
			beatBuilder = customize(beatBuilder)
		}

		return beatBuilder.
			WithESValidations(beat.HasEventFromBeat(beatcommon.Type(beatBuilder.Beat.Spec.Type)))
	}

	helper.RunFile(t, filePath, namespace, suffix, additionalObjects, transformationsWrapped)
}

// isStackIncompatible returns true iff Beat version is higher than tested Stack version
func isStackIncompatible(beat beatv1beta1.Beat) bool {
	stackVersion := version.MustParse(test.Ctx().ElasticStackVersion)
	beatVersion := version.MustParse(beat.Spec.Version)
	return beatVersion.IsAfter(stackVersion)
}

func loggingTestPod(name string) (*corev1.Pod, string) {
	podBuilder := beat.NewPodBuilder(name)
	return &podBuilder.Pod, podBuilder.Logged
}<|MERGE_RESOLUTION|>--- conflicted
+++ resolved
@@ -207,9 +207,6 @@
 		if !ok {
 			return builder
 		}
-<<<<<<< HEAD
-		beatBuilder.Suffix = suffix
-=======
 
 		if isStackIncompatible(beatBuilder.Beat) {
 			t.SkipNow()
@@ -221,7 +218,8 @@
 			t.SkipNow()
 		}
 
->>>>>>> efd28c37
+		beatBuilder.Suffix = suffix
+
 		if customize != nil {
 			beatBuilder = customize(beatBuilder)
 		}
