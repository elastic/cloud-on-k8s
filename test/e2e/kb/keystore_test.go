--- conflicted
+++ resolved
@@ -10,14 +10,13 @@
 	"context"
 	"testing"
 
-	apierrors "k8s.io/apimachinery/pkg/api/errors"
-
 	kbv1 "github.com/elastic/cloud-on-k8s/pkg/apis/kibana/v1"
 	"github.com/elastic/cloud-on-k8s/pkg/utils/k8s"
 	"github.com/elastic/cloud-on-k8s/test/e2e/test"
 	"github.com/elastic/cloud-on-k8s/test/e2e/test/elasticsearch"
 	"github.com/elastic/cloud-on-k8s/test/e2e/test/kibana"
 	corev1 "k8s.io/api/core/v1"
+	apierrors "k8s.io/apimachinery/pkg/api/errors"
 	metav1 "k8s.io/apimachinery/pkg/apis/meta/v1"
 )
 
@@ -56,18 +55,9 @@
 		return test.StepList{
 			{
 				Name: "Create secure settings secret",
-<<<<<<< HEAD
 				Test: test.Eventually(func() error {
 					return k.CreateOrUpdateSecrets(secureSettings)
 				}),
-=======
-				Test: func(t *testing.T) {
-					// remove if already exists (ignoring errors)
-					_ = k.Client.Delete(context.Background(), &secureSettings)
-					// and create a fresh one
-					require.NoError(t, k.Client.Create(context.Background(), &secureSettings))
-				},
->>>>>>> d51499dc
 			},
 		}
 	}
@@ -84,14 +74,8 @@
 						"logging.json":    []byte("true"),
 						"logging.verbose": []byte("true"),
 					}
-<<<<<<< HEAD
-					return k.Client.Update(&secureSettings)
+					return k.Client.Update(context.Background(), &secureSettings)
 				}),
-=======
-					err := k.Client.Update(context.Background(), &secureSettings)
-					require.NoError(t, err)
-				},
->>>>>>> d51499dc
 			},
 
 			// keystore should be updated accordingly
@@ -103,23 +87,13 @@
 				Test: test.Eventually(func() error {
 					// retrieve current Kibana resource
 					var currentKb kbv1.Kibana
-<<<<<<< HEAD
-					if err := k.Client.Get(k8s.ExtractNamespacedName(&kbBuilder.Kibana), &currentKb); err != nil {
+					if err := k.Client.Get(context.Background(), k8s.ExtractNamespacedName(&kbBuilder.Kibana), &currentKb); err != nil {
 						return err
 					}
 					// set its secure settings to nil
 					currentKb.Spec.SecureSettings = nil
-					return k.Client.Update(&currentKb)
+					return k.Client.Update(context.Background(), &currentKb)
 				}),
-=======
-					err := k.Client.Get(context.Background(), k8s.ExtractNamespacedName(&kbBuilder.Kibana), &currentKb)
-					require.NoError(t, err)
-					// set its secure settings to nil
-					currentKb.Spec.SecureSettings = nil
-					err = k.Client.Update(context.Background(), &currentKb)
-					require.NoError(t, err)
-				},
->>>>>>> d51499dc
 			},
 
 			// keystore should be updated accordingly
@@ -128,20 +102,13 @@
 			// cleanup extra resources
 			test.Step{
 				Name: "Delete secure settings secret",
-<<<<<<< HEAD
 				Test: test.Eventually(func() error {
-					err := k.Client.Delete(&secureSettings)
+					err := k.Client.Delete(context.Background(), &secureSettings)
 					if err != nil && !apierrors.IsNotFound(err) {
 						return err
 					}
 					return nil
 				}),
-=======
-				Test: func(t *testing.T) {
-					err := k.Client.Delete(context.Background(), &secureSettings)
-					require.NoError(t, err)
-				},
->>>>>>> d51499dc
 			},
 		}
 	}
