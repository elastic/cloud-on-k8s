--- conflicted
+++ resolved
@@ -23,18 +23,9 @@
 	return test.StepList{
 		{
 			Name: "Creating APM Server should succeed",
-<<<<<<< HEAD
 			Test: test.Eventually(func() error {
 				return k.CreateOrUpdate(b.RuntimeObjects()...)
 			}),
-=======
-			Test: func(t *testing.T) {
-				for _, obj := range b.RuntimeObjects() {
-					err := k.Client.Create(context.Background(), obj)
-					require.NoError(t, err)
-				}
-			},
->>>>>>> d51499dc
 		},
 		{
 			// The APM Server docker image can't run with a random user id, this step adds the SA to the anyuid SCC
@@ -74,8 +65,7 @@
 			Name: "APM Server should be created",
 			Test: test.Eventually(func() error {
 				var createdApmServer apmv1.ApmServer
-<<<<<<< HEAD
-				err := k.Client.Get(k8s.ExtractNamespacedName(&b.ApmServer), &createdApmServer)
+				err := k.Client.Get(context.Background(), k8s.ExtractNamespacedName(&b.ApmServer), &createdApmServer)
 				if err != nil {
 					return err
 				}
@@ -83,14 +73,8 @@
 					return fmt.Errorf("expected version %s but got %s", b.ApmServer.Spec.Version, createdApmServer.Spec.Version)
 				}
 				return nil
+				// TODO this is incomplete
 			}),
-=======
-				err := k.Client.Get(context.Background(), k8s.ExtractNamespacedName(&b.ApmServer), &createdApmServer)
-				require.NoError(t, err)
-				require.Equal(t, b.ApmServer.Spec.Version, createdApmServer.Spec.Version)
-				// TODO this is incomplete
-			},
->>>>>>> d51499dc
 		},
 	}
 }