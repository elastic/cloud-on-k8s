// Copyright Elasticsearch B.V. and/or licensed to Elasticsearch B.V. under one
// or more contributor license agreements. Licensed under the Elastic License 2.0;
// you may not use this file except in compliance with the Elastic License 2.0.

package logstash

import (
	corev1 "k8s.io/api/core/v1"
	metav1 "k8s.io/apimachinery/pkg/apis/meta/v1"
	"k8s.io/apimachinery/pkg/types"
	"k8s.io/apimachinery/pkg/util/rand"
	"sigs.k8s.io/controller-runtime/pkg/client"

	commonv1 "github.com/elastic/cloud-on-k8s/v2/pkg/apis/common/v1"
	logstashv1alpha1 "github.com/elastic/cloud-on-k8s/v2/pkg/apis/logstash/v1alpha1"
	"github.com/elastic/cloud-on-k8s/v2/pkg/controller/common/version"
	"github.com/elastic/cloud-on-k8s/v2/pkg/utils/k8s"
	"github.com/elastic/cloud-on-k8s/v2/test/e2e/cmd/run"
	"github.com/elastic/cloud-on-k8s/v2/test/e2e/test"
)

type Builder struct {
	Logstash    logstashv1alpha1.Logstash
	MutatedFrom *Builder
}

func NewBuilder(name string) Builder {
	return newBuilder(name, rand.String(4))
}

func NewBuilderWithoutSuffix(name string) Builder {
	return newBuilder(name, "")
}

func newBuilder(name, randSuffix string) Builder {
	meta := metav1.ObjectMeta{
		Name:      name,
		Namespace: test.Ctx().ManagedNamespace(0),
	}
	def := test.Ctx().ImageDefinitionFor(logstashv1alpha1.Kind)
	return Builder{
		Logstash: logstashv1alpha1.Logstash{
			ObjectMeta: meta,
			Spec: logstashv1alpha1.LogstashSpec{
				Count:   1,
				Version: def.Version,
			},
		},
	}.
		WithImage(def.Image).
		WithSuffix(randSuffix).
		WithLabel(run.TestNameLabel, name).
		WithPodLabel(run.TestNameLabel, name)
}

func (b Builder) WithImage(image string) Builder {
	b.Logstash.Spec.Image = image
	return b
}

func (b Builder) WithSuffix(suffix string) Builder {
	if suffix != "" {
		b.Logstash.ObjectMeta.Name = b.Logstash.ObjectMeta.Name + "-" + suffix
	}
	return b
}

func (b Builder) WithLabel(key, value string) Builder {
	if b.Logstash.Labels == nil {
		b.Logstash.Labels = make(map[string]string)
	}
	b.Logstash.Labels[key] = value

	return b
}

// WithRestrictedSecurityContext helps to enforce a restricted security context on the objects.
func (b Builder) WithRestrictedSecurityContext() Builder {
	b.Logstash.Spec.PodTemplate.Spec.SecurityContext = test.DefaultSecurityContext()
	return b
}

func (b Builder) WithNamespace(namespace string) Builder {
	b.Logstash.ObjectMeta.Namespace = namespace
	return b
}

func (b Builder) WithVersion(version string) Builder {
	b.Logstash.Spec.Version = version
	return b
}

func (b Builder) WithNodeCount(count int) Builder {
	b.Logstash.Spec.Count = int32(count)
	return b
}

// WithPodLabel sets the label in the pod template. All invocations can be removed when
// https://github.com/elastic/cloud-on-k8s/issues/2652 is implemented.
func (b Builder) WithPodLabel(key, value string) Builder {
	labels := b.Logstash.Spec.PodTemplate.Labels
	if labels == nil {
		labels = make(map[string]string)
	}
	labels[key] = value
	b.Logstash.Spec.PodTemplate.Labels = labels
	return b
}

func (b Builder) WithMutatedFrom(mutatedFrom *Builder) Builder {
	b.MutatedFrom = mutatedFrom
	return b
}

func (b Builder) WithServices(services ...logstashv1alpha1.LogstashService) Builder {
	b.Logstash.Spec.Services = append(b.Logstash.Spec.Services, services...)
	return b
}

<<<<<<< HEAD
func (b Builder) WithElasticsearchRefs(refs ...commonv1.ObjectSelector) Builder {
	b.Logstash.Spec.ElasticsearchRefs = refs
=======
func (b Builder) WithPipelines(pipelines []commonv1.Config) Builder {
	b.Logstash.Spec.Pipelines = pipelines
	return b
}

func (b Builder) WithPipelinesConfigRef(ref commonv1.ConfigSource) Builder {
	b.Logstash.Spec.PipelinesRef = &ref
	return b
}

func (b Builder) WithVolumes(vols ...corev1.Volume) Builder {
	b.Logstash.Spec.PodTemplate.Spec.Volumes = append(b.Logstash.Spec.PodTemplate.Spec.Volumes, vols...)
	return b
}

func (b Builder) WithVolumeMounts(mounts ...corev1.VolumeMount) Builder {
	if b.Logstash.Spec.PodTemplate.Spec.Containers == nil {
		b.Logstash.Spec.PodTemplate.Spec.Containers = []corev1.Container{
			{
				Name:         "logstash",
				VolumeMounts: mounts,
			},
		}
		return b
	}

	if b.Logstash.Spec.PodTemplate.Spec.Containers[0].VolumeMounts == nil {
		b.Logstash.Spec.PodTemplate.Spec.Containers[0].VolumeMounts = []corev1.VolumeMount{}
	}
	b.Logstash.Spec.PodTemplate.Spec.Containers[0].VolumeMounts = append(b.Logstash.Spec.PodTemplate.Spec.Containers[0].VolumeMounts, mounts...)

>>>>>>> 7ce5d9a8
	return b
}

func (b Builder) WithMonitoring(metricsESRef commonv1.ObjectSelector, logsESRef commonv1.ObjectSelector) Builder {
	b.Logstash.Spec.Monitoring.Metrics.ElasticsearchRefs = []commonv1.ObjectSelector{metricsESRef}
	b.Logstash.Spec.Monitoring.Logs.ElasticsearchRefs = []commonv1.ObjectSelector{logsESRef}
	return b
}

func (b Builder) GetMetricsIndexPattern() string {
	return ".monitoring-logstash-8-mb"
}

func (b Builder) Name() string {
	return b.Logstash.Name
}

func (b Builder) Namespace() string {
	return b.Logstash.Namespace
}

func (b Builder) GetLogsCluster() *types.NamespacedName {
	if len(b.Logstash.Spec.Monitoring.Logs.ElasticsearchRefs) == 0 {
		return nil
	}
	logsCluster := b.Logstash.Spec.Monitoring.Logs.ElasticsearchRefs[0].NamespacedName()
	return &logsCluster
}

func (b Builder) GetMetricsCluster() *types.NamespacedName {
	if len(b.Logstash.Spec.Monitoring.Metrics.ElasticsearchRefs) == 0 {
		return nil
	}
	metricsCluster := b.Logstash.Spec.Monitoring.Metrics.ElasticsearchRefs[0].NamespacedName()
	return &metricsCluster
}

func (b Builder) NSN() types.NamespacedName {
	return k8s.ExtractNamespacedName(&b.Logstash)
}

func (b Builder) Kind() string {
	return logstashv1alpha1.Kind
}

func (b Builder) Spec() interface{} {
	return b.Logstash.Spec
}

func (b Builder) Count() int32 {
	return b.Logstash.Spec.Count
}

func (b Builder) ServiceName() string {
	return b.Logstash.Name + "-ls-api"
}

func (b Builder) ListOptions() []client.ListOption {
	return test.LogstashPodListOptions(b.Logstash.Namespace, b.Logstash.Name)
}

func (b Builder) SkipTest() bool {
	supportedVersions := version.SupportedLogstashVersions

	ver := version.MustParse(b.Logstash.Spec.Version)
	return supportedVersions.WithinRange(ver) != nil
}

var _ test.Builder = Builder{}
var _ test.Subject = Builder{}<|MERGE_RESOLUTION|>--- conflicted
+++ resolved
@@ -117,10 +117,6 @@
 	return b
 }
 
-<<<<<<< HEAD
-func (b Builder) WithElasticsearchRefs(refs ...commonv1.ObjectSelector) Builder {
-	b.Logstash.Spec.ElasticsearchRefs = refs
-=======
 func (b Builder) WithPipelines(pipelines []commonv1.Config) Builder {
 	b.Logstash.Spec.Pipelines = pipelines
 	return b
@@ -152,7 +148,11 @@
 	}
 	b.Logstash.Spec.PodTemplate.Spec.Containers[0].VolumeMounts = append(b.Logstash.Spec.PodTemplate.Spec.Containers[0].VolumeMounts, mounts...)
 
->>>>>>> 7ce5d9a8
+	return b
+}
+
+func (b Builder) WithElasticsearchRefs(refs ...commonv1.ObjectSelector) Builder {
+	b.Logstash.Spec.ElasticsearchRefs = refs
 	return b
 }
 
