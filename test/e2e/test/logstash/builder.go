// Copyright Elasticsearch B.V. and/or licensed to Elasticsearch B.V. under one
// or more contributor license agreements. Licensed under the Elastic License 2.0;
// you may not use this file except in compliance with the Elastic License 2.0.

package logstash

import (
	"fmt"

	corev1 "k8s.io/api/core/v1"
	metav1 "k8s.io/apimachinery/pkg/apis/meta/v1"
	"k8s.io/apimachinery/pkg/types"
	"k8s.io/apimachinery/pkg/util/rand"
	"sigs.k8s.io/controller-runtime/pkg/client"

	commonv1 "github.com/elastic/cloud-on-k8s/v2/pkg/apis/common/v1"
	logstashv1alpha1 "github.com/elastic/cloud-on-k8s/v2/pkg/apis/logstash/v1alpha1"
	"github.com/elastic/cloud-on-k8s/v2/pkg/controller/common/version"
	"github.com/elastic/cloud-on-k8s/v2/pkg/utils/k8s"
	"github.com/elastic/cloud-on-k8s/v2/test/e2e/cmd/run"
	"github.com/elastic/cloud-on-k8s/v2/test/e2e/test"
)

type Builder struct {
	Logstash    logstashv1alpha1.Logstash
	MutatedFrom *Builder
}

func NewBuilder(name string) Builder {
	return newBuilder(name, rand.String(4))
}

func NewBuilderWithoutSuffix(name string) Builder {
	return newBuilder(name, "")
}

func newBuilder(name, randSuffix string) Builder {
	meta := metav1.ObjectMeta{
		Name:      name,
		Namespace: test.Ctx().ManagedNamespace(0),
	}
	def := test.Ctx().ImageDefinitionFor(logstashv1alpha1.Kind)
	return Builder{
		Logstash: logstashv1alpha1.Logstash{
			ObjectMeta: meta,
			Spec: logstashv1alpha1.LogstashSpec{
				Count:   1,
				Version: def.Version,
			},
		},
	}.
		WithImage(def.Image).
		WithSuffix(randSuffix).
		WithLabel(run.TestNameLabel, name).
		WithPodLabel(run.TestNameLabel, name)
}

func (b Builder) WithImage(image string) Builder {
	b.Logstash.Spec.Image = image
	return b
}

func (b Builder) WithSuffix(suffix string) Builder {
	if suffix != "" {
		b.Logstash.ObjectMeta.Name = b.Logstash.ObjectMeta.Name + "-" + suffix
	}
	return b
}

func (b Builder) WithLabel(key, value string) Builder {
	if b.Logstash.Labels == nil {
		b.Logstash.Labels = make(map[string]string)
	}
	b.Logstash.Labels[key] = value

	return b
}

// WithRestrictedSecurityContext helps to enforce a restricted security context on the objects.
func (b Builder) WithRestrictedSecurityContext() Builder {
	b.Logstash.Spec.PodTemplate.Spec.SecurityContext = test.DefaultSecurityContext()
	return b
}

func (b Builder) WithNamespace(namespace string) Builder {
	b.Logstash.ObjectMeta.Namespace = namespace
	return b
}

func (b Builder) WithVersion(version string) Builder {
	b.Logstash.Spec.Version = version
	return b
}

func (b Builder) WithNodeCount(count int) Builder {
	b.Logstash.Spec.Count = int32(count)
	return b
}

// WithPodLabel sets the label in the pod template. All invocations can be removed when
// https://github.com/elastic/cloud-on-k8s/issues/2652 is implemented.
func (b Builder) WithPodLabel(key, value string) Builder {
	labels := b.Logstash.Spec.PodTemplate.Labels
	if labels == nil {
		labels = make(map[string]string)
	}
	labels[key] = value
	b.Logstash.Spec.PodTemplate.Labels = labels
	return b
}

func (b Builder) WithMutatedFrom(mutatedFrom *Builder) Builder {
	b.MutatedFrom = mutatedFrom
	return b
}

func (b Builder) WithServices(services ...logstashv1alpha1.LogstashService) Builder {
	b.Logstash.Spec.Services = append(b.Logstash.Spec.Services, services...)
	return b
}

func (b Builder) WithMonitoring(metricsESRef commonv1.ObjectSelector, logsESRef commonv1.ObjectSelector) Builder {
	b.Logstash.Spec.Monitoring.Metrics.ElasticsearchRefs = []commonv1.ObjectSelector{metricsESRef}
	b.Logstash.Spec.Monitoring.Logs.ElasticsearchRefs = []commonv1.ObjectSelector{logsESRef}
	return b
}

<<<<<<< HEAD
func (b Builder) WithCommand(command []string) Builder {
	b.Logstash.Spec.PodTemplate.Spec.Containers = []corev1.Container{{Name: "logstash", Command: command}}
	return b
}

func (b Builder) GetMetricsIndexPattern() string {
	v := version.MustParse(test.Ctx().ElasticStackVersion)
	if v.GTE(version.MinFor(8, 3, 0)) {
		return ".monitoring-logstash-8-mb"
	}
	if v.GTE(version.MinFor(8, 0, 0)) {
		return fmt.Sprintf("metricbeat-%d.%d.%d*", v.Major, v.Minor, v.Patch)
	}

	return ".monitoring-logstash-*"
=======
func (b Builder) GetMetricsIndexPattern() string {
	return ".monitoring-logstash-8-mb"
>>>>>>> 450e61c6
}

func (b Builder) Name() string {
	return b.Logstash.Name
}

func (b Builder) Namespace() string {
	return b.Logstash.Namespace
}

func (b Builder) GetLogsCluster() *types.NamespacedName {
	if len(b.Logstash.Spec.Monitoring.Logs.ElasticsearchRefs) == 0 {
		return nil
	}
	logsCluster := b.Logstash.Spec.Monitoring.Logs.ElasticsearchRefs[0].NamespacedName()
	return &logsCluster
}

func (b Builder) GetMetricsCluster() *types.NamespacedName {
	if len(b.Logstash.Spec.Monitoring.Metrics.ElasticsearchRefs) == 0 {
		return nil
	}
	metricsCluster := b.Logstash.Spec.Monitoring.Metrics.ElasticsearchRefs[0].NamespacedName()
	return &metricsCluster
}

func (b Builder) NSN() types.NamespacedName {
	return k8s.ExtractNamespacedName(&b.Logstash)
}

func (b Builder) Kind() string {
	return logstashv1alpha1.Kind
}

func (b Builder) Spec() interface{} {
	return b.Logstash.Spec
}

func (b Builder) Count() int32 {
	return b.Logstash.Spec.Count
}

func (b Builder) ServiceName() string {
	return b.Logstash.Name + "-ls-api"
}

func (b Builder) ListOptions() []client.ListOption {
	return test.LogstashPodListOptions(b.Logstash.Namespace, b.Logstash.Name)
}

func (b Builder) SkipTest() bool {
	supportedVersions := version.SupportedLogstashVersions

	ver := version.MustParse(b.Logstash.Spec.Version)
	return supportedVersions.WithinRange(ver) != nil
}

var _ test.Builder = Builder{}
var _ test.Subject = Builder{}<|MERGE_RESOLUTION|>--- conflicted
+++ resolved
@@ -5,9 +5,6 @@
 package logstash
 
 import (
-	"fmt"
-
-	corev1 "k8s.io/api/core/v1"
 	metav1 "k8s.io/apimachinery/pkg/apis/meta/v1"
 	"k8s.io/apimachinery/pkg/types"
 	"k8s.io/apimachinery/pkg/util/rand"
@@ -125,26 +122,8 @@
 	return b
 }
 
-<<<<<<< HEAD
-func (b Builder) WithCommand(command []string) Builder {
-	b.Logstash.Spec.PodTemplate.Spec.Containers = []corev1.Container{{Name: "logstash", Command: command}}
-	return b
-}
-
-func (b Builder) GetMetricsIndexPattern() string {
-	v := version.MustParse(test.Ctx().ElasticStackVersion)
-	if v.GTE(version.MinFor(8, 3, 0)) {
-		return ".monitoring-logstash-8-mb"
-	}
-	if v.GTE(version.MinFor(8, 0, 0)) {
-		return fmt.Sprintf("metricbeat-%d.%d.%d*", v.Major, v.Minor, v.Patch)
-	}
-
-	return ".monitoring-logstash-*"
-=======
 func (b Builder) GetMetricsIndexPattern() string {
 	return ".monitoring-logstash-8-mb"
->>>>>>> 450e61c6
 }
 
 func (b Builder) Name() string {
