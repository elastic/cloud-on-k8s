--- conflicted
+++ resolved
@@ -16,35 +16,9 @@
 	"github.com/stretchr/testify/assert"
 )
 
-<<<<<<< HEAD
-type MasterChangeBudgetCheck struct {
-	Observations []int
-	Errors       []error
-	stopChan     chan struct{}
-	es           esv1.Elasticsearch
-	interval     time.Duration
-	client       k8s.Client
-}
-
-func NewMasterChangeBudgetCheck(es esv1.Elasticsearch, interval time.Duration, client k8s.Client) *MasterChangeBudgetCheck {
-	return &MasterChangeBudgetCheck{
-		es:       es,
-		interval: interval,
-		client:   client,
-		stopChan: make(chan struct{}),
-	}
-}
-
-func (mc *MasterChangeBudgetCheck) Start() {
-	go func() {
-		ticker := time.NewTicker(mc.interval)
-		for {
-			select {
-			case <-mc.stopChan:
-=======
 // NewMasterChangeBudgetWatcher returns a watcher that checks whether at most one master pod at a time is added/removed.
 // Relies on the assumption that resolution of 1 second is high enough to observe all change steps.
-func NewMasterChangeBudgetWatcher(es v1beta1.Elasticsearch) test.Watcher {
+func NewMasterChangeBudgetWatcher(es esv1.Elasticsearch) test.Watcher {
 	var observations []int
 
 	return test.NewWatcher(
@@ -54,50 +28,8 @@
 			pods, err := sset.GetActualMastersForCluster(k.Client, es)
 			if err != nil {
 				t.Logf("got error listing masters: %v", err)
->>>>>>> 3ecff85a
 				return
 			}
-<<<<<<< HEAD
-		}
-	}()
-}
-
-func (mc *MasterChangeBudgetCheck) Stop() {
-	mc.stopChan <- struct{}{}
-}
-
-func (mc *MasterChangeBudgetCheck) Verify(maxRateOfChange int) error {
-	for i := 1; i < len(mc.Observations); i++ {
-		prev := mc.Observations[i-1]
-		cur := mc.Observations[i]
-		abs := int(math.Abs(float64(cur - prev)))
-		if abs > maxRateOfChange {
-			// This is ofc potentially flaky if we miss an observation and see suddenly more than one master
-			// node popping up. This is due the fact that this check is depending on timing, the underlying
-			// assumption being that the observation interval is always shorter than the time an Elasticsearch
-			// node needs to boot.
-			return fmt.Errorf("%d master changes in one observation, expected max %d", abs, maxRateOfChange)
-		}
-	}
-	return nil
-}
-
-type ChangeBudgetCheck struct {
-	PodCounts      []int32
-	ReadyPodCounts []int32
-	Errors         []error
-	stopChan       chan struct{}
-	es             esv1.Elasticsearch
-	client         k8s.Client
-}
-
-func NewChangeBudgetCheck(es esv1.Elasticsearch, client k8s.Client) *ChangeBudgetCheck {
-	return &ChangeBudgetCheck{
-		es:       es,
-		client:   client,
-		stopChan: make(chan struct{}),
-	}
-=======
 			observations = append(observations, len(pods))
 		},
 		func(k *test.K8sClient, t *testing.T) {
@@ -112,12 +44,11 @@
 				assert.False(t, abs > 1, "%d master changes in one observation, expected max 1", abs)
 			}
 		})
->>>>>>> 3ecff85a
 }
 
 // NewChangeBudgetWatcher returns a watcher that checks whether the pod count stays within the given change budget.
 // Assumes that observations resolution of 1 second is high enough to observe all changes steps.
-func NewChangeBudgetWatcher(from v1beta1.ElasticsearchSpec, to v1beta1.Elasticsearch) test.Watcher {
+func NewChangeBudgetWatcher(from esv1.ElasticsearchSpec, to esv1.Elasticsearch) test.Watcher {
 	var PodCounts []int32
 	var ReadyPodCounts []int32
 
@@ -131,32 +62,6 @@
 				t.Logf("got error listing pods: %v", err)
 				return
 			}
-<<<<<<< HEAD
-		}
-	}()
-}
-
-func (c *ChangeBudgetCheck) Stop() {
-	c.stopChan <- struct{}{}
-}
-
-func (c *ChangeBudgetCheck) Verify(from esv1.ElasticsearchSpec, to esv1.ElasticsearchSpec) error {
-	desired := to.NodeCount()
-	budget := to.UpdateStrategy.ChangeBudget
-
-	// allowedMin, allowedMax bound observed values between the ones we expect to see given desired count and change budget.
-	// seenMin, seenMax allow for ramping up/down nodes when moving from spec outside of <allowedMin, allowedMax> node count.
-	// It's done by tracking lowest/highest values seen outside of bounds. This permits the values to only move monotonically
-	// until they are inside <allowedMin, allowedMax>.
-	maxSurge := budget.GetMaxSurgeOrDefault()
-	if maxSurge != nil {
-		allowedMax := desired + *maxSurge
-		seenMin := from.NodeCount()
-		for _, v := range c.PodCounts {
-			if v <= allowedMax || v <= seenMin {
-				seenMin = v
-				continue
-=======
 			podsReady := reconcile.AvailableElasticsearchNodes(pods)
 
 			PodCounts = append(PodCounts, int32(len(pods)))
@@ -182,7 +87,6 @@
 
 					assert.Fail(t, "change budget violated", "pod count %d when allowed max was %d", v, allowedMax)
 				}
->>>>>>> 3ecff85a
 			}
 
 			maxUnavailable := budget.GetMaxUnavailableOrDefault()
