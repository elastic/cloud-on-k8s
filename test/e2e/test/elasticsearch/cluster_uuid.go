// Copyright Elasticsearch B.V. and/or licensed to Elasticsearch B.V. under one
// or more contributor license agreements. Licensed under the Elastic License;
// you may not use this file except in compliance with the Elastic License.

package elasticsearch

import (
	"context"
	"fmt"
	"testing"

<<<<<<< HEAD
	"github.com/elastic/cloud-on-k8s/pkg/apis/elasticsearch/v1beta1"
	"github.com/elastic/cloud-on-k8s/pkg/utils/k8s"
=======
	"github.com/elastic/cloud-on-k8s/pkg/apis/elasticsearch/v1alpha1"
	esclient "github.com/elastic/cloud-on-k8s/pkg/controller/elasticsearch/client"
>>>>>>> 3d5dffc1
	"github.com/elastic/cloud-on-k8s/test/e2e/test"
	"github.com/stretchr/testify/require"
)

func clusterUUID(es v1alpha1.Elasticsearch, k *test.K8sClient) (string, error) {
	client, err := NewElasticsearchClient(es, k)
	if err != nil {
		return "", err
	}
	ctx, cancel := context.WithTimeout(context.Background(), esclient.DefaultReqTimeout)
	defer cancel()
	info, err := client.GetClusterInfo(ctx)
	if err != nil {
		return "", err
	}
	return info.ClusterUUID, nil
}

// RetrieveClusterUUIDStep stores the current clusterUUID into the given futureClusterUUID
func RetrieveClusterUUIDStep(es v1beta1.Elasticsearch, k *test.K8sClient, futureClusterUUID *string) test.Step {
	return test.Step{
		Name: "Retrieve Elasticsearch cluster UUID for comparison purpose",
		Test: test.Eventually(func() error {
<<<<<<< HEAD
			var e v1beta1.Elasticsearch
			err := k.Client.Get(k8s.ExtractNamespacedName(&es), &e)
=======
			uuid, err := clusterUUID(es, k)
>>>>>>> 3d5dffc1
			if err != nil {
				return err
			}
			clusterUUID := uuid
			if clusterUUID == "_na_" {
				return fmt.Errorf("cluster still forming")
			}
			*futureClusterUUID = clusterUUID
			return nil
		}),
	}
}

// CompareClusterUUIDStep compares the current clusterUUID with previousClusterUUID,
// and fails if they don't match
func CompareClusterUUIDStep(es v1beta1.Elasticsearch, k *test.K8sClient, previousClusterUUID *string) test.Step {
	return test.Step{
		Name: "Cluster UUID should have been preserved",
		Test: func(t *testing.T) {
<<<<<<< HEAD
			var e v1beta1.Elasticsearch
			err := k.Client.Get(k8s.ExtractNamespacedName(&es), &e)
=======
			newClusterUUID, err := clusterUUID(es, k)
>>>>>>> 3d5dffc1
			require.NoError(t, err)
			require.NotEmpty(t, *previousClusterUUID)
			require.Equal(t, *previousClusterUUID, newClusterUUID)
		},
	}
}<|MERGE_RESOLUTION|>--- conflicted
+++ resolved
@@ -9,18 +9,13 @@
 	"fmt"
 	"testing"
 
-<<<<<<< HEAD
 	"github.com/elastic/cloud-on-k8s/pkg/apis/elasticsearch/v1beta1"
-	"github.com/elastic/cloud-on-k8s/pkg/utils/k8s"
-=======
-	"github.com/elastic/cloud-on-k8s/pkg/apis/elasticsearch/v1alpha1"
 	esclient "github.com/elastic/cloud-on-k8s/pkg/controller/elasticsearch/client"
->>>>>>> 3d5dffc1
 	"github.com/elastic/cloud-on-k8s/test/e2e/test"
 	"github.com/stretchr/testify/require"
 )
 
-func clusterUUID(es v1alpha1.Elasticsearch, k *test.K8sClient) (string, error) {
+func clusterUUID(es v1beta1.Elasticsearch, k *test.K8sClient) (string, error) {
 	client, err := NewElasticsearchClient(es, k)
 	if err != nil {
 		return "", err
@@ -39,12 +34,7 @@
 	return test.Step{
 		Name: "Retrieve Elasticsearch cluster UUID for comparison purpose",
 		Test: test.Eventually(func() error {
-<<<<<<< HEAD
-			var e v1beta1.Elasticsearch
-			err := k.Client.Get(k8s.ExtractNamespacedName(&es), &e)
-=======
 			uuid, err := clusterUUID(es, k)
->>>>>>> 3d5dffc1
 			if err != nil {
 				return err
 			}
@@ -64,12 +54,7 @@
 	return test.Step{
 		Name: "Cluster UUID should have been preserved",
 		Test: func(t *testing.T) {
-<<<<<<< HEAD
-			var e v1beta1.Elasticsearch
-			err := k.Client.Get(k8s.ExtractNamespacedName(&es), &e)
-=======
 			newClusterUUID, err := clusterUUID(es, k)
->>>>>>> 3d5dffc1
 			require.NoError(t, err)
 			require.NotEmpty(t, *previousClusterUUID)
 			require.Equal(t, *previousClusterUUID, newClusterUUID)
