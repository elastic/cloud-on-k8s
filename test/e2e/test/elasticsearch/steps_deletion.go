--- conflicted
+++ resolved
@@ -62,26 +62,13 @@
 			Name: "PVCs should eventually be removed",
 			Test: test.Eventually(func() error {
 				var pvcs corev1.PersistentVolumeClaimList
-<<<<<<< HEAD
 				ns := client.InNamespace(b.Elasticsearch.Namespace)
 				matchLabels := client.MatchingLabels(map[string]string{
 					label.ClusterNameLabelName: b.Elasticsearch.Name,
 				})
 				err := k.Client.List(&pvcs, ns, matchLabels)
-				require.NoError(t, err)
-				for _, pvc := range pvcs.Items {
-					err := k.Client.Delete(&pvc)
-					require.NoError(t, err)
-=======
-				err := k.Client.List(&client.ListOptions{
-					Namespace: b.Elasticsearch.Namespace,
-					LabelSelector: labels.SelectorFromSet(map[string]string{
-						label.ClusterNameLabelName: b.Elasticsearch.Name,
-					}),
-				}, &pvcs)
 				if err != nil {
 					return err
->>>>>>> b629b0d7
 				}
 				if len(pvcs.Items) != 0 {
 					return fmt.Errorf("%d pvcs still present", len(pvcs.Items))
