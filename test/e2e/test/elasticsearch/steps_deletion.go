// Copyright Elasticsearch B.V. and/or licensed to Elasticsearch B.V. under one
// or more contributor license agreements. Licensed under the Elastic License;
// you may not use this file except in compliance with the Elastic License.

package elasticsearch

import (
	"context"
	"fmt"

	esv1 "github.com/elastic/cloud-on-k8s/pkg/apis/elasticsearch/v1"
	"github.com/elastic/cloud-on-k8s/pkg/controller/common/certificates"
	"github.com/elastic/cloud-on-k8s/pkg/controller/elasticsearch/label"
	"github.com/elastic/cloud-on-k8s/pkg/utils/k8s"
	"github.com/elastic/cloud-on-k8s/test/e2e/test"
	"github.com/pkg/errors"
	corev1 "k8s.io/api/core/v1"
	apierrors "k8s.io/apimachinery/pkg/api/errors"
	"k8s.io/apimachinery/pkg/types"
	"sigs.k8s.io/controller-runtime/pkg/client"
)

func (b Builder) DeletionTestSteps(k *test.K8sClient) test.StepList {
	return test.StepList{
		{
			Name: "Deleting Elasticsearch should return no error",
			Test: test.Eventually(func() error {
				for _, obj := range b.RuntimeObjects() {
<<<<<<< HEAD
					err := k.Client.Delete(obj)
					if err != nil && !apierrors.IsNotFound(err) {
						return err
					}
=======
					err := k.Client.Delete(context.Background(), obj)
					require.NoError(t, err)

>>>>>>> d51499dc
				}
				return nil
			}),
		},
		{
			Name: "Elasticsearch should not be there anymore",
			Test: test.Eventually(func() error {
				for _, obj := range b.RuntimeObjects() {
					objCopy := k8s.DeepCopyObject(obj)
					err := k.Client.Get(context.Background(), k8s.ExtractNamespacedName(obj), objCopy)
					if err != nil {
						if apierrors.IsNotFound(err) {
							continue
						}
					}
					return errors.Wrap(err, "expected 404 not found API error here")

				}
				return nil
			}),
		},
		{
			Name: "Elasticsearch pods should eventually be removed",
			Test: test.Eventually(func() error {
				return k.CheckPodCount(0, test.ESPodListOptions(b.Elasticsearch.Namespace, b.Elasticsearch.Name)...)
			}),
		},
		{
			Name: "PVCs should eventually be removed",
			Test: test.Eventually(func() error {
				var pvcs corev1.PersistentVolumeClaimList
				ns := client.InNamespace(b.Elasticsearch.Namespace)
				matchLabels := client.MatchingLabels(map[string]string{
					label.ClusterNameLabelName: b.Elasticsearch.Name,
				})
				err := k.Client.List(context.Background(), &pvcs, ns, matchLabels)
				if err != nil {
					return err
				}
				if len(pvcs.Items) != 0 {
					return fmt.Errorf("%d pvcs still present", len(pvcs.Items))
				}
				return nil
			}),
			Skip: func() bool {
				return b.Elasticsearch.Spec.VolumeClaimDeletePolicy == esv1.DeleteOnScaledownOnlyPolicy
			},
		},
		{
			Name: "Soft-owned secrets should eventually be removed",
			Test: test.Eventually(func() error {
				namespace := b.Elasticsearch.Namespace
				return k.CheckSecretsRemoved([]types.NamespacedName{
					{Namespace: namespace, Name: esv1.ElasticUserSecret(b.Elasticsearch.Name)},
					{Namespace: namespace, Name: certificates.PublicCertsSecretName(esv1.ESNamer, b.Elasticsearch.Name)},
					{Namespace: namespace, Name: certificates.PublicTransportCertsSecretName(esv1.ESNamer, b.Elasticsearch.Name)},
				})
			}),
		},
	}
}<|MERGE_RESOLUTION|>--- conflicted
+++ resolved
@@ -26,16 +26,10 @@
 			Name: "Deleting Elasticsearch should return no error",
 			Test: test.Eventually(func() error {
 				for _, obj := range b.RuntimeObjects() {
-<<<<<<< HEAD
-					err := k.Client.Delete(obj)
+					err := k.Client.Delete(context.Background(), obj)
 					if err != nil && !apierrors.IsNotFound(err) {
 						return err
 					}
-=======
-					err := k.Client.Delete(context.Background(), obj)
-					require.NoError(t, err)
-
->>>>>>> d51499dc
 				}
 				return nil
 			}),
