--- conflicted
+++ resolved
@@ -15,6 +15,7 @@
 	"github.com/elastic/cloud-on-k8s/pkg/controller/common"
 	"github.com/elastic/cloud-on-k8s/pkg/controller/common/license"
 	"github.com/elastic/cloud-on-k8s/pkg/controller/elasticsearch/client"
+	"github.com/elastic/cloud-on-k8s/pkg/utils/stringsutil"
 	"github.com/elastic/cloud-on-k8s/test/e2e/test"
 	"github.com/stretchr/testify/require"
 	corev1 "k8s.io/api/core/v1"
@@ -54,14 +55,14 @@
 	if err != nil {
 		return err
 	}
-
-	for _, et := range expectedTypes {
-		if l.Type == string(et) {
-			return nil
-		}
-	}
-
-	return fmt.Errorf("expected license type %v got %s", expectedTypes, l.Type)
+	expectedStrings := make([]string, len(expectedTypes))
+	for i, et := range expectedTypes {
+		expectedStrings[i] = string(et)
+	}
+	if !stringsutil.StringInSlice(l.Type, expectedStrings) {
+		return fmt.Errorf("expectedTypes license type %v got %s", expectedStrings, l.Type)
+	}
+	return nil
 }
 
 func (ltctx *LicenseTestContext) CheckElasticsearchLicense(expectedTypes ...client.ElasticsearchLicenseType) test.Step {
@@ -74,7 +75,6 @@
 }
 
 func (ltctx *LicenseTestContext) CreateEnterpriseLicenseSecret(secretName string, licenseBytes []byte) test.Step {
-	//nolint:thelper
 	return test.Step{
 		Name: "Creating enterprise license secret",
 		Test: test.Eventually(func() error {
@@ -133,7 +133,6 @@
 }
 
 func (ltctx *LicenseTestContext) CreateEnterpriseTrialLicenseSecret(secretName string) test.Step {
-	//nolint:thelper
 	return test.Step{
 		Name: "Creating enterprise trial license secret",
 		Test: test.Eventually(func() error {
@@ -185,7 +184,6 @@
 }
 
 func (ltctx *LicenseTestContext) DeleteEnterpriseLicenseSecret(licenseSecretName string) test.Step {
-	//nolint:thelper
 	return test.Step{
 		Name: "Removing any test enterprise license secrets",
 		Test: test.Eventually(func() error {
@@ -206,7 +204,6 @@
 }
 
 func (ltctx *LicenseTestContext) DeleteAllEnterpriseLicenseSecrets() test.Step {
-	//nolint:thelper
 	return test.Step{
 		Name: "Removing any test enterprise license secrets",
 		Test: test.Eventually(func() error {
@@ -216,16 +213,11 @@
 			if err != nil {
 				return err
 			}
-			for _, s := range licenseSecrets.Items {
-<<<<<<< HEAD
-				s := s
-				_ = ltctx.k.Client.Delete(context.Background(), &s)
-=======
-				err = ltctx.k.Client.Delete(context.Background(), &s)
+			for i := range licenseSecrets.Items {
+				err = ltctx.k.Client.Delete(context.Background(), &licenseSecrets.Items[i])
 				if err != nil && !apierrors.IsNotFound(err) {
 					return err
 				}
->>>>>>> c3773410
 			}
 			return nil
 		}),
