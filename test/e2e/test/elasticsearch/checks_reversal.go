--- conflicted
+++ resolved
@@ -45,13 +45,7 @@
 		{
 			Name: "Add some data to the cluster before any mutation",
 			Test: func(t *testing.T) {
-<<<<<<< HEAD
-				s.dataIntegrity = NewDataIntegrityCheck(s.es, k)
-=======
-				var err error
-				s.dataIntegrity, err = NewDataIntegrityCheck(k, s.esBuilder)
-				require.NoError(t, err)
->>>>>>> cca8fa14
+				s.dataIntegrity = NewDataIntegrityCheck(k, s.esBuilder)
 				require.NoError(t, s.dataIntegrity.Init())
 			},
 		},
