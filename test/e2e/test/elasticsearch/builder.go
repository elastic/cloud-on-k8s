--- conflicted
+++ resolved
@@ -78,14 +78,8 @@
 
 // WithRestrictedSecurityContext helps to enforce a restricted security context on the objects.
 func (b Builder) WithRestrictedSecurityContext() Builder {
-<<<<<<< HEAD
-	for idx := range b.Elasticsearch.Spec.Nodes {
-		node := &b.Elasticsearch.Spec.Nodes[idx]
-=======
-	b.Elasticsearch.Spec.SetVMMaxMapCount = test.BoolPtr(false)
 	for idx := range b.Elasticsearch.Spec.NodeSets {
 		node := &b.Elasticsearch.Spec.NodeSets[idx]
->>>>>>> 3dc4ee4f
 		node.PodTemplate.Spec.SecurityContext = test.DefaultSecurityContext()
 	}
 	return b
