--- conflicted
+++ resolved
@@ -104,11 +104,10 @@
 	if err := logstashv1alpha1.AddToScheme(scheme.Scheme); err != nil {
 		return nil, err
 	}
-<<<<<<< HEAD
+	if err := autoopsv1alpha1.AddToScheme(scheme.Scheme); err != nil {
+		return nil, err
+	}
 	if err := eprv1alpha1.AddToScheme(scheme.Scheme); err != nil {
-=======
-	if err := autoopsv1alpha1.AddToScheme(scheme.Scheme); err != nil {
->>>>>>> 220d5fd9
 		return nil, err
 	}
 	client, err := k8sclient.New(cfg, k8sclient.Options{Scheme: scheme.Scheme})
