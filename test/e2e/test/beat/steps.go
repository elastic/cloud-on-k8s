--- conflicted
+++ resolved
@@ -8,15 +8,6 @@
 	"context"
 	"fmt"
 
-<<<<<<< HEAD
-	"github.com/pkg/errors"
-	corev1 "k8s.io/api/core/v1"
-	apierrors "k8s.io/apimachinery/pkg/api/errors"
-	"k8s.io/apimachinery/pkg/api/meta"
-	"k8s.io/apimachinery/pkg/runtime"
-
-=======
->>>>>>> d51499dc
 	beatv1beta1 "github.com/elastic/cloud-on-k8s/pkg/apis/beat/v1beta1"
 	esv1 "github.com/elastic/cloud-on-k8s/pkg/apis/elasticsearch/v1"
 	"github.com/elastic/cloud-on-k8s/pkg/utils/k8s"
@@ -25,7 +16,6 @@
 	"github.com/elastic/cloud-on-k8s/test/e2e/test"
 	"github.com/elastic/cloud-on-k8s/test/e2e/test/elasticsearch"
 	"github.com/pkg/errors"
-	"github.com/stretchr/testify/require"
 	corev1 "k8s.io/api/core/v1"
 	apierrors "k8s.io/apimachinery/pkg/api/errors"
 )
@@ -96,25 +86,15 @@
 		WithSteps(test.StepList{
 			test.Step{
 				Name: "Creating a Beat should succeed",
-<<<<<<< HEAD
 				Test: test.Eventually(func() error {
 					return k.CreateOrUpdate(b.RuntimeObjects()...)
 				}),
-=======
-				Test: func(t *testing.T) {
-					for _, obj := range b.RuntimeObjects() {
-						err := k.Client.Create(context.Background(), obj)
-						require.NoError(t, err)
-					}
-				},
->>>>>>> d51499dc
 			},
 			test.Step{
 				Name: "Beat should be created",
 				Test: test.Eventually(func() error {
 					var createdBeat beatv1beta1.Beat
-<<<<<<< HEAD
-					if err := k.Client.Get(k8s.ExtractNamespacedName(&b.Beat), &createdBeat); err != nil {
+					if err := k.Client.Get(context.Background(), k8s.ExtractNamespacedName(&b.Beat), &createdBeat); err != nil {
 						return err
 					}
 					if b.Beat.Spec.Version != createdBeat.Spec.Version {
@@ -122,12 +102,6 @@
 					}
 					return nil
 				}),
-=======
-					err := k.Client.Get(context.Background(), k8s.ExtractNamespacedName(&b.Beat), &createdBeat)
-					require.NoError(t, err)
-					require.Equal(t, b.Beat.Spec.Version, createdBeat.Spec.Version)
-				},
->>>>>>> d51499dc
 			},
 		})
 }
@@ -217,19 +191,12 @@
 			Name: "Applying the Beat mutation should succeed",
 			Test: test.Eventually(func() error {
 				var beat beatv1beta1.Beat
-<<<<<<< HEAD
-				if err := k.Client.Get(k8s.ExtractNamespacedName(&b.Beat), &beat); err != nil {
+				if err := k.Client.Get(context.Background(), k8s.ExtractNamespacedName(&b.Beat), &beat); err != nil {
 					return err
 				}
 				beat.Spec = b.Beat.Spec
-				return k.Client.Update(&beat)
-			}),
-=======
-				require.NoError(t, k.Client.Get(context.Background(), k8s.ExtractNamespacedName(&b.Beat), &beat))
-				beat.Spec = b.Beat.Spec
-				require.NoError(t, k.Client.Update(context.Background(), &beat))
-			},
->>>>>>> d51499dc
+				return k.Client.Update(context.Background(), &beat)
+			}),
 		}}
 }
 
@@ -239,15 +206,10 @@
 			Name: "Deleting the resources should return no error",
 			Test: test.Eventually(func() error {
 				for _, obj := range b.RuntimeObjects() {
-<<<<<<< HEAD
-					err := k.Client.Delete(obj)
+					err := k.Client.Delete(context.Background(), obj)
 					if err != nil && !apierrors.IsNotFound(err) {
 						return err
 					}
-=======
-					err := k.Client.Delete(context.Background(), obj)
-					require.NoError(t, err)
->>>>>>> d51499dc
 				}
 				return nil
 			}),
