--- conflicted
+++ resolved
@@ -353,7 +353,6 @@
 			decodedObj.Namespace = namespace
 			decodedObj.Name = decodedObj.Name + "-" + suffix
 		case *appsv1.DaemonSet:
-<<<<<<< HEAD
 			name := decodedObj.Name + "-" + suffix
 			decodedObj.Namespace = namespace
 			decodedObj.Name = name
@@ -377,10 +376,6 @@
 					}
 				}
 			}
-=======
-			decodedObj.Namespace = namespace
-			decodedObj.Name = decodedObj.Name + "-" + suffix
->>>>>>> a750388f
 		}
 
 		if builder != nil {
